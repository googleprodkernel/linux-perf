--- conflicted
+++ resolved
@@ -1527,11 +1527,7 @@
 			xprt->stat.connect_count++;
 			xprt->stat.connect_time += (long)jiffies -
 						   xprt->stat.connect_start;
-<<<<<<< HEAD
-			xprt_wake_pending_tasks(xprt, -EAGAIN);
-=======
 			xs_run_error_worker(transport, XPRT_SOCK_WAKE_PENDING);
->>>>>>> f7688b48
 		}
 		break;
 	case TCP_FIN_WAIT1:
@@ -1960,12 +1956,8 @@
 		write_unlock_bh(&sk->sk_callback_lock);
 	}
 
-<<<<<<< HEAD
-	/* Tell the socket layer to start connecting... */
-=======
 	xs_stream_start_connect(transport);
 
->>>>>>> f7688b48
 	return kernel_connect(sock, xs_addr(xprt), xprt->addrlen, 0);
 }
 
