--- conflicted
+++ resolved
@@ -5697,11 +5697,7 @@
  * @skb: buffer
  * @next_proto: ethertype of header after popped MPLS header
  * @mac_len: length of the MAC header
-<<<<<<< HEAD
- * @ethernet: flag to indicate if ethernet header is present in packet
-=======
  * @ethernet: flag to indicate if the packet is ethernet
->>>>>>> d1988041
  *
  * Expects skb->data at mac header.
  *
