--- conflicted
+++ resolved
@@ -9662,8 +9662,6 @@
 		}
 	}
 
-<<<<<<< HEAD
-=======
 	if (features & NETIF_F_HW_TLS_TX) {
 		bool ip_csum = (features & (NETIF_F_IP_CSUM | NETIF_F_IPV6_CSUM)) ==
 			(NETIF_F_IP_CSUM | NETIF_F_IPV6_CSUM);
@@ -9675,7 +9673,6 @@
 		}
 	}
 
->>>>>>> e0733463
 	if ((features & NETIF_F_HW_TLS_RX) && !(features & NETIF_F_RXCSUM)) {
 		netdev_dbg(dev, "Dropping TLS RX HW offload feature since no RXCSUM feature.\n");
 		features &= ~NETIF_F_HW_TLS_RX;
