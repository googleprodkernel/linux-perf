--- conflicted
+++ resolved
@@ -1168,11 +1168,7 @@
 				WLAN_EXT_CAPA3_MULTI_BSSID_SUPPORT;
 	}
 
-<<<<<<< HEAD
-	local->hw.wiphy->max_num_csa_counters = IEEE80211_MAX_CSA_COUNTERS_NUM;
-=======
 	local->hw.wiphy->max_num_csa_counters = IEEE80211_MAX_CNTDWN_COUNTERS_NUM;
->>>>>>> d1988041
 
 	/*
 	 * We use the number of queues for feature tests (QoS, HT) internally
