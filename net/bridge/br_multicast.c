--- conflicted
+++ resolved
@@ -944,11 +944,7 @@
 		nsrcs = ntohs(grec->grec_nsrcs);
 
 		len += nsrcs * 4;
-<<<<<<< HEAD
-		if (!pskb_may_pull(skb, len))
-=======
 		if (!ip_mc_may_pull(skb, len))
->>>>>>> f7688b48
 			return -EINVAL;
 
 		/* We treat this as an IGMPv2 report for now. */
@@ -1008,11 +1004,6 @@
 		__be16 *_nsrcs, __nsrcs;
 		u16 nsrcs;
 
-<<<<<<< HEAD
-		_nsrcs = skb_header_pointer(skb,
-					    len + offsetof(struct mld2_grec,
-							   grec_nsrcs),
-=======
 		nsrcs_offset = len + offsetof(struct mld2_grec, grec_nsrcs);
 
 		if (skb_transport_offset(skb) + ipv6_transport_len(skb) <
@@ -1020,23 +1011,11 @@
 			return -EINVAL;
 
 		_nsrcs = skb_header_pointer(skb, nsrcs_offset,
->>>>>>> f7688b48
 					    sizeof(__nsrcs), &__nsrcs);
 		if (!_nsrcs)
 			return -EINVAL;
 
 		nsrcs = ntohs(*_nsrcs);
-<<<<<<< HEAD
-
-		if (!pskb_may_pull(skb,
-				   len + sizeof(*grec) +
-				   sizeof(struct in6_addr) * nsrcs))
-			return -EINVAL;
-
-		grec = (struct mld2_grec *)(skb->data + len);
-		len += sizeof(*grec) +
-		       sizeof(struct in6_addr) * nsrcs;
-=======
 		grec_len = struct_size(grec, grec_src, nsrcs);
 
 		if (!ipv6_mc_may_pull(skb, len + grec_len))
@@ -1044,7 +1023,6 @@
 
 		grec = (struct mld2_grec *)(skb->data + len);
 		len += grec_len;
->>>>>>> f7688b48
 
 		/* We treat these as MLDv1 reports for now. */
 		switch (grec->grec_type) {
@@ -1316,10 +1294,7 @@
 				  struct sk_buff *skb,
 				  u16 vid)
 {
-<<<<<<< HEAD
-=======
 	unsigned int transport_len = ipv6_transport_len(skb);
->>>>>>> f7688b48
 	struct mld_msg *mld;
 	struct net_bridge_mdb_entry *mp;
 	struct mld2_query *mld2q;
