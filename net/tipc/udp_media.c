/* net/tipc/udp_media.c: IP bearer support for TIPC
 *
 * Copyright (c) 2015, Ericsson AB
 * All rights reserved.
 *
 * Redistribution and use in source and binary forms, with or without
 * modification, are permitted provided that the following conditions are met:
 *
 * 1. Redistributions of source code must retain the above copyright
 *    notice, this list of conditions and the following disclaimer.
 * 2. Redistributions in binary form must reproduce the above copyright
 *    notice, this list of conditions and the following disclaimer in the
 *    documentation and/or other materials provided with the distribution.
 * 3. Neither the names of the copyright holders nor the names of its
 *    contributors may be used to endorse or promote products derived from
 *    this software without specific prior written permission.
 *
 * Alternatively, this software may be distributed under the terms of the
 * GNU General Public License ("GPL") version 2 as published by the Free
 * Software Foundation.
 *
 * THIS SOFTWARE IS PROVIDED BY THE COPYRIGHT HOLDERS AND CONTRIBUTORS "AS IS"
 * AND ANY EXPRESS OR IMPLIED WARRANTIES, INCLUDING, BUT NOT LIMITED TO, THE
 * IMPLIED WARRANTIES OF MERCHANTABILITY AND FITNESS FOR A PARTICULAR PURPOSE
 * ARE DISCLAIMED. IN NO EVENT SHALL THE COPYRIGHT OWNER OR CONTRIBUTORS BE
 * LIABLE FOR ANY DIRECT, INDIRECT, INCIDENTAL, SPECIAL, EXEMPLARY, OR
 * CONSEQUENTIAL DAMAGES (INCLUDING, BUT NOT LIMITED TO, PROCUREMENT OF
 * SUBSTITUTE GOODS OR SERVICES; LOSS OF USE, DATA, OR PROFITS; OR BUSINESS
 * INTERRUPTION) HOWEVER CAUSED AND ON ANY THEORY OF LIABILITY, WHETHER IN
 * CONTRACT, STRICT LIABILITY, OR TORT (INCLUDING NEGLIGENCE OR OTHERWISE)
 * ARISING IN ANY WAY OUT OF THE USE OF THIS SOFTWARE, EVEN IF ADVISED OF THE
 * POSSIBILITY OF SUCH DAMAGE.
 */

#include <linux/socket.h>
#include <linux/ip.h>
#include <linux/udp.h>
#include <linux/inet.h>
#include <linux/inetdevice.h>
#include <linux/igmp.h>
#include <linux/kernel.h>
#include <linux/workqueue.h>
#include <linux/list.h>
#include <net/sock.h>
#include <net/ip.h>
#include <net/udp_tunnel.h>
#include <net/ipv6_stubs.h>
#include <linux/tipc_netlink.h>
#include "core.h"
#include "addr.h"
#include "net.h"
#include "bearer.h"
#include "netlink.h"
#include "msg.h"

/* IANA assigned UDP port */
#define UDP_PORT_DEFAULT	6118

#define UDP_MIN_HEADROOM        48

/**
 * struct udp_media_addr - IP/UDP addressing information
 *
 * This is the bearer level originating address used in neighbor discovery
 * messages, and all fields should be in network byte order
 */
struct udp_media_addr {
	__be16	proto;
	__be16	port;
	union {
		struct in_addr ipv4;
		struct in6_addr ipv6;
	};
};

/* struct udp_replicast - container for UDP remote addresses */
struct udp_replicast {
	struct udp_media_addr addr;
	struct dst_cache dst_cache;
	struct rcu_head rcu;
	struct list_head list;
};

/**
 * struct udp_bearer - ip/udp bearer data structure
 * @bearer:	associated generic tipc bearer
 * @ubsock:	bearer associated socket
 * @ifindex:	local address scope
 * @work:	used to schedule deferred work on a bearer
 */
struct udp_bearer {
	struct tipc_bearer __rcu *bearer;
	struct socket *ubsock;
	u32 ifindex;
	struct work_struct work;
	struct udp_replicast rcast;
};

static int tipc_udp_is_mcast_addr(struct udp_media_addr *addr)
{
	if (ntohs(addr->proto) == ETH_P_IP)
		return ipv4_is_multicast(addr->ipv4.s_addr);
#if IS_ENABLED(CONFIG_IPV6)
	else
		return ipv6_addr_is_multicast(&addr->ipv6);
#endif
	return 0;
}

/* udp_media_addr_set - convert a ip/udp address to a TIPC media address */
static void tipc_udp_media_addr_set(struct tipc_media_addr *addr,
				    struct udp_media_addr *ua)
{
	memset(addr, 0, sizeof(struct tipc_media_addr));
	addr->media_id = TIPC_MEDIA_TYPE_UDP;
	memcpy(addr->value, ua, sizeof(struct udp_media_addr));

	if (tipc_udp_is_mcast_addr(ua))
		addr->broadcast = TIPC_BROADCAST_SUPPORT;
}

/* tipc_udp_addr2str - convert ip/udp address to string */
static int tipc_udp_addr2str(struct tipc_media_addr *a, char *buf, int size)
{
	struct udp_media_addr *ua = (struct udp_media_addr *)&a->value;

	if (ntohs(ua->proto) == ETH_P_IP)
		snprintf(buf, size, "%pI4:%u", &ua->ipv4, ntohs(ua->port));
	else if (ntohs(ua->proto) == ETH_P_IPV6)
		snprintf(buf, size, "%pI6:%u", &ua->ipv6, ntohs(ua->port));
	else
		pr_err("Invalid UDP media address\n");
	return 0;
}

/* tipc_udp_msg2addr - extract an ip/udp address from a TIPC ndisc message */
static int tipc_udp_msg2addr(struct tipc_bearer *b, struct tipc_media_addr *a,
			     char *msg)
{
	struct udp_media_addr *ua;

	ua = (struct udp_media_addr *) (msg + TIPC_MEDIA_ADDR_OFFSET);
	if (msg[TIPC_MEDIA_TYPE_OFFSET] != TIPC_MEDIA_TYPE_UDP)
		return -EINVAL;
	tipc_udp_media_addr_set(a, ua);
	return 0;
}

/* tipc_udp_addr2msg - write an ip/udp address to a TIPC ndisc message */
static int tipc_udp_addr2msg(char *msg, struct tipc_media_addr *a)
{
	memset(msg, 0, TIPC_MEDIA_INFO_SIZE);
	msg[TIPC_MEDIA_TYPE_OFFSET] = TIPC_MEDIA_TYPE_UDP;
	memcpy(msg + TIPC_MEDIA_ADDR_OFFSET, a->value,
	       sizeof(struct udp_media_addr));
	return 0;
}

/* tipc_send_msg - enqueue a send request */
static int tipc_udp_xmit(struct net *net, struct sk_buff *skb,
			 struct udp_bearer *ub, struct udp_media_addr *src,
			 struct udp_media_addr *dst, struct dst_cache *cache)
{
	struct dst_entry *ndst = dst_cache_get(cache);
	int ttl, err = 0;

	if (dst->proto == htons(ETH_P_IP)) {
		struct rtable *rt = (struct rtable *)ndst;

		if (!rt) {
			struct flowi4 fl = {
				.daddr = dst->ipv4.s_addr,
				.saddr = src->ipv4.s_addr,
				.flowi4_mark = skb->mark,
				.flowi4_proto = IPPROTO_UDP
			};
			rt = ip_route_output_key(net, &fl);
			if (IS_ERR(rt)) {
				err = PTR_ERR(rt);
				goto tx_error;
			}
			dst_cache_set_ip4(cache, &rt->dst, fl.saddr);
		}

		ttl = ip4_dst_hoplimit(&rt->dst);
		udp_tunnel_xmit_skb(rt, ub->ubsock->sk, skb, src->ipv4.s_addr,
				    dst->ipv4.s_addr, 0, ttl, 0, src->port,
				    dst->port, false, true);
#if IS_ENABLED(CONFIG_IPV6)
	} else {
		if (!ndst) {
			struct flowi6 fl6 = {
				.flowi6_oif = ub->ifindex,
				.daddr = dst->ipv6,
				.saddr = src->ipv6,
				.flowi6_proto = IPPROTO_UDP
			};
			err = ipv6_stub->ipv6_dst_lookup(net, ub->ubsock->sk,
							 &ndst, &fl6);
			if (err)
				goto tx_error;
			dst_cache_set_ip6(cache, ndst, &fl6.saddr);
		}
		ttl = ip6_dst_hoplimit(ndst);
		err = udp_tunnel6_xmit_skb(ndst, ub->ubsock->sk, skb, NULL,
					   &src->ipv6, &dst->ipv6, 0, ttl, 0,
					   src->port, dst->port, false);
#endif
	}
	return err;

tx_error:
	kfree_skb(skb);
	return err;
}

static int tipc_udp_send_msg(struct net *net, struct sk_buff *skb,
			     struct tipc_bearer *b,
			     struct tipc_media_addr *addr)
{
	struct udp_media_addr *src = (struct udp_media_addr *)&b->addr.value;
	struct udp_media_addr *dst = (struct udp_media_addr *)&addr->value;
	struct udp_replicast *rcast;
	struct udp_bearer *ub;
	int err = 0;

	if (skb_headroom(skb) < UDP_MIN_HEADROOM) {
		err = pskb_expand_head(skb, UDP_MIN_HEADROOM, 0, GFP_ATOMIC);
		if (err)
			goto out;
	}

	skb_set_inner_protocol(skb, htons(ETH_P_TIPC));
	ub = rcu_dereference(b->media_ptr);
	if (!ub) {
		err = -ENODEV;
		goto out;
	}

	if (addr->broadcast != TIPC_REPLICAST_SUPPORT)
		return tipc_udp_xmit(net, skb, ub, src, dst,
				     &ub->rcast.dst_cache);

	/* Replicast, send an skb to each configured IP address */
	list_for_each_entry_rcu(rcast, &ub->rcast.list, list) {
		struct sk_buff *_skb;

		_skb = pskb_copy(skb, GFP_ATOMIC);
		if (!_skb) {
			err = -ENOMEM;
			goto out;
		}

<<<<<<< HEAD
		err = tipc_udp_xmit(net, _skb, ub, src, &rcast->addr);
=======
		err = tipc_udp_xmit(net, _skb, ub, src, &rcast->addr,
				    &rcast->dst_cache);
>>>>>>> f7688b48
		if (err)
			goto out;
	}
	err = 0;
out:
	kfree_skb(skb);
	return err;
}

static bool tipc_udp_is_known_peer(struct tipc_bearer *b,
				   struct udp_media_addr *addr)
{
	struct udp_replicast *rcast, *tmp;
	struct udp_bearer *ub;

	ub = rcu_dereference_rtnl(b->media_ptr);
	if (!ub) {
		pr_err_ratelimited("UDP bearer instance not found\n");
		return false;
	}

	list_for_each_entry_safe(rcast, tmp, &ub->rcast.list, list) {
		if (!memcmp(&rcast->addr, addr, sizeof(struct udp_media_addr)))
			return true;
	}

	return false;
}

static int tipc_udp_rcast_add(struct tipc_bearer *b,
			      struct udp_media_addr *addr)
{
	struct udp_replicast *rcast;
	struct udp_bearer *ub;

	ub = rcu_dereference_rtnl(b->media_ptr);
	if (!ub)
		return -ENODEV;

	rcast = kmalloc(sizeof(*rcast), GFP_ATOMIC);
	if (!rcast)
		return -ENOMEM;

	if (dst_cache_init(&rcast->dst_cache, GFP_ATOMIC)) {
		kfree(rcast);
		return -ENOMEM;
	}

	memcpy(&rcast->addr, addr, sizeof(struct udp_media_addr));

	if (ntohs(addr->proto) == ETH_P_IP)
		pr_info("New replicast peer: %pI4\n", &rcast->addr.ipv4);
#if IS_ENABLED(CONFIG_IPV6)
	else if (ntohs(addr->proto) == ETH_P_IPV6)
		pr_info("New replicast peer: %pI6\n", &rcast->addr.ipv6);
#endif
	b->bcast_addr.broadcast = TIPC_REPLICAST_SUPPORT;
	list_add_rcu(&rcast->list, &ub->rcast.list);
	return 0;
}

static int tipc_udp_rcast_disc(struct tipc_bearer *b, struct sk_buff *skb)
{
	struct udp_media_addr src = {0};
	struct udp_media_addr *dst;

	dst = (struct udp_media_addr *)&b->bcast_addr.value;
	if (tipc_udp_is_mcast_addr(dst))
		return 0;

	src.port = udp_hdr(skb)->source;

	if (ip_hdr(skb)->version == 4) {
		struct iphdr *iphdr = ip_hdr(skb);

		src.proto = htons(ETH_P_IP);
		src.ipv4.s_addr = iphdr->saddr;
		if (ipv4_is_multicast(iphdr->daddr))
			return 0;
#if IS_ENABLED(CONFIG_IPV6)
	} else if (ip_hdr(skb)->version == 6) {
		struct ipv6hdr *iphdr = ipv6_hdr(skb);

		src.proto = htons(ETH_P_IPV6);
		src.ipv6 = iphdr->saddr;
		if (ipv6_addr_is_multicast(&iphdr->daddr))
			return 0;
#endif
	} else {
		return 0;
	}

	if (likely(tipc_udp_is_known_peer(b, &src)))
		return 0;

	return tipc_udp_rcast_add(b, &src);
}

/* tipc_udp_recv - read data from bearer socket */
static int tipc_udp_recv(struct sock *sk, struct sk_buff *skb)
{
	struct udp_bearer *ub;
	struct tipc_bearer *b;
	struct tipc_msg *hdr;
	int err;

	ub = rcu_dereference_sk_user_data(sk);
	if (!ub) {
		pr_err_ratelimited("Failed to get UDP bearer reference");
		goto out;
	}
	skb_pull(skb, sizeof(struct udphdr));
	hdr = buf_msg(skb);

	b = rcu_dereference(ub->bearer);
	if (!b)
		goto out;

	if (b && test_bit(0, &b->up)) {
		tipc_rcv(sock_net(sk), skb, b);
		return 0;
	}

	if (unlikely(msg_user(hdr) == LINK_CONFIG)) {
		err = tipc_udp_rcast_disc(b, skb);
		if (err)
			goto out;
	}

out:
	kfree_skb(skb);
	return 0;
}

static int enable_mcast(struct udp_bearer *ub, struct udp_media_addr *remote)
{
	int err = 0;
	struct ip_mreqn mreqn;
	struct sock *sk = ub->ubsock->sk;

	if (ntohs(remote->proto) == ETH_P_IP) {
		mreqn.imr_multiaddr = remote->ipv4;
		mreqn.imr_ifindex = ub->ifindex;
		err = ip_mc_join_group(sk, &mreqn);
#if IS_ENABLED(CONFIG_IPV6)
	} else {
		err = ipv6_stub->ipv6_sock_mc_join(sk, ub->ifindex,
						   &remote->ipv6);
#endif
	}
	return err;
}

static int __tipc_nl_add_udp_addr(struct sk_buff *skb,
				  struct udp_media_addr *addr, int nla_t)
{
	if (ntohs(addr->proto) == ETH_P_IP) {
		struct sockaddr_in ip4;

		memset(&ip4, 0, sizeof(ip4));
		ip4.sin_family = AF_INET;
		ip4.sin_port = addr->port;
		ip4.sin_addr.s_addr = addr->ipv4.s_addr;
		if (nla_put(skb, nla_t, sizeof(ip4), &ip4))
			return -EMSGSIZE;

#if IS_ENABLED(CONFIG_IPV6)
	} else if (ntohs(addr->proto) == ETH_P_IPV6) {
		struct sockaddr_in6 ip6;

		memset(&ip6, 0, sizeof(ip6));
		ip6.sin6_family = AF_INET6;
		ip6.sin6_port  = addr->port;
		memcpy(&ip6.sin6_addr, &addr->ipv6, sizeof(struct in6_addr));
		if (nla_put(skb, nla_t, sizeof(ip6), &ip6))
			return -EMSGSIZE;
#endif
	}

	return 0;
}

int tipc_udp_nl_dump_remoteip(struct sk_buff *skb, struct netlink_callback *cb)
{
	u32 bid = cb->args[0];
	u32 skip_cnt = cb->args[1];
	u32 portid = NETLINK_CB(cb->skb).portid;
	struct udp_replicast *rcast, *tmp;
	struct tipc_bearer *b;
	struct udp_bearer *ub;
	void *hdr;
	int err;
	int i;

	if (!bid && !skip_cnt) {
		struct net *net = sock_net(skb->sk);
		struct nlattr *battrs[TIPC_NLA_BEARER_MAX + 1];
		struct nlattr **attrs;
		char *bname;

		err = tipc_nlmsg_parse(cb->nlh, &attrs);
		if (err)
			return err;

		if (!attrs[TIPC_NLA_BEARER])
			return -EINVAL;

		err = nla_parse_nested_deprecated(battrs, TIPC_NLA_BEARER_MAX,
						  attrs[TIPC_NLA_BEARER],
						  tipc_nl_bearer_policy, NULL);
		if (err)
			return err;

		if (!battrs[TIPC_NLA_BEARER_NAME])
			return -EINVAL;

		bname = nla_data(battrs[TIPC_NLA_BEARER_NAME]);

		rtnl_lock();
		b = tipc_bearer_find(net, bname);
		if (!b) {
			rtnl_unlock();
			return -EINVAL;
		}
		bid = b->identity;
	} else {
		struct net *net = sock_net(skb->sk);
		struct tipc_net *tn = net_generic(net, tipc_net_id);

		rtnl_lock();
		b = rtnl_dereference(tn->bearer_list[bid]);
		if (!b) {
			rtnl_unlock();
			return -EINVAL;
		}
	}

	ub = rtnl_dereference(b->media_ptr);
	if (!ub) {
		rtnl_unlock();
		return -EINVAL;
	}

	i = 0;
	list_for_each_entry_safe(rcast, tmp, &ub->rcast.list, list) {
		if (i < skip_cnt)
			goto count;

		hdr = genlmsg_put(skb, portid, cb->nlh->nlmsg_seq,
				  &tipc_genl_family, NLM_F_MULTI,
				  TIPC_NL_BEARER_GET);
		if (!hdr)
			goto done;

		err = __tipc_nl_add_udp_addr(skb, &rcast->addr,
					     TIPC_NLA_UDP_REMOTE);
		if (err) {
			genlmsg_cancel(skb, hdr);
			goto done;
		}
		genlmsg_end(skb, hdr);
count:
		i++;
	}
done:
	rtnl_unlock();
	cb->args[0] = bid;
	cb->args[1] = i;

	return skb->len;
}

int tipc_udp_nl_add_bearer_data(struct tipc_nl_msg *msg, struct tipc_bearer *b)
{
	struct udp_media_addr *src = (struct udp_media_addr *)&b->addr.value;
	struct udp_media_addr *dst;
	struct udp_bearer *ub;
	struct nlattr *nest;

	ub = rtnl_dereference(b->media_ptr);
	if (!ub)
		return -ENODEV;

	nest = nla_nest_start_noflag(msg->skb, TIPC_NLA_BEARER_UDP_OPTS);
	if (!nest)
		goto msg_full;

	if (__tipc_nl_add_udp_addr(msg->skb, src, TIPC_NLA_UDP_LOCAL))
		goto msg_full;

	dst = (struct udp_media_addr *)&b->bcast_addr.value;
	if (__tipc_nl_add_udp_addr(msg->skb, dst, TIPC_NLA_UDP_REMOTE))
		goto msg_full;

	if (!list_empty(&ub->rcast.list)) {
		if (nla_put_flag(msg->skb, TIPC_NLA_UDP_MULTI_REMOTEIP))
			goto msg_full;
	}

	nla_nest_end(msg->skb, nest);
	return 0;
msg_full:
	nla_nest_cancel(msg->skb, nest);
	return -EMSGSIZE;
}

/**
 * tipc_parse_udp_addr - build udp media address from netlink data
 * @nlattr:	netlink attribute containing sockaddr storage aligned address
 * @addr:	tipc media address to fill with address, port and protocol type
 * @scope_id:	IPv6 scope id pointer, not NULL indicates it's required
 */

static int tipc_parse_udp_addr(struct nlattr *nla, struct udp_media_addr *addr,
			       u32 *scope_id)
{
	struct sockaddr_storage sa;

	nla_memcpy(&sa, nla, sizeof(sa));
	if (sa.ss_family == AF_INET) {
		struct sockaddr_in *ip4 = (struct sockaddr_in *)&sa;

		addr->proto = htons(ETH_P_IP);
		addr->port = ip4->sin_port;
		addr->ipv4.s_addr = ip4->sin_addr.s_addr;
		return 0;

#if IS_ENABLED(CONFIG_IPV6)
	} else if (sa.ss_family == AF_INET6) {
		struct sockaddr_in6 *ip6 = (struct sockaddr_in6 *)&sa;

		addr->proto = htons(ETH_P_IPV6);
		addr->port = ip6->sin6_port;
		memcpy(&addr->ipv6, &ip6->sin6_addr, sizeof(struct in6_addr));

		/* Scope ID is only interesting for local addresses */
		if (scope_id) {
			int atype;

			atype = ipv6_addr_type(&ip6->sin6_addr);
			if (__ipv6_addr_needs_scope_id(atype) &&
			    !ip6->sin6_scope_id) {
				return -EINVAL;
			}

			*scope_id = ip6->sin6_scope_id ? : 0;
		}

		return 0;
#endif
	}
	return -EADDRNOTAVAIL;
}

int tipc_udp_nl_bearer_add(struct tipc_bearer *b, struct nlattr *attr)
{
	int err;
	struct udp_media_addr addr = {0};
	struct nlattr *opts[TIPC_NLA_UDP_MAX + 1];
	struct udp_media_addr *dst;

	if (nla_parse_nested_deprecated(opts, TIPC_NLA_UDP_MAX, attr, tipc_nl_udp_policy, NULL))
		return -EINVAL;

	if (!opts[TIPC_NLA_UDP_REMOTE])
		return -EINVAL;

	err = tipc_parse_udp_addr(opts[TIPC_NLA_UDP_REMOTE], &addr, NULL);
	if (err)
		return err;

	dst = (struct udp_media_addr *)&b->bcast_addr.value;
	if (tipc_udp_is_mcast_addr(dst)) {
		pr_err("Can't add remote ip to TIPC UDP multicast bearer\n");
		return -EINVAL;
	}

	if (tipc_udp_is_known_peer(b, &addr))
		return 0;

	return tipc_udp_rcast_add(b, &addr);
}

/**
 * tipc_udp_enable - callback to create a new udp bearer instance
 * @net:	network namespace
 * @b:		pointer to generic tipc_bearer
 * @attrs:	netlink bearer configuration
 *
 * validate the bearer parameters and initialize the udp bearer
 * rtnl_lock should be held
 */
static int tipc_udp_enable(struct net *net, struct tipc_bearer *b,
			   struct nlattr *attrs[])
{
	int err = -EINVAL;
	struct udp_bearer *ub;
	struct udp_media_addr remote = {0};
	struct udp_media_addr local = {0};
	struct udp_port_cfg udp_conf = {0};
	struct udp_tunnel_sock_cfg tuncfg = {NULL};
	struct nlattr *opts[TIPC_NLA_UDP_MAX + 1];
	u8 node_id[NODE_ID_LEN] = {0,};
	int rmcast = 0;

	ub = kzalloc(sizeof(*ub), GFP_ATOMIC);
	if (!ub)
		return -ENOMEM;

	INIT_LIST_HEAD(&ub->rcast.list);

	if (!attrs[TIPC_NLA_BEARER_UDP_OPTS])
		goto err;

	if (nla_parse_nested_deprecated(opts, TIPC_NLA_UDP_MAX, attrs[TIPC_NLA_BEARER_UDP_OPTS], tipc_nl_udp_policy, NULL))
		goto err;

	if (!opts[TIPC_NLA_UDP_LOCAL] || !opts[TIPC_NLA_UDP_REMOTE]) {
		pr_err("Invalid UDP bearer configuration");
		err = -EINVAL;
		goto err;
	}

	err = tipc_parse_udp_addr(opts[TIPC_NLA_UDP_LOCAL], &local,
				  &ub->ifindex);
	if (err)
		goto err;

	err = tipc_parse_udp_addr(opts[TIPC_NLA_UDP_REMOTE], &remote, NULL);
	if (err)
		goto err;

	if (remote.proto != local.proto) {
		err = -EINVAL;
		goto err;
	}

<<<<<<< HEAD
=======
	/* Checking remote ip address */
	rmcast = tipc_udp_is_mcast_addr(&remote);

>>>>>>> f7688b48
	/* Autoconfigure own node identity if needed */
	if (!tipc_own_id(net)) {
		memcpy(node_id, local.ipv6.in6_u.u6_addr8, 16);
		tipc_net_init(net, node_id, 0);
	}
	if (!tipc_own_id(net)) {
		pr_warn("Failed to set node id, please configure manually\n");
		err = -EINVAL;
		goto err;
	}

	b->bcast_addr.media_id = TIPC_MEDIA_TYPE_UDP;
	b->bcast_addr.broadcast = TIPC_BROADCAST_SUPPORT;
	rcu_assign_pointer(b->media_ptr, ub);
	rcu_assign_pointer(ub->bearer, b);
	tipc_udp_media_addr_set(&b->addr, &local);
	if (local.proto == htons(ETH_P_IP)) {
		struct net_device *dev;

		dev = __ip_dev_find(net, local.ipv4.s_addr, false);
		if (!dev) {
			err = -ENODEV;
			goto err;
		}
		udp_conf.family = AF_INET;

		/* Switch to use ANY to receive packets from group */
		if (rmcast)
			udp_conf.local_ip.s_addr = htonl(INADDR_ANY);
		else
			udp_conf.local_ip.s_addr = local.ipv4.s_addr;
		udp_conf.use_udp_checksums = false;
		ub->ifindex = dev->ifindex;
		if (tipc_mtu_bad(dev, sizeof(struct iphdr) +
				      sizeof(struct udphdr))) {
			err = -EINVAL;
			goto err;
		}
		b->mtu = b->media->mtu;
#if IS_ENABLED(CONFIG_IPV6)
	} else if (local.proto == htons(ETH_P_IPV6)) {
		udp_conf.family = AF_INET6;
		udp_conf.use_udp6_tx_checksums = true;
		udp_conf.use_udp6_rx_checksums = true;
		if (rmcast)
			udp_conf.local_ip6 = in6addr_any;
		else
			udp_conf.local_ip6 = local.ipv6;
		b->mtu = 1280;
#endif
	} else {
		err = -EAFNOSUPPORT;
		goto err;
	}
	udp_conf.local_udp_port = local.port;
	err = udp_sock_create(net, &udp_conf, &ub->ubsock);
	if (err)
		goto err;
	tuncfg.sk_user_data = ub;
	tuncfg.encap_type = 1;
	tuncfg.encap_rcv = tipc_udp_recv;
	tuncfg.encap_destroy = NULL;
	setup_udp_tunnel_sock(net, ub->ubsock, &tuncfg);

	err = dst_cache_init(&ub->rcast.dst_cache, GFP_ATOMIC);
	if (err)
		goto free;

	/**
	 * The bcast media address port is used for all peers and the ip
	 * is used if it's a multicast address.
	 */
	memcpy(&b->bcast_addr.value, &remote, sizeof(remote));
	if (rmcast)
		err = enable_mcast(ub, &remote);
	else
		err = tipc_udp_rcast_add(b, &remote);
	if (err)
		goto free;

	return 0;

free:
	dst_cache_destroy(&ub->rcast.dst_cache);
	udp_tunnel_sock_release(ub->ubsock);
err:
	kfree(ub);
	return err;
}

/* cleanup_bearer - break the socket/bearer association */
static void cleanup_bearer(struct work_struct *work)
{
	struct udp_bearer *ub = container_of(work, struct udp_bearer, work);
	struct udp_replicast *rcast, *tmp;

	list_for_each_entry_safe(rcast, tmp, &ub->rcast.list, list) {
		dst_cache_destroy(&rcast->dst_cache);
		list_del_rcu(&rcast->list);
		kfree_rcu(rcast, rcu);
	}

	dst_cache_destroy(&ub->rcast.dst_cache);
	udp_tunnel_sock_release(ub->ubsock);
	synchronize_net();
	kfree(ub);
}

/* tipc_udp_disable - detach bearer from socket */
static void tipc_udp_disable(struct tipc_bearer *b)
{
	struct udp_bearer *ub;

	ub = rtnl_dereference(b->media_ptr);
	if (!ub) {
		pr_err("UDP bearer instance not found\n");
		return;
	}
	sock_set_flag(ub->ubsock->sk, SOCK_DEAD);
	RCU_INIT_POINTER(ub->bearer, NULL);

	/* sock_release need to be done outside of rtnl lock */
	INIT_WORK(&ub->work, cleanup_bearer);
	schedule_work(&ub->work);
}

struct tipc_media udp_media_info = {
	.send_msg	= tipc_udp_send_msg,
	.enable_media	= tipc_udp_enable,
	.disable_media	= tipc_udp_disable,
	.addr2str	= tipc_udp_addr2str,
	.addr2msg	= tipc_udp_addr2msg,
	.msg2addr	= tipc_udp_msg2addr,
	.priority	= TIPC_DEF_LINK_PRI,
	.tolerance	= TIPC_DEF_LINK_TOL,
	.window		= TIPC_DEF_LINK_WIN,
	.mtu		= TIPC_DEF_LINK_UDP_MTU,
	.type_id	= TIPC_MEDIA_TYPE_UDP,
	.hwaddr_len	= 0,
	.name		= "udp"
};<|MERGE_RESOLUTION|>--- conflicted
+++ resolved
@@ -251,12 +251,8 @@
 			goto out;
 		}
 
-<<<<<<< HEAD
-		err = tipc_udp_xmit(net, _skb, ub, src, &rcast->addr);
-=======
 		err = tipc_udp_xmit(net, _skb, ub, src, &rcast->addr,
 				    &rcast->dst_cache);
->>>>>>> f7688b48
 		if (err)
 			goto out;
 	}
@@ -694,12 +690,9 @@
 		goto err;
 	}
 
-<<<<<<< HEAD
-=======
 	/* Checking remote ip address */
 	rmcast = tipc_udp_is_mcast_addr(&remote);
 
->>>>>>> f7688b48
 	/* Autoconfigure own node identity if needed */
 	if (!tipc_own_id(net)) {
 		memcpy(node_id, local.ipv6.in6_u.u6_addr8, 16);
