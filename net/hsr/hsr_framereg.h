--- conflicted
+++ resolved
@@ -14,14 +14,6 @@
 
 struct hsr_node;
 
-<<<<<<< HEAD
-void hsr_del_self_node(struct hsr_priv *hsr);
-void hsr_del_nodes(struct list_head *node_db);
-struct hsr_node *hsr_get_node(struct hsr_port *port, struct sk_buff *skb,
-			      bool is_sup);
-void hsr_handle_sup_frame(struct sk_buff *skb, struct hsr_node *node_curr,
-			  struct hsr_port *port);
-=======
 struct hsr_frame_info {
 	struct sk_buff *skb_std;
 	struct sk_buff *skb_hsr;
@@ -42,7 +34,6 @@
 			      struct sk_buff *skb, bool is_sup,
 			      enum hsr_port_type rx_port);
 void hsr_handle_sup_frame(struct hsr_frame_info *frame);
->>>>>>> d1988041
 bool hsr_addr_is_self(struct hsr_priv *hsr, unsigned char *addr);
 
 void hsr_addr_subst_source(struct hsr_node *node, struct sk_buff *skb);
