/*
 * net/sched/cls_api.c	Packet classifier API.
 *
 *		This program is free software; you can redistribute it and/or
 *		modify it under the terms of the GNU General Public License
 *		as published by the Free Software Foundation; either version
 *		2 of the License, or (at your option) any later version.
 *
 * Authors:	Alexey Kuznetsov, <kuznet@ms2.inr.ac.ru>
 *
 * Changes:
 *
 * Eduardo J. Blanco <ejbs@netlabs.com.uy> :990222: kmod support
 *
 */

#include <linux/module.h>
#include <linux/types.h>
#include <linux/kernel.h>
#include <linux/string.h>
#include <linux/errno.h>
#include <linux/err.h>
#include <linux/skbuff.h>
#include <linux/init.h>
#include <linux/kmod.h>
#include <linux/slab.h>
#include <linux/idr.h>
#include <net/net_namespace.h>
#include <net/sock.h>
#include <net/netlink.h>
#include <net/pkt_sched.h>
#include <net/pkt_cls.h>

/* The list of all installed classifier types */
static LIST_HEAD(tcf_proto_base);

/* Protects list of registered TC modules. It is pure SMP lock. */
static DEFINE_RWLOCK(cls_mod_lock);

/* Find classifier type by string name */

static const struct tcf_proto_ops *tcf_proto_lookup_ops(const char *kind)
{
	const struct tcf_proto_ops *t, *res = NULL;

	if (kind) {
		read_lock(&cls_mod_lock);
		list_for_each_entry(t, &tcf_proto_base, head) {
			if (strcmp(kind, t->kind) == 0) {
				if (try_module_get(t->owner))
					res = t;
				break;
			}
		}
		read_unlock(&cls_mod_lock);
	}
	return res;
}

/* Register(unregister) new classifier type */

int register_tcf_proto_ops(struct tcf_proto_ops *ops)
{
	struct tcf_proto_ops *t;
	int rc = -EEXIST;

	write_lock(&cls_mod_lock);
	list_for_each_entry(t, &tcf_proto_base, head)
		if (!strcmp(ops->kind, t->kind))
			goto out;

	list_add_tail(&ops->head, &tcf_proto_base);
	rc = 0;
out:
	write_unlock(&cls_mod_lock);
	return rc;
}
EXPORT_SYMBOL(register_tcf_proto_ops);

static struct workqueue_struct *tc_filter_wq;

int unregister_tcf_proto_ops(struct tcf_proto_ops *ops)
{
	struct tcf_proto_ops *t;
	int rc = -ENOENT;

	/* Wait for outstanding call_rcu()s, if any, from a
	 * tcf_proto_ops's destroy() handler.
	 */
	rcu_barrier();
	flush_workqueue(tc_filter_wq);

	write_lock(&cls_mod_lock);
	list_for_each_entry(t, &tcf_proto_base, head) {
		if (t == ops) {
			list_del(&t->head);
			rc = 0;
			break;
		}
	}
	write_unlock(&cls_mod_lock);
	return rc;
}
EXPORT_SYMBOL(unregister_tcf_proto_ops);

bool tcf_queue_work(struct work_struct *work)
{
	return queue_work(tc_filter_wq, work);
}
EXPORT_SYMBOL(tcf_queue_work);

/* Select new prio value from the range, managed by kernel. */

static inline u32 tcf_auto_prio(struct tcf_proto *tp)
{
	u32 first = TC_H_MAKE(0xC0000000U, 0U);

	if (tp)
		first = tp->prio - 1;

	return TC_H_MAJ(first);
}

static struct tcf_proto *tcf_proto_create(const char *kind, u32 protocol,
					  u32 prio, struct tcf_chain *chain,
					  struct netlink_ext_ack *extack)
{
	struct tcf_proto *tp;
	int err;

	tp = kzalloc(sizeof(*tp), GFP_KERNEL);
	if (!tp)
		return ERR_PTR(-ENOBUFS);

	err = -ENOENT;
	tp->ops = tcf_proto_lookup_ops(kind);
	if (!tp->ops) {
#ifdef CONFIG_MODULES
		rtnl_unlock();
		request_module("cls_%s", kind);
		rtnl_lock();
		tp->ops = tcf_proto_lookup_ops(kind);
		/* We dropped the RTNL semaphore in order to perform
		 * the module load. So, even if we succeeded in loading
		 * the module we have to replay the request. We indicate
		 * this using -EAGAIN.
		 */
		if (tp->ops) {
			module_put(tp->ops->owner);
			err = -EAGAIN;
		} else {
			NL_SET_ERR_MSG(extack, "TC classifier not found");
			err = -ENOENT;
		}
		goto errout;
#endif
	}
	tp->classify = tp->ops->classify;
	tp->protocol = protocol;
	tp->prio = prio;
	tp->chain = chain;

	err = tp->ops->init(tp);
	if (err) {
		module_put(tp->ops->owner);
		goto errout;
	}
	return tp;

errout:
	kfree(tp);
	return ERR_PTR(err);
}

static void tcf_proto_destroy(struct tcf_proto *tp,
			      struct netlink_ext_ack *extack)
{
	tp->ops->destroy(tp, extack);
	module_put(tp->ops->owner);
	kfree_rcu(tp, rcu);
}

struct tcf_filter_chain_list_item {
	struct list_head list;
	tcf_chain_head_change_t *chain_head_change;
	void *chain_head_change_priv;
};

static struct tcf_chain *tcf_chain_create(struct tcf_block *block,
					  u32 chain_index)
{
	struct tcf_chain *chain;

	chain = kzalloc(sizeof(*chain), GFP_KERNEL);
	if (!chain)
		return NULL;
	INIT_LIST_HEAD(&chain->filter_chain_list);
	list_add_tail(&chain->list, &block->chain_list);
	chain->block = block;
	chain->index = chain_index;
	chain->refcnt = 1;
	return chain;
}

static void tcf_chain_head_change_item(struct tcf_filter_chain_list_item *item,
				       struct tcf_proto *tp_head)
{
	if (item->chain_head_change)
		item->chain_head_change(tp_head, item->chain_head_change_priv);
}
static void tcf_chain_head_change(struct tcf_chain *chain,
				  struct tcf_proto *tp_head)
{
	struct tcf_filter_chain_list_item *item;

	list_for_each_entry(item, &chain->filter_chain_list, list)
		tcf_chain_head_change_item(item, tp_head);
}

static void tcf_chain_flush(struct tcf_chain *chain)
{
	struct tcf_proto *tp = rtnl_dereference(chain->filter_chain);

	tcf_chain_head_change(chain, NULL);
	while (tp) {
		RCU_INIT_POINTER(chain->filter_chain, tp->next);
		tcf_proto_destroy(tp, NULL);
		tp = rtnl_dereference(chain->filter_chain);
		tcf_chain_put(chain);
	}
}

static void tcf_chain_destroy(struct tcf_chain *chain)
{
	struct tcf_block *block = chain->block;

	list_del(&chain->list);
	kfree(chain);
	if (list_empty(&block->chain_list))
		kfree(block);
}

static void tcf_chain_hold(struct tcf_chain *chain)
{
	++chain->refcnt;
}

struct tcf_chain *tcf_chain_get(struct tcf_block *block, u32 chain_index,
				bool create)
{
	struct tcf_chain *chain;

	list_for_each_entry(chain, &block->chain_list, list) {
		if (chain->index == chain_index) {
			tcf_chain_hold(chain);
			return chain;
		}
	}

	return create ? tcf_chain_create(block, chain_index) : NULL;
}
EXPORT_SYMBOL(tcf_chain_get);

void tcf_chain_put(struct tcf_chain *chain)
{
	if (--chain->refcnt == 0)
		tcf_chain_destroy(chain);
}
EXPORT_SYMBOL(tcf_chain_put);

static bool tcf_block_offload_in_use(struct tcf_block *block)
{
	return block->offloadcnt;
}

static int tcf_block_offload_cmd(struct tcf_block *block,
				 struct net_device *dev,
				 struct tcf_block_ext_info *ei,
				 enum tc_block_command command)
{
	struct tc_block_offload bo = {};

	bo.command = command;
	bo.binder_type = ei->binder_type;
	bo.block = block;
	return dev->netdev_ops->ndo_setup_tc(dev, TC_SETUP_BLOCK, &bo);
}

static int tcf_block_offload_bind(struct tcf_block *block, struct Qdisc *q,
				  struct tcf_block_ext_info *ei)
{
	struct net_device *dev = q->dev_queue->dev;
	int err;

	if (!dev->netdev_ops->ndo_setup_tc)
		goto no_offload_dev_inc;

	/* If tc offload feature is disabled and the block we try to bind
	 * to already has some offloaded filters, forbid to bind.
	 */
	if (!tc_can_offload(dev) && tcf_block_offload_in_use(block))
		return -EOPNOTSUPP;

	err = tcf_block_offload_cmd(block, dev, ei, TC_BLOCK_BIND);
	if (err == -EOPNOTSUPP)
		goto no_offload_dev_inc;
	return err;

no_offload_dev_inc:
	if (tcf_block_offload_in_use(block))
		return -EOPNOTSUPP;
	block->nooffloaddevcnt++;
	return 0;
}

static void tcf_block_offload_unbind(struct tcf_block *block, struct Qdisc *q,
				     struct tcf_block_ext_info *ei)
{
	struct net_device *dev = q->dev_queue->dev;
	int err;

	if (!dev->netdev_ops->ndo_setup_tc)
		goto no_offload_dev_dec;
	err = tcf_block_offload_cmd(block, dev, ei, TC_BLOCK_UNBIND);
	if (err == -EOPNOTSUPP)
		goto no_offload_dev_dec;
	return;

no_offload_dev_dec:
	WARN_ON(block->nooffloaddevcnt-- == 0);
}

static int
tcf_chain_head_change_cb_add(struct tcf_chain *chain,
			     struct tcf_block_ext_info *ei,
			     struct netlink_ext_ack *extack)
{
	struct tcf_filter_chain_list_item *item;

	item = kmalloc(sizeof(*item), GFP_KERNEL);
	if (!item) {
		NL_SET_ERR_MSG(extack, "Memory allocation for head change callback item failed");
		return -ENOMEM;
	}
	item->chain_head_change = ei->chain_head_change;
	item->chain_head_change_priv = ei->chain_head_change_priv;
	if (chain->filter_chain)
		tcf_chain_head_change_item(item, chain->filter_chain);
	list_add(&item->list, &chain->filter_chain_list);
	return 0;
}

static void
tcf_chain_head_change_cb_del(struct tcf_chain *chain,
			     struct tcf_block_ext_info *ei)
{
	struct tcf_filter_chain_list_item *item;

	list_for_each_entry(item, &chain->filter_chain_list, list) {
		if ((!ei->chain_head_change && !ei->chain_head_change_priv) ||
		    (item->chain_head_change == ei->chain_head_change &&
		     item->chain_head_change_priv == ei->chain_head_change_priv)) {
			tcf_chain_head_change_item(item, NULL);
			list_del(&item->list);
			kfree(item);
			return;
		}
	}
	WARN_ON(1);
}

struct tcf_net {
	struct idr idr;
};

static unsigned int tcf_net_id;

static int tcf_block_insert(struct tcf_block *block, struct net *net,
			    u32 block_index, struct netlink_ext_ack *extack)
{
	struct tcf_net *tn = net_generic(net, tcf_net_id);
	int err;

	err = idr_alloc_u32(&tn->idr, block, &block_index, block_index,
			    GFP_KERNEL);
	if (err)
		return err;
	block->index = block_index;
	return 0;
}

static void tcf_block_remove(struct tcf_block *block, struct net *net)
{
	struct tcf_net *tn = net_generic(net, tcf_net_id);

	idr_remove(&tn->idr, block->index);
}

static struct tcf_block *tcf_block_create(struct net *net, struct Qdisc *q,
					  struct netlink_ext_ack *extack)
{
	struct tcf_block *block;
	struct tcf_chain *chain;
	int err;

	block = kzalloc(sizeof(*block), GFP_KERNEL);
	if (!block) {
		NL_SET_ERR_MSG(extack, "Memory allocation for block failed");
		return ERR_PTR(-ENOMEM);
	}
	INIT_LIST_HEAD(&block->chain_list);
	INIT_LIST_HEAD(&block->cb_list);
	INIT_LIST_HEAD(&block->owner_list);

	/* Create chain 0 by default, it has to be always present. */
	chain = tcf_chain_create(block, 0);
	if (!chain) {
		NL_SET_ERR_MSG(extack, "Failed to create new tcf chain");
		err = -ENOMEM;
		goto err_chain_create;
	}
	block->net = qdisc_net(q);
	block->refcnt = 1;
	block->net = net;
	block->q = q;
	return block;

err_chain_create:
	kfree(block);
	return ERR_PTR(err);
}

static struct tcf_block *tcf_block_lookup(struct net *net, u32 block_index)
{
	struct tcf_net *tn = net_generic(net, tcf_net_id);

	return idr_find(&tn->idr, block_index);
}

static struct tcf_chain *tcf_block_chain_zero(struct tcf_block *block)
{
	return list_first_entry(&block->chain_list, struct tcf_chain, list);
}

struct tcf_block_owner_item {
	struct list_head list;
	struct Qdisc *q;
	enum tcf_block_binder_type binder_type;
};

static void
tcf_block_owner_netif_keep_dst(struct tcf_block *block,
			       struct Qdisc *q,
			       enum tcf_block_binder_type binder_type)
{
	if (block->keep_dst &&
	    binder_type != TCF_BLOCK_BINDER_TYPE_CLSACT_INGRESS &&
	    binder_type != TCF_BLOCK_BINDER_TYPE_CLSACT_EGRESS)
		netif_keep_dst(qdisc_dev(q));
}

void tcf_block_netif_keep_dst(struct tcf_block *block)
{
	struct tcf_block_owner_item *item;

	block->keep_dst = true;
	list_for_each_entry(item, &block->owner_list, list)
		tcf_block_owner_netif_keep_dst(block, item->q,
					       item->binder_type);
}
EXPORT_SYMBOL(tcf_block_netif_keep_dst);

static int tcf_block_owner_add(struct tcf_block *block,
			       struct Qdisc *q,
			       enum tcf_block_binder_type binder_type)
{
	struct tcf_block_owner_item *item;

	item = kmalloc(sizeof(*item), GFP_KERNEL);
	if (!item)
		return -ENOMEM;
	item->q = q;
	item->binder_type = binder_type;
	list_add(&item->list, &block->owner_list);
	return 0;
}

static void tcf_block_owner_del(struct tcf_block *block,
				struct Qdisc *q,
				enum tcf_block_binder_type binder_type)
{
	struct tcf_block_owner_item *item;

	list_for_each_entry(item, &block->owner_list, list) {
		if (item->q == q && item->binder_type == binder_type) {
			list_del(&item->list);
			kfree(item);
			return;
		}
	}
	WARN_ON(1);
}

int tcf_block_get_ext(struct tcf_block **p_block, struct Qdisc *q,
		      struct tcf_block_ext_info *ei,
		      struct netlink_ext_ack *extack)
{
	struct net *net = qdisc_net(q);
	struct tcf_block *block = NULL;
	bool created = false;
	int err;

	if (ei->block_index) {
		/* block_index not 0 means the shared block is requested */
		block = tcf_block_lookup(net, ei->block_index);
		if (block)
			block->refcnt++;
	}

	if (!block) {
		block = tcf_block_create(net, q, extack);
		if (IS_ERR(block))
			return PTR_ERR(block);
		created = true;
		if (ei->block_index) {
			err = tcf_block_insert(block, net,
					       ei->block_index, extack);
			if (err)
				goto err_block_insert;
		}
	}

	err = tcf_block_owner_add(block, q, ei->binder_type);
	if (err)
		goto err_block_owner_add;

	tcf_block_owner_netif_keep_dst(block, q, ei->binder_type);

	err = tcf_chain_head_change_cb_add(tcf_block_chain_zero(block),
					   ei, extack);
	if (err)
		goto err_chain_head_change_cb_add;

	err = tcf_block_offload_bind(block, q, ei);
	if (err)
		goto err_block_offload_bind;

	*p_block = block;
	return 0;

err_block_offload_bind:
	tcf_chain_head_change_cb_del(tcf_block_chain_zero(block), ei);
err_chain_head_change_cb_add:
	tcf_block_owner_del(block, q, ei->binder_type);
err_block_owner_add:
	if (created) {
		if (tcf_block_shared(block))
			tcf_block_remove(block, net);
err_block_insert:
		kfree(tcf_block_chain_zero(block));
		kfree(block);
	} else {
		block->refcnt--;
	}
	return err;
}
EXPORT_SYMBOL(tcf_block_get_ext);

static void tcf_chain_head_change_dflt(struct tcf_proto *tp_head, void *priv)
{
	struct tcf_proto __rcu **p_filter_chain = priv;

	rcu_assign_pointer(*p_filter_chain, tp_head);
}

int tcf_block_get(struct tcf_block **p_block,
		  struct tcf_proto __rcu **p_filter_chain, struct Qdisc *q,
		  struct netlink_ext_ack *extack)
{
	struct tcf_block_ext_info ei = {
		.chain_head_change = tcf_chain_head_change_dflt,
		.chain_head_change_priv = p_filter_chain,
	};

	WARN_ON(!p_filter_chain);
	return tcf_block_get_ext(p_block, q, &ei, extack);
}
EXPORT_SYMBOL(tcf_block_get);

<<<<<<< HEAD
static void tcf_block_put_final(struct work_struct *work)
{
	struct tcf_block *block = container_of(work, struct tcf_block, work);
	struct tcf_chain *chain, *tmp;

	rtnl_lock();

	/* At this point, all the chains should have refcnt == 1. */
	list_for_each_entry_safe(chain, tmp, &block->chain_list, list)
		tcf_chain_put(chain);
	rtnl_unlock();
	kfree(block);
}

=======
>>>>>>> 03a0dded
/* XXX: Standalone actions are not allowed to jump to any chain, and bound
 * actions should be all removed after flushing.
 */
void tcf_block_put_ext(struct tcf_block *block, struct Qdisc *q,
		       struct tcf_block_ext_info *ei)
{
	struct tcf_chain *chain;

	if (!block)
		return;
<<<<<<< HEAD
	/* Hold a refcnt for all chains, except 0, so that they don't disappear
	 * while we are iterating.
	 */
	list_for_each_entry(chain, &block->chain_list, list)
		if (chain->index)
			tcf_chain_hold(chain);

	list_for_each_entry(chain, &block->chain_list, list)
		tcf_chain_flush(chain);
=======
	tcf_chain_head_change_cb_del(tcf_block_chain_zero(block), ei);
	tcf_block_owner_del(block, q, ei->binder_type);

	if (--block->refcnt == 0) {
		if (tcf_block_shared(block))
			tcf_block_remove(block, block->net);

		/* Hold a refcnt for all chains, so that they don't disappear
		 * while we are iterating.
		 */
		list_for_each_entry(chain, &block->chain_list, list)
			tcf_chain_hold(chain);

		list_for_each_entry(chain, &block->chain_list, list)
			tcf_chain_flush(chain);
	}
>>>>>>> 03a0dded

	tcf_block_offload_unbind(block, q, ei);

	if (block->refcnt == 0) {
		/* At this point, all the chains should have refcnt >= 1. */
		list_for_each_entry_safe(chain, tmp, &block->chain_list, list)
			tcf_chain_put(chain);

		/* Finally, put chain 0 and allow block to be freed. */
		tcf_chain_put(tcf_block_chain_zero(block));
	}
}
EXPORT_SYMBOL(tcf_block_put_ext);

void tcf_block_put(struct tcf_block *block)
{
	struct tcf_block_ext_info ei = {0, };

	if (!block)
		return;
	tcf_block_put_ext(block, block->q, &ei);
}

EXPORT_SYMBOL(tcf_block_put);

struct tcf_block_cb {
	struct list_head list;
	tc_setup_cb_t *cb;
	void *cb_ident;
	void *cb_priv;
	unsigned int refcnt;
};

void *tcf_block_cb_priv(struct tcf_block_cb *block_cb)
{
	return block_cb->cb_priv;
}
EXPORT_SYMBOL(tcf_block_cb_priv);

struct tcf_block_cb *tcf_block_cb_lookup(struct tcf_block *block,
					 tc_setup_cb_t *cb, void *cb_ident)
{	struct tcf_block_cb *block_cb;

	list_for_each_entry(block_cb, &block->cb_list, list)
		if (block_cb->cb == cb && block_cb->cb_ident == cb_ident)
			return block_cb;
	return NULL;
}
EXPORT_SYMBOL(tcf_block_cb_lookup);

void tcf_block_cb_incref(struct tcf_block_cb *block_cb)
{
	block_cb->refcnt++;
}
EXPORT_SYMBOL(tcf_block_cb_incref);

unsigned int tcf_block_cb_decref(struct tcf_block_cb *block_cb)
{
	return --block_cb->refcnt;
}
EXPORT_SYMBOL(tcf_block_cb_decref);

struct tcf_block_cb *__tcf_block_cb_register(struct tcf_block *block,
					     tc_setup_cb_t *cb, void *cb_ident,
					     void *cb_priv)
{
	struct tcf_block_cb *block_cb;

	/* At this point, playback of previous block cb calls is not supported,
	 * so forbid to register to block which already has some offloaded
	 * filters present.
	 */
	if (tcf_block_offload_in_use(block))
		return ERR_PTR(-EOPNOTSUPP);

	block_cb = kzalloc(sizeof(*block_cb), GFP_KERNEL);
	if (!block_cb)
		return ERR_PTR(-ENOMEM);
	block_cb->cb = cb;
	block_cb->cb_ident = cb_ident;
	block_cb->cb_priv = cb_priv;
	list_add(&block_cb->list, &block->cb_list);
	return block_cb;
}
EXPORT_SYMBOL(__tcf_block_cb_register);

int tcf_block_cb_register(struct tcf_block *block,
			  tc_setup_cb_t *cb, void *cb_ident,
			  void *cb_priv)
{
	struct tcf_block_cb *block_cb;

	block_cb = __tcf_block_cb_register(block, cb, cb_ident, cb_priv);
	return IS_ERR(block_cb) ? PTR_ERR(block_cb) : 0;
}
EXPORT_SYMBOL(tcf_block_cb_register);

void __tcf_block_cb_unregister(struct tcf_block_cb *block_cb)
{
	list_del(&block_cb->list);
	kfree(block_cb);
}
EXPORT_SYMBOL(__tcf_block_cb_unregister);

void tcf_block_cb_unregister(struct tcf_block *block,
			     tc_setup_cb_t *cb, void *cb_ident)
{
	struct tcf_block_cb *block_cb;

	block_cb = tcf_block_cb_lookup(block, cb, cb_ident);
	if (!block_cb)
		return;
	__tcf_block_cb_unregister(block_cb);
}
EXPORT_SYMBOL(tcf_block_cb_unregister);

static int tcf_block_cb_call(struct tcf_block *block, enum tc_setup_type type,
			     void *type_data, bool err_stop)
{
	struct tcf_block_cb *block_cb;
	int ok_count = 0;
	int err;

	/* Make sure all netdevs sharing this block are offload-capable. */
	if (block->nooffloaddevcnt && err_stop)
		return -EOPNOTSUPP;

	list_for_each_entry(block_cb, &block->cb_list, list) {
		err = block_cb->cb(type, type_data, block_cb->cb_priv);
		if (err) {
			if (err_stop)
				return err;
		} else {
			ok_count++;
		}
	}
	return ok_count;
}

/* Main classifier routine: scans classifier chain attached
 * to this qdisc, (optionally) tests for protocol and asks
 * specific classifiers.
 */
int tcf_classify(struct sk_buff *skb, const struct tcf_proto *tp,
		 struct tcf_result *res, bool compat_mode)
{
	__be16 protocol = tc_skb_protocol(skb);
#ifdef CONFIG_NET_CLS_ACT
	const int max_reclassify_loop = 4;
	const struct tcf_proto *orig_tp = tp;
	const struct tcf_proto *first_tp;
	int limit = 0;

reclassify:
#endif
	for (; tp; tp = rcu_dereference_bh(tp->next)) {
		int err;

		if (tp->protocol != protocol &&
		    tp->protocol != htons(ETH_P_ALL))
			continue;

		err = tp->classify(skb, tp, res);
#ifdef CONFIG_NET_CLS_ACT
		if (unlikely(err == TC_ACT_RECLASSIFY && !compat_mode)) {
			first_tp = orig_tp;
			goto reset;
		} else if (unlikely(TC_ACT_EXT_CMP(err, TC_ACT_GOTO_CHAIN))) {
			first_tp = res->goto_tp;
			goto reset;
		}
#endif
		if (err >= 0)
			return err;
	}

	return TC_ACT_UNSPEC; /* signal: continue lookup */
#ifdef CONFIG_NET_CLS_ACT
reset:
	if (unlikely(limit++ >= max_reclassify_loop)) {
		net_notice_ratelimited("%u: reclassify loop, rule prio %u, protocol %02x\n",
				       tp->chain->block->index,
				       tp->prio & 0xffff,
				       ntohs(tp->protocol));
		return TC_ACT_SHOT;
	}

	tp = first_tp;
	protocol = tc_skb_protocol(skb);
	goto reclassify;
#endif
}
EXPORT_SYMBOL(tcf_classify);

struct tcf_chain_info {
	struct tcf_proto __rcu **pprev;
	struct tcf_proto __rcu *next;
};

static struct tcf_proto *tcf_chain_tp_prev(struct tcf_chain_info *chain_info)
{
	return rtnl_dereference(*chain_info->pprev);
}

static void tcf_chain_tp_insert(struct tcf_chain *chain,
				struct tcf_chain_info *chain_info,
				struct tcf_proto *tp)
{
	if (*chain_info->pprev == chain->filter_chain)
		tcf_chain_head_change(chain, tp);
	RCU_INIT_POINTER(tp->next, tcf_chain_tp_prev(chain_info));
	rcu_assign_pointer(*chain_info->pprev, tp);
	tcf_chain_hold(chain);
}

static void tcf_chain_tp_remove(struct tcf_chain *chain,
				struct tcf_chain_info *chain_info,
				struct tcf_proto *tp)
{
	struct tcf_proto *next = rtnl_dereference(chain_info->next);

	if (tp == chain->filter_chain)
		tcf_chain_head_change(chain, next);
	RCU_INIT_POINTER(*chain_info->pprev, next);
	tcf_chain_put(chain);
}

static struct tcf_proto *tcf_chain_tp_find(struct tcf_chain *chain,
					   struct tcf_chain_info *chain_info,
					   u32 protocol, u32 prio,
					   bool prio_allocate)
{
	struct tcf_proto **pprev;
	struct tcf_proto *tp;

	/* Check the chain for existence of proto-tcf with this priority */
	for (pprev = &chain->filter_chain;
	     (tp = rtnl_dereference(*pprev)); pprev = &tp->next) {
		if (tp->prio >= prio) {
			if (tp->prio == prio) {
				if (prio_allocate ||
				    (tp->protocol != protocol && protocol))
					return ERR_PTR(-EINVAL);
			} else {
				tp = NULL;
			}
			break;
		}
	}
	chain_info->pprev = pprev;
	chain_info->next = tp ? tp->next : NULL;
	return tp;
}

static int tcf_fill_node(struct net *net, struct sk_buff *skb,
			 struct tcf_proto *tp, struct tcf_block *block,
			 struct Qdisc *q, u32 parent, void *fh,
			 u32 portid, u32 seq, u16 flags, int event)
{
	struct tcmsg *tcm;
	struct nlmsghdr  *nlh;
	unsigned char *b = skb_tail_pointer(skb);

	nlh = nlmsg_put(skb, portid, seq, event, sizeof(*tcm), flags);
	if (!nlh)
		goto out_nlmsg_trim;
	tcm = nlmsg_data(nlh);
	tcm->tcm_family = AF_UNSPEC;
	tcm->tcm__pad1 = 0;
	tcm->tcm__pad2 = 0;
	if (q) {
		tcm->tcm_ifindex = qdisc_dev(q)->ifindex;
		tcm->tcm_parent = parent;
	} else {
		tcm->tcm_ifindex = TCM_IFINDEX_MAGIC_BLOCK;
		tcm->tcm_block_index = block->index;
	}
	tcm->tcm_info = TC_H_MAKE(tp->prio, tp->protocol);
	if (nla_put_string(skb, TCA_KIND, tp->ops->kind))
		goto nla_put_failure;
	if (nla_put_u32(skb, TCA_CHAIN, tp->chain->index))
		goto nla_put_failure;
	if (!fh) {
		tcm->tcm_handle = 0;
	} else {
		if (tp->ops->dump && tp->ops->dump(net, tp, fh, skb, tcm) < 0)
			goto nla_put_failure;
	}
	nlh->nlmsg_len = skb_tail_pointer(skb) - b;
	return skb->len;

out_nlmsg_trim:
nla_put_failure:
	nlmsg_trim(skb, b);
	return -1;
}

static int tfilter_notify(struct net *net, struct sk_buff *oskb,
			  struct nlmsghdr *n, struct tcf_proto *tp,
			  struct tcf_block *block, struct Qdisc *q,
			  u32 parent, void *fh, int event, bool unicast)
{
	struct sk_buff *skb;
	u32 portid = oskb ? NETLINK_CB(oskb).portid : 0;

	skb = alloc_skb(NLMSG_GOODSIZE, GFP_KERNEL);
	if (!skb)
		return -ENOBUFS;

	if (tcf_fill_node(net, skb, tp, block, q, parent, fh, portid,
			  n->nlmsg_seq, n->nlmsg_flags, event) <= 0) {
		kfree_skb(skb);
		return -EINVAL;
	}

	if (unicast)
		return netlink_unicast(net->rtnl, skb, portid, MSG_DONTWAIT);

	return rtnetlink_send(skb, net, portid, RTNLGRP_TC,
			      n->nlmsg_flags & NLM_F_ECHO);
}

static int tfilter_del_notify(struct net *net, struct sk_buff *oskb,
			      struct nlmsghdr *n, struct tcf_proto *tp,
			      struct tcf_block *block, struct Qdisc *q,
			      u32 parent, void *fh, bool unicast, bool *last,
			      struct netlink_ext_ack *extack)
{
	struct sk_buff *skb;
	u32 portid = oskb ? NETLINK_CB(oskb).portid : 0;
	int err;

	skb = alloc_skb(NLMSG_GOODSIZE, GFP_KERNEL);
	if (!skb)
		return -ENOBUFS;

	if (tcf_fill_node(net, skb, tp, block, q, parent, fh, portid,
			  n->nlmsg_seq, n->nlmsg_flags, RTM_DELTFILTER) <= 0) {
		NL_SET_ERR_MSG(extack, "Failed to build del event notification");
		kfree_skb(skb);
		return -EINVAL;
	}

	err = tp->ops->delete(tp, fh, last, extack);
	if (err) {
		kfree_skb(skb);
		return err;
	}

	if (unicast)
		return netlink_unicast(net->rtnl, skb, portid, MSG_DONTWAIT);

	err = rtnetlink_send(skb, net, portid, RTNLGRP_TC,
			     n->nlmsg_flags & NLM_F_ECHO);
	if (err < 0)
		NL_SET_ERR_MSG(extack, "Failed to send filter delete notification");
	return err;
}

static void tfilter_notify_chain(struct net *net, struct sk_buff *oskb,
				 struct tcf_block *block, struct Qdisc *q,
				 u32 parent, struct nlmsghdr *n,
				 struct tcf_chain *chain, int event)
{
	struct tcf_proto *tp;

	for (tp = rtnl_dereference(chain->filter_chain);
	     tp; tp = rtnl_dereference(tp->next))
		tfilter_notify(net, oskb, n, tp, block,
			       q, parent, 0, event, false);
}

/* Add/change/delete/get a filter node */

static int tc_ctl_tfilter(struct sk_buff *skb, struct nlmsghdr *n,
			  struct netlink_ext_ack *extack)
{
	struct net *net = sock_net(skb->sk);
	struct nlattr *tca[TCA_MAX + 1];
	struct tcmsg *t;
	u32 protocol;
	u32 prio;
	bool prio_allocate;
	u32 parent;
	u32 chain_index;
	struct Qdisc *q = NULL;
	struct tcf_chain_info chain_info;
	struct tcf_chain *chain = NULL;
	struct tcf_block *block;
	struct tcf_proto *tp;
	unsigned long cl;
	void *fh;
	int err;
	int tp_created;

	if ((n->nlmsg_type != RTM_GETTFILTER) &&
	    !netlink_ns_capable(skb, net->user_ns, CAP_NET_ADMIN))
		return -EPERM;

replay:
	tp_created = 0;

	err = nlmsg_parse(n, sizeof(*t), tca, TCA_MAX, NULL, extack);
	if (err < 0)
		return err;

	t = nlmsg_data(n);
	protocol = TC_H_MIN(t->tcm_info);
	prio = TC_H_MAJ(t->tcm_info);
	prio_allocate = false;
	parent = t->tcm_parent;
	cl = 0;

	if (prio == 0) {
		switch (n->nlmsg_type) {
		case RTM_DELTFILTER:
			if (protocol || t->tcm_handle || tca[TCA_KIND]) {
				NL_SET_ERR_MSG(extack, "Cannot flush filters with protocol, handle or kind set");
				return -ENOENT;
			}
			break;
		case RTM_NEWTFILTER:
			/* If no priority is provided by the user,
			 * we allocate one.
			 */
			if (n->nlmsg_flags & NLM_F_CREATE) {
				prio = TC_H_MAKE(0x80000000U, 0U);
				prio_allocate = true;
				break;
			}
			/* fall-through */
		default:
			NL_SET_ERR_MSG(extack, "Invalid filter command with priority of zero");
			return -ENOENT;
		}
	}

	/* Find head of filter chain. */

	if (t->tcm_ifindex == TCM_IFINDEX_MAGIC_BLOCK) {
		block = tcf_block_lookup(net, t->tcm_block_index);
		if (!block) {
			NL_SET_ERR_MSG(extack, "Block of given index was not found");
			err = -EINVAL;
			goto errout;
		}
	} else {
		const struct Qdisc_class_ops *cops;
		struct net_device *dev;

		/* Find link */
		dev = __dev_get_by_index(net, t->tcm_ifindex);
		if (!dev)
			return -ENODEV;

		/* Find qdisc */
		if (!parent) {
			q = dev->qdisc;
			parent = q->handle;
		} else {
			q = qdisc_lookup(dev, TC_H_MAJ(t->tcm_parent));
			if (!q) {
				NL_SET_ERR_MSG(extack, "Parent Qdisc doesn't exists");
				return -EINVAL;
			}
		}

		/* Is it classful? */
		cops = q->ops->cl_ops;
		if (!cops) {
			NL_SET_ERR_MSG(extack, "Qdisc not classful");
			return -EINVAL;
		}

		if (!cops->tcf_block) {
			NL_SET_ERR_MSG(extack, "Class doesn't support blocks");
			return -EOPNOTSUPP;
		}

		/* Do we search for filter, attached to class? */
		if (TC_H_MIN(parent)) {
			cl = cops->find(q, parent);
			if (cl == 0) {
				NL_SET_ERR_MSG(extack, "Specified class doesn't exist");
				return -ENOENT;
			}
		}

		/* And the last stroke */
		block = cops->tcf_block(q, cl, extack);
		if (!block) {
			err = -EINVAL;
			goto errout;
		}
		if (tcf_block_shared(block)) {
			NL_SET_ERR_MSG(extack, "This filter block is shared. Please use the block index to manipulate the filters");
			err = -EOPNOTSUPP;
			goto errout;
		}
	}

	chain_index = tca[TCA_CHAIN] ? nla_get_u32(tca[TCA_CHAIN]) : 0;
	if (chain_index > TC_ACT_EXT_VAL_MASK) {
		NL_SET_ERR_MSG(extack, "Specified chain index exceeds upper limit");
		err = -EINVAL;
		goto errout;
	}
	chain = tcf_chain_get(block, chain_index,
			      n->nlmsg_type == RTM_NEWTFILTER);
	if (!chain) {
		NL_SET_ERR_MSG(extack, "Cannot find specified filter chain");
		err = n->nlmsg_type == RTM_NEWTFILTER ? -ENOMEM : -EINVAL;
		goto errout;
	}

	if (n->nlmsg_type == RTM_DELTFILTER && prio == 0) {
		tfilter_notify_chain(net, skb, block, q, parent, n,
				     chain, RTM_DELTFILTER);
		tcf_chain_flush(chain);
		err = 0;
		goto errout;
	}

	tp = tcf_chain_tp_find(chain, &chain_info, protocol,
			       prio, prio_allocate);
	if (IS_ERR(tp)) {
		NL_SET_ERR_MSG(extack, "Filter with specified priority/protocol not found");
		err = PTR_ERR(tp);
		goto errout;
	}

	if (tp == NULL) {
		/* Proto-tcf does not exist, create new one */

		if (tca[TCA_KIND] == NULL || !protocol) {
			NL_SET_ERR_MSG(extack, "Filter kind and protocol must be specified");
			err = -EINVAL;
			goto errout;
		}

		if (n->nlmsg_type != RTM_NEWTFILTER ||
		    !(n->nlmsg_flags & NLM_F_CREATE)) {
			NL_SET_ERR_MSG(extack, "Need both RTM_NEWTFILTER and NLM_F_CREATE to create a new filter");
			err = -ENOENT;
			goto errout;
		}

		if (prio_allocate)
			prio = tcf_auto_prio(tcf_chain_tp_prev(&chain_info));

		tp = tcf_proto_create(nla_data(tca[TCA_KIND]),
				      protocol, prio, chain, extack);
		if (IS_ERR(tp)) {
			err = PTR_ERR(tp);
			goto errout;
		}
		tp_created = 1;
	} else if (tca[TCA_KIND] && nla_strcmp(tca[TCA_KIND], tp->ops->kind)) {
		NL_SET_ERR_MSG(extack, "Specified filter kind does not match existing one");
		err = -EINVAL;
		goto errout;
	}

	fh = tp->ops->get(tp, t->tcm_handle);

	if (!fh) {
		if (n->nlmsg_type == RTM_DELTFILTER && t->tcm_handle == 0) {
			tcf_chain_tp_remove(chain, &chain_info, tp);
			tfilter_notify(net, skb, n, tp, block, q, parent, fh,
				       RTM_DELTFILTER, false);
			tcf_proto_destroy(tp, extack);
			err = 0;
			goto errout;
		}

		if (n->nlmsg_type != RTM_NEWTFILTER ||
		    !(n->nlmsg_flags & NLM_F_CREATE)) {
			NL_SET_ERR_MSG(extack, "Need both RTM_NEWTFILTER and NLM_F_CREATE to create a new filter");
			err = -ENOENT;
			goto errout;
		}
	} else {
		bool last;

		switch (n->nlmsg_type) {
		case RTM_NEWTFILTER:
			if (n->nlmsg_flags & NLM_F_EXCL) {
				if (tp_created)
					tcf_proto_destroy(tp, NULL);
				NL_SET_ERR_MSG(extack, "Filter already exists");
				err = -EEXIST;
				goto errout;
			}
			break;
		case RTM_DELTFILTER:
			err = tfilter_del_notify(net, skb, n, tp, block,
						 q, parent, fh, false, &last,
						 extack);
			if (err)
				goto errout;
			if (last) {
				tcf_chain_tp_remove(chain, &chain_info, tp);
				tcf_proto_destroy(tp, extack);
			}
			goto errout;
		case RTM_GETTFILTER:
			err = tfilter_notify(net, skb, n, tp, block, q, parent,
					     fh, RTM_NEWTFILTER, true);
			if (err < 0)
				NL_SET_ERR_MSG(extack, "Failed to send filter notify message");
			goto errout;
		default:
			NL_SET_ERR_MSG(extack, "Invalid netlink message type");
			err = -EINVAL;
			goto errout;
		}
	}

	err = tp->ops->change(net, skb, tp, cl, t->tcm_handle, tca, &fh,
			      n->nlmsg_flags & NLM_F_CREATE ? TCA_ACT_NOREPLACE : TCA_ACT_REPLACE,
			      extack);
	if (err == 0) {
		if (tp_created)
			tcf_chain_tp_insert(chain, &chain_info, tp);
		tfilter_notify(net, skb, n, tp, block, q, parent, fh,
			       RTM_NEWTFILTER, false);
	} else {
		if (tp_created)
			tcf_proto_destroy(tp, NULL);
	}

errout:
	if (chain)
		tcf_chain_put(chain);
	if (err == -EAGAIN)
		/* Replay the request. */
		goto replay;
	return err;
}

struct tcf_dump_args {
	struct tcf_walker w;
	struct sk_buff *skb;
	struct netlink_callback *cb;
	struct tcf_block *block;
	struct Qdisc *q;
	u32 parent;
};

static int tcf_node_dump(struct tcf_proto *tp, void *n, struct tcf_walker *arg)
{
	struct tcf_dump_args *a = (void *)arg;
	struct net *net = sock_net(a->skb->sk);

	return tcf_fill_node(net, a->skb, tp, a->block, a->q, a->parent,
			     n, NETLINK_CB(a->cb->skb).portid,
			     a->cb->nlh->nlmsg_seq, NLM_F_MULTI,
			     RTM_NEWTFILTER);
}

static bool tcf_chain_dump(struct tcf_chain *chain, struct Qdisc *q, u32 parent,
			   struct sk_buff *skb, struct netlink_callback *cb,
			   long index_start, long *p_index)
{
	struct net *net = sock_net(skb->sk);
	struct tcf_block *block = chain->block;
	struct tcmsg *tcm = nlmsg_data(cb->nlh);
	struct tcf_dump_args arg;
	struct tcf_proto *tp;

	for (tp = rtnl_dereference(chain->filter_chain);
	     tp; tp = rtnl_dereference(tp->next), (*p_index)++) {
		if (*p_index < index_start)
			continue;
		if (TC_H_MAJ(tcm->tcm_info) &&
		    TC_H_MAJ(tcm->tcm_info) != tp->prio)
			continue;
		if (TC_H_MIN(tcm->tcm_info) &&
		    TC_H_MIN(tcm->tcm_info) != tp->protocol)
			continue;
		if (*p_index > index_start)
			memset(&cb->args[1], 0,
			       sizeof(cb->args) - sizeof(cb->args[0]));
		if (cb->args[1] == 0) {
			if (tcf_fill_node(net, skb, tp, block, q, parent, 0,
					  NETLINK_CB(cb->skb).portid,
					  cb->nlh->nlmsg_seq, NLM_F_MULTI,
					  RTM_NEWTFILTER) <= 0)
				return false;

			cb->args[1] = 1;
		}
		if (!tp->ops->walk)
			continue;
		arg.w.fn = tcf_node_dump;
		arg.skb = skb;
		arg.cb = cb;
		arg.block = block;
		arg.q = q;
		arg.parent = parent;
		arg.w.stop = 0;
		arg.w.skip = cb->args[1] - 1;
		arg.w.count = 0;
		tp->ops->walk(tp, &arg.w);
		cb->args[1] = arg.w.count + 1;
		if (arg.w.stop)
			return false;
	}
	return true;
}

/* called with RTNL */
static int tc_dump_tfilter(struct sk_buff *skb, struct netlink_callback *cb)
{
	struct net *net = sock_net(skb->sk);
	struct nlattr *tca[TCA_MAX + 1];
	struct Qdisc *q = NULL;
	struct tcf_block *block;
	struct tcf_chain *chain;
	struct tcmsg *tcm = nlmsg_data(cb->nlh);
	long index_start;
	long index;
	u32 parent;
	int err;

	if (nlmsg_len(cb->nlh) < sizeof(*tcm))
		return skb->len;

	err = nlmsg_parse(cb->nlh, sizeof(*tcm), tca, TCA_MAX, NULL, NULL);
	if (err)
		return err;

	if (tcm->tcm_ifindex == TCM_IFINDEX_MAGIC_BLOCK) {
		block = tcf_block_lookup(net, tcm->tcm_block_index);
		if (!block)
			goto out;
		/* If we work with block index, q is NULL and parent value
		 * will never be used in the following code. The check
		 * in tcf_fill_node prevents it. However, compiler does not
		 * see that far, so set parent to zero to silence the warning
		 * about parent being uninitialized.
		 */
		parent = 0;
	} else {
		const struct Qdisc_class_ops *cops;
		struct net_device *dev;
		unsigned long cl = 0;

		dev = __dev_get_by_index(net, tcm->tcm_ifindex);
		if (!dev)
			return skb->len;

		parent = tcm->tcm_parent;
		if (!parent) {
			q = dev->qdisc;
			parent = q->handle;
		} else {
			q = qdisc_lookup(dev, TC_H_MAJ(tcm->tcm_parent));
		}
		if (!q)
			goto out;
		cops = q->ops->cl_ops;
		if (!cops)
			goto out;
		if (!cops->tcf_block)
			goto out;
		if (TC_H_MIN(tcm->tcm_parent)) {
			cl = cops->find(q, tcm->tcm_parent);
			if (cl == 0)
				goto out;
		}
		block = cops->tcf_block(q, cl, NULL);
		if (!block)
			goto out;
		if (tcf_block_shared(block))
			q = NULL;
	}

	index_start = cb->args[0];
	index = 0;

	list_for_each_entry(chain, &block->chain_list, list) {
		if (tca[TCA_CHAIN] &&
		    nla_get_u32(tca[TCA_CHAIN]) != chain->index)
			continue;
		if (!tcf_chain_dump(chain, q, parent, skb, cb,
				    index_start, &index))
			break;
	}

	cb->args[0] = index;

out:
	return skb->len;
}

void tcf_exts_destroy(struct tcf_exts *exts)
{
#ifdef CONFIG_NET_CLS_ACT
	LIST_HEAD(actions);

	ASSERT_RTNL();
	tcf_exts_to_list(exts, &actions);
	tcf_action_destroy(&actions, TCA_ACT_UNBIND);
	kfree(exts->actions);
	exts->nr_actions = 0;
#endif
}
EXPORT_SYMBOL(tcf_exts_destroy);

int tcf_exts_validate(struct net *net, struct tcf_proto *tp, struct nlattr **tb,
		      struct nlattr *rate_tlv, struct tcf_exts *exts, bool ovr,
		      struct netlink_ext_ack *extack)
{
#ifdef CONFIG_NET_CLS_ACT
	{
		struct tc_action *act;

		if (exts->police && tb[exts->police]) {
			act = tcf_action_init_1(net, tp, tb[exts->police],
						rate_tlv, "police", ovr,
						TCA_ACT_BIND);
			if (IS_ERR(act))
				return PTR_ERR(act);

			act->type = exts->type = TCA_OLD_COMPAT;
			exts->actions[0] = act;
			exts->nr_actions = 1;
		} else if (exts->action && tb[exts->action]) {
			LIST_HEAD(actions);
			int err, i = 0;

			err = tcf_action_init(net, tp, tb[exts->action],
					      rate_tlv, NULL, ovr, TCA_ACT_BIND,
					      &actions);
			if (err)
				return err;
			list_for_each_entry(act, &actions, list)
				exts->actions[i++] = act;
			exts->nr_actions = i;
		}
		exts->net = net;
	}
#else
	if ((exts->action && tb[exts->action]) ||
	    (exts->police && tb[exts->police])) {
		NL_SET_ERR_MSG(extack, "Classifier actions are not supported per compile options (CONFIG_NET_CLS_ACT)");
		return -EOPNOTSUPP;
	}
#endif

	return 0;
}
EXPORT_SYMBOL(tcf_exts_validate);

void tcf_exts_change(struct tcf_exts *dst, struct tcf_exts *src)
{
#ifdef CONFIG_NET_CLS_ACT
	struct tcf_exts old = *dst;

	*dst = *src;
	tcf_exts_destroy(&old);
#endif
}
EXPORT_SYMBOL(tcf_exts_change);

#ifdef CONFIG_NET_CLS_ACT
static struct tc_action *tcf_exts_first_act(struct tcf_exts *exts)
{
	if (exts->nr_actions == 0)
		return NULL;
	else
		return exts->actions[0];
}
#endif

int tcf_exts_dump(struct sk_buff *skb, struct tcf_exts *exts)
{
#ifdef CONFIG_NET_CLS_ACT
	struct nlattr *nest;

	if (exts->action && tcf_exts_has_actions(exts)) {
		/*
		 * again for backward compatible mode - we want
		 * to work with both old and new modes of entering
		 * tc data even if iproute2  was newer - jhs
		 */
		if (exts->type != TCA_OLD_COMPAT) {
			LIST_HEAD(actions);

			nest = nla_nest_start(skb, exts->action);
			if (nest == NULL)
				goto nla_put_failure;

			tcf_exts_to_list(exts, &actions);
			if (tcf_action_dump(skb, &actions, 0, 0) < 0)
				goto nla_put_failure;
			nla_nest_end(skb, nest);
		} else if (exts->police) {
			struct tc_action *act = tcf_exts_first_act(exts);
			nest = nla_nest_start(skb, exts->police);
			if (nest == NULL || !act)
				goto nla_put_failure;
			if (tcf_action_dump_old(skb, act, 0, 0) < 0)
				goto nla_put_failure;
			nla_nest_end(skb, nest);
		}
	}
	return 0;

nla_put_failure:
	nla_nest_cancel(skb, nest);
	return -1;
#else
	return 0;
#endif
}
EXPORT_SYMBOL(tcf_exts_dump);


int tcf_exts_dump_stats(struct sk_buff *skb, struct tcf_exts *exts)
{
#ifdef CONFIG_NET_CLS_ACT
	struct tc_action *a = tcf_exts_first_act(exts);
	if (a != NULL && tcf_action_copy_stats(skb, a, 1) < 0)
		return -1;
#endif
	return 0;
}
EXPORT_SYMBOL(tcf_exts_dump_stats);

static int tc_exts_setup_cb_egdev_call(struct tcf_exts *exts,
				       enum tc_setup_type type,
				       void *type_data, bool err_stop)
{
	int ok_count = 0;
#ifdef CONFIG_NET_CLS_ACT
	const struct tc_action *a;
	struct net_device *dev;
	int i, ret;

	if (!tcf_exts_has_actions(exts))
		return 0;

	for (i = 0; i < exts->nr_actions; i++) {
		a = exts->actions[i];
		if (!a->ops->get_dev)
			continue;
		dev = a->ops->get_dev(a);
		if (!dev)
			continue;
		ret = tc_setup_cb_egdev_call(dev, type, type_data, err_stop);
		if (ret < 0)
			return ret;
		ok_count += ret;
	}
#endif
	return ok_count;
}

int tc_setup_cb_call(struct tcf_block *block, struct tcf_exts *exts,
		     enum tc_setup_type type, void *type_data, bool err_stop)
{
	int ok_count;
	int ret;

	ret = tcf_block_cb_call(block, type, type_data, err_stop);
	if (ret < 0)
		return ret;
	ok_count = ret;

	if (!exts)
		return ok_count;
	ret = tc_exts_setup_cb_egdev_call(exts, type, type_data, err_stop);
	if (ret < 0)
		return ret;
	ok_count += ret;

	return ok_count;
}
EXPORT_SYMBOL(tc_setup_cb_call);

static __net_init int tcf_net_init(struct net *net)
{
	struct tcf_net *tn = net_generic(net, tcf_net_id);

	idr_init(&tn->idr);
	return 0;
}

static void __net_exit tcf_net_exit(struct net *net)
{
	struct tcf_net *tn = net_generic(net, tcf_net_id);

	idr_destroy(&tn->idr);
}

static struct pernet_operations tcf_net_ops = {
	.init = tcf_net_init,
	.exit = tcf_net_exit,
	.id   = &tcf_net_id,
	.size = sizeof(struct tcf_net),
};

static int __init tc_filter_init(void)
{
	int err;

	tc_filter_wq = alloc_ordered_workqueue("tc_filter_workqueue", 0);
	if (!tc_filter_wq)
		return -ENOMEM;

	err = register_pernet_subsys(&tcf_net_ops);
	if (err)
		goto err_register_pernet_subsys;

	rtnl_register(PF_UNSPEC, RTM_NEWTFILTER, tc_ctl_tfilter, NULL, 0);
	rtnl_register(PF_UNSPEC, RTM_DELTFILTER, tc_ctl_tfilter, NULL, 0);
	rtnl_register(PF_UNSPEC, RTM_GETTFILTER, tc_ctl_tfilter,
		      tc_dump_tfilter, 0);

	return 0;

err_register_pernet_subsys:
	destroy_workqueue(tc_filter_wq);
	return err;
}

subsys_initcall(tc_filter_init);<|MERGE_RESOLUTION|>--- conflicted
+++ resolved
@@ -587,44 +587,16 @@
 }
 EXPORT_SYMBOL(tcf_block_get);
 
-<<<<<<< HEAD
-static void tcf_block_put_final(struct work_struct *work)
-{
-	struct tcf_block *block = container_of(work, struct tcf_block, work);
-	struct tcf_chain *chain, *tmp;
-
-	rtnl_lock();
-
-	/* At this point, all the chains should have refcnt == 1. */
-	list_for_each_entry_safe(chain, tmp, &block->chain_list, list)
-		tcf_chain_put(chain);
-	rtnl_unlock();
-	kfree(block);
-}
-
-=======
->>>>>>> 03a0dded
 /* XXX: Standalone actions are not allowed to jump to any chain, and bound
  * actions should be all removed after flushing.
  */
 void tcf_block_put_ext(struct tcf_block *block, struct Qdisc *q,
 		       struct tcf_block_ext_info *ei)
 {
-	struct tcf_chain *chain;
+	struct tcf_chain *chain, *tmp;
 
 	if (!block)
 		return;
-<<<<<<< HEAD
-	/* Hold a refcnt for all chains, except 0, so that they don't disappear
-	 * while we are iterating.
-	 */
-	list_for_each_entry(chain, &block->chain_list, list)
-		if (chain->index)
-			tcf_chain_hold(chain);
-
-	list_for_each_entry(chain, &block->chain_list, list)
-		tcf_chain_flush(chain);
-=======
 	tcf_chain_head_change_cb_del(tcf_block_chain_zero(block), ei);
 	tcf_block_owner_del(block, q, ei->binder_type);
 
@@ -641,7 +613,6 @@
 		list_for_each_entry(chain, &block->chain_list, list)
 			tcf_chain_flush(chain);
 	}
->>>>>>> 03a0dded
 
 	tcf_block_offload_unbind(block, q, ei);
 
