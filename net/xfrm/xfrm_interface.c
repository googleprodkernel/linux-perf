--- conflicted
+++ resolved
@@ -757,32 +757,8 @@
 	rtnl_unlock();
 }
 
-static void __net_exit xfrmi_exit_batch_net(struct list_head *net_exit_list)
-{
-	struct net *net;
-	LIST_HEAD(list);
-
-	rtnl_lock();
-	list_for_each_entry(net, net_exit_list, exit_list) {
-		struct xfrmi_net *xfrmn = net_generic(net, xfrmi_net_id);
-		struct xfrm_if __rcu **xip;
-		struct xfrm_if *xi;
-
-		for (xip = &xfrmn->xfrmi[0];
-		     (xi = rtnl_dereference(*xip)) != NULL;
-		     xip = &xi->next)
-			unregister_netdevice_queue(xi->dev, &list);
-	}
-	unregister_netdevice_many(&list);
-	rtnl_unlock();
-}
-
 static struct pernet_operations xfrmi_net_ops = {
 	.exit_batch = xfrmi_exit_batch_net,
-<<<<<<< HEAD
-	.exit = xfrmi_exit_net,
-=======
->>>>>>> d1988041
 	.id   = &xfrmi_net_id,
 	.size = sizeof(struct xfrmi_net),
 };
