// SPDX-License-Identifier: GPL-2.0-or-later
/*
 *	UDP over IPv6
 *	Linux INET6 implementation
 *
 *	Authors:
 *	Pedro Roque		<roque@di.fc.ul.pt>
 *
 *	Based on linux/ipv4/udp.c
 *
 *	Fixes:
 *	Hideaki YOSHIFUJI	:	sin6_scope_id support
 *	YOSHIFUJI Hideaki @USAGI and:	Support IPV6_V6ONLY socket option, which
 *	Alexey Kuznetsov		allow both IPv4 and IPv6 sockets to bind
 *					a single port at the same time.
 *      Kazunori MIYAZAWA @USAGI:       change process style to use ip6_append_data
 *      YOSHIFUJI Hideaki @USAGI:	convert /proc/net/udp6 to seq_file.
 */

#include <linux/errno.h>
#include <linux/types.h>
#include <linux/socket.h>
#include <linux/sockios.h>
#include <linux/net.h>
#include <linux/in6.h>
#include <linux/netdevice.h>
#include <linux/if_arp.h>
#include <linux/ipv6.h>
#include <linux/icmpv6.h>
#include <linux/init.h>
#include <linux/module.h>
#include <linux/skbuff.h>
#include <linux/slab.h>
#include <linux/uaccess.h>
#include <linux/indirect_call_wrapper.h>

#include <net/addrconf.h>
#include <net/ndisc.h>
#include <net/protocol.h>
#include <net/transp_v6.h>
#include <net/ip6_route.h>
#include <net/raw.h>
#include <net/tcp_states.h>
#include <net/ip6_checksum.h>
#include <net/ip6_tunnel.h>
#include <net/xfrm.h>
#include <net/inet_hashtables.h>
#include <net/inet6_hashtables.h>
#include <net/busy_poll.h>
#include <net/sock_reuseport.h>

#include <linux/proc_fs.h>
#include <linux/seq_file.h>
#include <trace/events/skb.h>
#include "udp_impl.h"

static u32 udp6_ehashfn(const struct net *net,
			const struct in6_addr *laddr,
			const u16 lport,
			const struct in6_addr *faddr,
			const __be16 fport)
{
	static u32 udp6_ehash_secret __read_mostly;
	static u32 udp_ipv6_hash_secret __read_mostly;

	u32 lhash, fhash;

	net_get_random_once(&udp6_ehash_secret,
			    sizeof(udp6_ehash_secret));
	net_get_random_once(&udp_ipv6_hash_secret,
			    sizeof(udp_ipv6_hash_secret));

	lhash = (__force u32)laddr->s6_addr32[3];
	fhash = __ipv6_addr_jhash(faddr, udp_ipv6_hash_secret);

	return __inet6_ehashfn(lhash, lport, fhash, fport,
			       udp_ipv6_hash_secret + net_hash_mix(net));
}

int udp_v6_get_port(struct sock *sk, unsigned short snum)
{
	unsigned int hash2_nulladdr =
		ipv6_portaddr_hash(sock_net(sk), &in6addr_any, snum);
	unsigned int hash2_partial =
		ipv6_portaddr_hash(sock_net(sk), &sk->sk_v6_rcv_saddr, 0);

	/* precompute partial secondary hash */
	udp_sk(sk)->udp_portaddr_hash = hash2_partial;
	return udp_lib_get_port(sk, snum, hash2_nulladdr);
}

void udp_v6_rehash(struct sock *sk)
{
	u16 new_hash = ipv6_portaddr_hash(sock_net(sk),
					  &sk->sk_v6_rcv_saddr,
					  inet_sk(sk)->inet_num);

	udp_lib_rehash(sk, new_hash);
}

static int compute_score(struct sock *sk, struct net *net,
			 const struct in6_addr *saddr, __be16 sport,
			 const struct in6_addr *daddr, unsigned short hnum,
			 int dif, int sdif)
{
	int score;
	struct inet_sock *inet;
	bool dev_match;

	if (!net_eq(sock_net(sk), net) ||
	    udp_sk(sk)->udp_port_hash != hnum ||
	    sk->sk_family != PF_INET6)
		return -1;

	if (!ipv6_addr_equal(&sk->sk_v6_rcv_saddr, daddr))
		return -1;

	score = 0;
	inet = inet_sk(sk);

	if (inet->inet_dport) {
		if (inet->inet_dport != sport)
			return -1;
		score++;
	}

	if (!ipv6_addr_any(&sk->sk_v6_daddr)) {
		if (!ipv6_addr_equal(&sk->sk_v6_daddr, saddr))
			return -1;
		score++;
	}

	dev_match = udp_sk_bound_dev_eq(net, sk->sk_bound_dev_if, dif, sdif);
	if (!dev_match)
		return -1;
	score++;

	if (READ_ONCE(sk->sk_incoming_cpu) == raw_smp_processor_id())
		score++;

	return score;
}

/* called with rcu_read_lock() */
static struct sock *udp6_lib_lookup2(struct net *net,
		const struct in6_addr *saddr, __be16 sport,
		const struct in6_addr *daddr, unsigned int hnum,
		int dif, int sdif, struct udp_hslot *hslot2,
		struct sk_buff *skb)
{
	struct sock *sk, *result;
	int score, badness;
	u32 hash = 0;

	result = NULL;
	badness = -1;
	udp_portaddr_for_each_entry_rcu(sk, &hslot2->head) {
		score = compute_score(sk, net, saddr, sport,
				      daddr, hnum, dif, sdif);
		if (score > badness) {
			if (sk->sk_reuseport &&
			    sk->sk_state != TCP_ESTABLISHED) {
				hash = udp6_ehashfn(net, daddr, hnum,
						    saddr, sport);

				result = reuseport_select_sock(sk, hash, skb,
							sizeof(struct udphdr));
				if (result && !reuseport_has_conns(sk, false))
					return result;
			}
			result = sk;
			badness = score;
		}
	}
	return result;
}

/* rcu_read_lock() must be held */
struct sock *__udp6_lib_lookup(struct net *net,
			       const struct in6_addr *saddr, __be16 sport,
			       const struct in6_addr *daddr, __be16 dport,
			       int dif, int sdif, struct udp_table *udptable,
			       struct sk_buff *skb)
{
	unsigned short hnum = ntohs(dport);
	unsigned int hash2, slot2;
	struct udp_hslot *hslot2;
	struct sock *result;

	hash2 = ipv6_portaddr_hash(net, daddr, hnum);
	slot2 = hash2 & udptable->mask;
	hslot2 = &udptable->hash2[slot2];

	result = udp6_lib_lookup2(net, saddr, sport,
				  daddr, hnum, dif, sdif,
				  hslot2, skb);
	if (!result) {
		hash2 = ipv6_portaddr_hash(net, &in6addr_any, hnum);
		slot2 = hash2 & udptable->mask;

		hslot2 = &udptable->hash2[slot2];

		result = udp6_lib_lookup2(net, saddr, sport,
					  &in6addr_any, hnum, dif, sdif,
					  hslot2, skb);
	}
	if (IS_ERR(result))
		return NULL;
	return result;
}
EXPORT_SYMBOL_GPL(__udp6_lib_lookup);

static struct sock *__udp6_lib_lookup_skb(struct sk_buff *skb,
					  __be16 sport, __be16 dport,
					  struct udp_table *udptable)
{
	const struct ipv6hdr *iph = ipv6_hdr(skb);

	return __udp6_lib_lookup(dev_net(skb->dev), &iph->saddr, sport,
				 &iph->daddr, dport, inet6_iif(skb),
				 inet6_sdif(skb), udptable, skb);
}

struct sock *udp6_lib_lookup_skb(struct sk_buff *skb,
				 __be16 sport, __be16 dport)
{
	const struct ipv6hdr *iph = ipv6_hdr(skb);

	return __udp6_lib_lookup(dev_net(skb->dev), &iph->saddr, sport,
				 &iph->daddr, dport, inet6_iif(skb),
				 inet6_sdif(skb), &udp_table, NULL);
}
EXPORT_SYMBOL_GPL(udp6_lib_lookup_skb);

/* Must be called under rcu_read_lock().
 * Does increment socket refcount.
 */
#if IS_ENABLED(CONFIG_NF_TPROXY_IPV6) || IS_ENABLED(CONFIG_NF_SOCKET_IPV6)
struct sock *udp6_lib_lookup(struct net *net, const struct in6_addr *saddr, __be16 sport,
			     const struct in6_addr *daddr, __be16 dport, int dif)
{
	struct sock *sk;

	sk =  __udp6_lib_lookup(net, saddr, sport, daddr, dport,
				dif, 0, &udp_table, NULL);
	if (sk && !refcount_inc_not_zero(&sk->sk_refcnt))
		sk = NULL;
	return sk;
}
EXPORT_SYMBOL_GPL(udp6_lib_lookup);
#endif

/* do not use the scratch area len for jumbogram: their length execeeds the
 * scratch area space; note that the IP6CB flags is still in the first
 * cacheline, so checking for jumbograms is cheap
 */
static int udp6_skb_len(struct sk_buff *skb)
{
	return unlikely(inet6_is_jumbogram(skb)) ? skb->len : udp_skb_len(skb);
}

/*
 *	This should be easy, if there is something there we
 *	return it, otherwise we block.
 */

int udpv6_recvmsg(struct sock *sk, struct msghdr *msg, size_t len,
		  int noblock, int flags, int *addr_len)
{
	struct ipv6_pinfo *np = inet6_sk(sk);
	struct inet_sock *inet = inet_sk(sk);
	struct sk_buff *skb;
	unsigned int ulen, copied;
	int off, err, peeking = flags & MSG_PEEK;
	int is_udplite = IS_UDPLITE(sk);
	struct udp_mib __percpu *mib;
	bool checksum_valid = false;
	int is_udp4;

	if (flags & MSG_ERRQUEUE)
		return ipv6_recv_error(sk, msg, len, addr_len);

	if (np->rxpmtu && np->rxopt.bits.rxpmtu)
		return ipv6_recv_rxpmtu(sk, msg, len, addr_len);

try_again:
	off = sk_peek_offset(sk, flags);
	skb = __skb_recv_udp(sk, flags, noblock, &off, &err);
	if (!skb)
		return err;

	ulen = udp6_skb_len(skb);
	copied = len;
	if (copied > ulen - off)
		copied = ulen - off;
	else if (copied < ulen)
		msg->msg_flags |= MSG_TRUNC;

	is_udp4 = (skb->protocol == htons(ETH_P_IP));
	mib = __UDPX_MIB(sk, is_udp4);

	/*
	 * If checksum is needed at all, try to do it while copying the
	 * data.  If the data is truncated, or if we only want a partial
	 * coverage checksum (UDP-Lite), do it before the copy.
	 */

	if (copied < ulen || peeking ||
	    (is_udplite && UDP_SKB_CB(skb)->partial_cov)) {
		checksum_valid = udp_skb_csum_unnecessary(skb) ||
				!__udp_lib_checksum_complete(skb);
		if (!checksum_valid)
			goto csum_copy_err;
	}

	if (checksum_valid || udp_skb_csum_unnecessary(skb)) {
		if (udp_skb_is_linear(skb))
			err = copy_linear_skb(skb, copied, off, &msg->msg_iter);
		else
			err = skb_copy_datagram_msg(skb, off, msg, copied);
	} else {
		err = skb_copy_and_csum_datagram_msg(skb, off, msg);
		if (err == -EINVAL)
			goto csum_copy_err;
	}
	if (unlikely(err)) {
		if (!peeking) {
			atomic_inc(&sk->sk_drops);
			SNMP_INC_STATS(mib, UDP_MIB_INERRORS);
		}
		kfree_skb(skb);
		return err;
	}
	if (!peeking)
		SNMP_INC_STATS(mib, UDP_MIB_INDATAGRAMS);

	sock_recv_ts_and_drops(msg, sk, skb);

	/* Copy the address. */
	if (msg->msg_name) {
		DECLARE_SOCKADDR(struct sockaddr_in6 *, sin6, msg->msg_name);
		sin6->sin6_family = AF_INET6;
		sin6->sin6_port = udp_hdr(skb)->source;
		sin6->sin6_flowinfo = 0;

		if (is_udp4) {
			ipv6_addr_set_v4mapped(ip_hdr(skb)->saddr,
					       &sin6->sin6_addr);
			sin6->sin6_scope_id = 0;
		} else {
			sin6->sin6_addr = ipv6_hdr(skb)->saddr;
			sin6->sin6_scope_id =
				ipv6_iface_scope_id(&sin6->sin6_addr,
						    inet6_iif(skb));
		}
		*addr_len = sizeof(*sin6);

		if (cgroup_bpf_enabled)
			BPF_CGROUP_RUN_PROG_UDP6_RECVMSG_LOCK(sk,
						(struct sockaddr *)sin6);
	}

	if (udp_sk(sk)->gro_enabled)
		udp_cmsg_recv(msg, sk, skb);

	if (np->rxopt.all)
		ip6_datagram_recv_common_ctl(sk, msg, skb);

	if (is_udp4) {
		if (inet->cmsg_flags)
			ip_cmsg_recv_offset(msg, sk, skb,
					    sizeof(struct udphdr), off);
	} else {
		if (np->rxopt.all)
			ip6_datagram_recv_specific_ctl(sk, msg, skb);
	}

	err = copied;
	if (flags & MSG_TRUNC)
		err = ulen;

	skb_consume_udp(sk, skb, peeking ? -err : err);
	return err;

csum_copy_err:
	if (!__sk_queue_drop_skb(sk, &udp_sk(sk)->reader_queue, skb, flags,
				 udp_skb_destructor)) {
		SNMP_INC_STATS(mib, UDP_MIB_CSUMERRORS);
		SNMP_INC_STATS(mib, UDP_MIB_INERRORS);
	}
	kfree_skb(skb);

	/* starting over for a new packet, but check if we need to yield */
	cond_resched();
	msg->msg_flags &= ~MSG_TRUNC;
	goto try_again;
}

DEFINE_STATIC_KEY_FALSE(udpv6_encap_needed_key);
void udpv6_encap_enable(void)
{
	static_branch_inc(&udpv6_encap_needed_key);
}
EXPORT_SYMBOL(udpv6_encap_enable);

/* Handler for tunnels with arbitrary destination ports: no socket lookup, go
 * through error handlers in encapsulations looking for a match.
 */
static int __udp6_lib_err_encap_no_sk(struct sk_buff *skb,
				      struct inet6_skb_parm *opt,
				      u8 type, u8 code, int offset, __be32 info)
{
	int i;

	for (i = 0; i < MAX_IPTUN_ENCAP_OPS; i++) {
		int (*handler)(struct sk_buff *skb, struct inet6_skb_parm *opt,
			       u8 type, u8 code, int offset, __be32 info);
		const struct ip6_tnl_encap_ops *encap;

		encap = rcu_dereference(ip6tun_encaps[i]);
		if (!encap)
			continue;
		handler = encap->err_handler;
		if (handler && !handler(skb, opt, type, code, offset, info))
			return 0;
	}

	return -ENOENT;
}

/* Try to match ICMP errors to UDP tunnels by looking up a socket without
 * reversing source and destination port: this will match tunnels that force the
 * same destination port on both endpoints (e.g. VXLAN, GENEVE). Note that
 * lwtunnels might actually break this assumption by being configured with
 * different destination ports on endpoints, in this case we won't be able to
 * trace ICMP messages back to them.
 *
 * If this doesn't match any socket, probe tunnels with arbitrary destination
 * ports (e.g. FoU, GUE): there, the receiving socket is useless, as the port
 * we've sent packets to won't necessarily match the local destination port.
 *
 * Then ask the tunnel implementation to match the error against a valid
 * association.
 *
 * Return an error if we can't find a match, the socket if we need further
 * processing, zero otherwise.
 */
static struct sock *__udp6_lib_err_encap(struct net *net,
					 const struct ipv6hdr *hdr, int offset,
					 struct udphdr *uh,
					 struct udp_table *udptable,
					 struct sk_buff *skb,
					 struct inet6_skb_parm *opt,
					 u8 type, u8 code, __be32 info)
{
	int network_offset, transport_offset;
	struct sock *sk;

	network_offset = skb_network_offset(skb);
	transport_offset = skb_transport_offset(skb);

	/* Network header needs to point to the outer IPv6 header inside ICMP */
	skb_reset_network_header(skb);

	/* Transport header needs to point to the UDP header */
	skb_set_transport_header(skb, offset);

	sk = __udp6_lib_lookup(net, &hdr->daddr, uh->source,
			       &hdr->saddr, uh->dest,
			       inet6_iif(skb), 0, udptable, skb);
	if (sk) {
		int (*lookup)(struct sock *sk, struct sk_buff *skb);
		struct udp_sock *up = udp_sk(sk);

		lookup = READ_ONCE(up->encap_err_lookup);
		if (!lookup || lookup(sk, skb))
			sk = NULL;
	}

	if (!sk) {
		sk = ERR_PTR(__udp6_lib_err_encap_no_sk(skb, opt, type, code,
							offset, info));
	}

	skb_set_transport_header(skb, transport_offset);
	skb_set_network_header(skb, network_offset);

	return sk;
}

int __udp6_lib_err(struct sk_buff *skb, struct inet6_skb_parm *opt,
		   u8 type, u8 code, int offset, __be32 info,
		   struct udp_table *udptable)
{
	struct ipv6_pinfo *np;
	const struct ipv6hdr *hdr = (const struct ipv6hdr *)skb->data;
	const struct in6_addr *saddr = &hdr->saddr;
	const struct in6_addr *daddr = &hdr->daddr;
	struct udphdr *uh = (struct udphdr *)(skb->data+offset);
	bool tunnel = false;
	struct sock *sk;
	int harderr;
	int err;
	struct net *net = dev_net(skb->dev);

	sk = __udp6_lib_lookup(net, daddr, uh->dest, saddr, uh->source,
<<<<<<< HEAD
			       inet6_iif(skb), 0, udptable, NULL);
=======
			       inet6_iif(skb), inet6_sdif(skb), udptable, NULL);
>>>>>>> f7688b48
	if (!sk) {
		/* No socket for error: try tunnels before discarding */
		sk = ERR_PTR(-ENOENT);
		if (static_branch_unlikely(&udpv6_encap_needed_key)) {
			sk = __udp6_lib_err_encap(net, hdr, offset, uh,
						  udptable, skb,
						  opt, type, code, info);
			if (!sk)
				return 0;
		}

		if (IS_ERR(sk)) {
			__ICMP6_INC_STATS(net, __in6_dev_get(skb->dev),
					  ICMP6_MIB_INERRORS);
			return PTR_ERR(sk);
		}

		tunnel = true;
	}

	harderr = icmpv6_err_convert(type, code, &err);
	np = inet6_sk(sk);

	if (type == ICMPV6_PKT_TOOBIG) {
		if (!ip6_sk_accept_pmtu(sk))
			goto out;
		ip6_sk_update_pmtu(skb, sk, info);
		if (np->pmtudisc != IPV6_PMTUDISC_DONT)
			harderr = 1;
	}
	if (type == NDISC_REDIRECT) {
		if (tunnel) {
			ip6_redirect(skb, sock_net(sk), inet6_iif(skb),
				     sk->sk_mark, sk->sk_uid);
		} else {
			ip6_sk_redirect(skb, sk);
		}
		goto out;
	}

	/* Tunnels don't have an application socket: don't pass errors back */
	if (tunnel)
		goto out;

	if (!np->recverr) {
		if (!harderr || sk->sk_state != TCP_ESTABLISHED)
			goto out;
	} else {
		ipv6_icmp_error(sk, skb, err, uh->dest, ntohl(info), (u8 *)(uh+1));
	}

	sk->sk_err = err;
	sk->sk_error_report(sk);
out:
	return 0;
}

static int __udpv6_queue_rcv_skb(struct sock *sk, struct sk_buff *skb)
{
	int rc;

	if (!ipv6_addr_any(&sk->sk_v6_daddr)) {
		sock_rps_save_rxhash(sk, skb);
		sk_mark_napi_id(sk, skb);
		sk_incoming_cpu_update(sk);
	} else {
		sk_mark_napi_id_once(sk, skb);
	}

	rc = __udp_enqueue_schedule_skb(sk, skb);
	if (rc < 0) {
		int is_udplite = IS_UDPLITE(sk);

		/* Note that an ENOMEM error is charged twice */
		if (rc == -ENOMEM)
			UDP6_INC_STATS(sock_net(sk),
					 UDP_MIB_RCVBUFERRORS, is_udplite);
		UDP6_INC_STATS(sock_net(sk), UDP_MIB_INERRORS, is_udplite);
		kfree_skb(skb);
		return -1;
	}

	return 0;
}

static __inline__ int udpv6_err(struct sk_buff *skb,
				struct inet6_skb_parm *opt, u8 type,
				u8 code, int offset, __be32 info)
{
	return __udp6_lib_err(skb, opt, type, code, offset, info, &udp_table);
}

static int udpv6_queue_rcv_one_skb(struct sock *sk, struct sk_buff *skb)
{
	struct udp_sock *up = udp_sk(sk);
	int is_udplite = IS_UDPLITE(sk);

	if (!xfrm6_policy_check(sk, XFRM_POLICY_IN, skb))
		goto drop;

	if (static_branch_unlikely(&udpv6_encap_needed_key) && up->encap_type) {
		int (*encap_rcv)(struct sock *sk, struct sk_buff *skb);

		/*
		 * This is an encapsulation socket so pass the skb to
		 * the socket's udp_encap_rcv() hook. Otherwise, just
		 * fall through and pass this up the UDP socket.
		 * up->encap_rcv() returns the following value:
		 * =0 if skb was successfully passed to the encap
		 *    handler or was discarded by it.
		 * >0 if skb should be passed on to UDP.
		 * <0 if skb should be resubmitted as proto -N
		 */

		/* if we're overly short, let UDP handle it */
		encap_rcv = READ_ONCE(up->encap_rcv);
		if (encap_rcv) {
			int ret;

			/* Verify checksum before giving to encap */
			if (udp_lib_checksum_complete(skb))
				goto csum_error;

			ret = encap_rcv(sk, skb);
			if (ret <= 0) {
				__UDP_INC_STATS(sock_net(sk),
						UDP_MIB_INDATAGRAMS,
						is_udplite);
				return -ret;
			}
		}

		/* FALLTHROUGH -- it's a UDP Packet */
	}

	/*
	 * UDP-Lite specific tests, ignored on UDP sockets (see net/ipv4/udp.c).
	 */
	if ((is_udplite & UDPLITE_RECV_CC)  &&  UDP_SKB_CB(skb)->partial_cov) {

		if (up->pcrlen == 0) {          /* full coverage was set  */
			net_dbg_ratelimited("UDPLITE6: partial coverage %d while full coverage %d requested\n",
					    UDP_SKB_CB(skb)->cscov, skb->len);
			goto drop;
		}
		if (UDP_SKB_CB(skb)->cscov  <  up->pcrlen) {
			net_dbg_ratelimited("UDPLITE6: coverage %d too small, need min %d\n",
					    UDP_SKB_CB(skb)->cscov, up->pcrlen);
			goto drop;
		}
	}

	prefetch(&sk->sk_rmem_alloc);
	if (rcu_access_pointer(sk->sk_filter) &&
	    udp_lib_checksum_complete(skb))
		goto csum_error;

	if (sk_filter_trim_cap(sk, skb, sizeof(struct udphdr)))
		goto drop;

	udp_csum_pull_header(skb);

	skb_dst_drop(skb);

	return __udpv6_queue_rcv_skb(sk, skb);

csum_error:
	__UDP6_INC_STATS(sock_net(sk), UDP_MIB_CSUMERRORS, is_udplite);
drop:
	__UDP6_INC_STATS(sock_net(sk), UDP_MIB_INERRORS, is_udplite);
	atomic_inc(&sk->sk_drops);
	kfree_skb(skb);
	return -1;
}

static int udpv6_queue_rcv_skb(struct sock *sk, struct sk_buff *skb)
{
	struct sk_buff *next, *segs;
	int ret;

	if (likely(!udp_unexpected_gso(sk, skb)))
		return udpv6_queue_rcv_one_skb(sk, skb);

	__skb_push(skb, -skb_mac_offset(skb));
	segs = udp_rcv_segment(sk, skb, false);
	for (skb = segs; skb; skb = next) {
		next = skb->next;
		__skb_pull(skb, skb_transport_offset(skb));

		ret = udpv6_queue_rcv_one_skb(sk, skb);
		if (ret > 0)
			ip6_protocol_deliver_rcu(dev_net(skb->dev), skb, ret,
						 true);
	}
	return 0;
}

static bool __udp_v6_is_mcast_sock(struct net *net, struct sock *sk,
				   __be16 loc_port, const struct in6_addr *loc_addr,
				   __be16 rmt_port, const struct in6_addr *rmt_addr,
				   int dif, int sdif, unsigned short hnum)
{
	struct inet_sock *inet = inet_sk(sk);

	if (!net_eq(sock_net(sk), net))
		return false;

	if (udp_sk(sk)->udp_port_hash != hnum ||
	    sk->sk_family != PF_INET6 ||
	    (inet->inet_dport && inet->inet_dport != rmt_port) ||
	    (!ipv6_addr_any(&sk->sk_v6_daddr) &&
		    !ipv6_addr_equal(&sk->sk_v6_daddr, rmt_addr)) ||
	    !udp_sk_bound_dev_eq(net, sk->sk_bound_dev_if, dif, sdif) ||
	    (!ipv6_addr_any(&sk->sk_v6_rcv_saddr) &&
		    !ipv6_addr_equal(&sk->sk_v6_rcv_saddr, loc_addr)))
		return false;
	if (!inet6_mc_check(sk, loc_addr, rmt_addr))
		return false;
	return true;
}

static void udp6_csum_zero_error(struct sk_buff *skb)
{
	/* RFC 2460 section 8.1 says that we SHOULD log
	 * this error. Well, it is reasonable.
	 */
	net_dbg_ratelimited("IPv6: udp checksum is 0 for [%pI6c]:%u->[%pI6c]:%u\n",
			    &ipv6_hdr(skb)->saddr, ntohs(udp_hdr(skb)->source),
			    &ipv6_hdr(skb)->daddr, ntohs(udp_hdr(skb)->dest));
}

/*
 * Note: called only from the BH handler context,
 * so we don't need to lock the hashes.
 */
static int __udp6_lib_mcast_deliver(struct net *net, struct sk_buff *skb,
		const struct in6_addr *saddr, const struct in6_addr *daddr,
		struct udp_table *udptable, int proto)
{
	struct sock *sk, *first = NULL;
	const struct udphdr *uh = udp_hdr(skb);
	unsigned short hnum = ntohs(uh->dest);
	struct udp_hslot *hslot = udp_hashslot(udptable, net, hnum);
	unsigned int offset = offsetof(typeof(*sk), sk_node);
	unsigned int hash2 = 0, hash2_any = 0, use_hash2 = (hslot->count > 10);
	int dif = inet6_iif(skb);
	int sdif = inet6_sdif(skb);
	struct hlist_node *node;
	struct sk_buff *nskb;

	if (use_hash2) {
		hash2_any = ipv6_portaddr_hash(net, &in6addr_any, hnum) &
			    udptable->mask;
		hash2 = ipv6_portaddr_hash(net, daddr, hnum) & udptable->mask;
start_lookup:
		hslot = &udptable->hash2[hash2];
		offset = offsetof(typeof(*sk), __sk_common.skc_portaddr_node);
	}

	sk_for_each_entry_offset_rcu(sk, node, &hslot->head, offset) {
		if (!__udp_v6_is_mcast_sock(net, sk, uh->dest, daddr,
					    uh->source, saddr, dif, sdif,
					    hnum))
			continue;
		/* If zero checksum and no_check is not on for
		 * the socket then skip it.
		 */
		if (!uh->check && !udp_sk(sk)->no_check6_rx)
			continue;
		if (!first) {
			first = sk;
			continue;
		}
		nskb = skb_clone(skb, GFP_ATOMIC);
		if (unlikely(!nskb)) {
			atomic_inc(&sk->sk_drops);
			__UDP6_INC_STATS(net, UDP_MIB_RCVBUFERRORS,
					 IS_UDPLITE(sk));
			__UDP6_INC_STATS(net, UDP_MIB_INERRORS,
					 IS_UDPLITE(sk));
			continue;
		}

		if (udpv6_queue_rcv_skb(sk, nskb) > 0)
			consume_skb(nskb);
	}

	/* Also lookup *:port if we are using hash2 and haven't done so yet. */
	if (use_hash2 && hash2 != hash2_any) {
		hash2 = hash2_any;
		goto start_lookup;
	}

	if (first) {
		if (udpv6_queue_rcv_skb(first, skb) > 0)
			consume_skb(skb);
	} else {
		kfree_skb(skb);
		__UDP6_INC_STATS(net, UDP_MIB_IGNOREDMULTI,
				 proto == IPPROTO_UDPLITE);
	}
	return 0;
}

static void udp6_sk_rx_dst_set(struct sock *sk, struct dst_entry *dst)
{
	if (udp_sk_rx_dst_set(sk, dst)) {
		const struct rt6_info *rt = (const struct rt6_info *)dst;

		inet6_sk(sk)->rx_dst_cookie = rt6_get_cookie(rt);
	}
}

/* wrapper for udp_queue_rcv_skb tacking care of csum conversion and
 * return code conversion for ip layer consumption
 */
static int udp6_unicast_rcv_skb(struct sock *sk, struct sk_buff *skb,
				struct udphdr *uh)
{
	int ret;

	if (inet_get_convert_csum(sk) && uh->check && !IS_UDPLITE(sk))
		skb_checksum_try_convert(skb, IPPROTO_UDP, ip6_compute_pseudo);

	ret = udpv6_queue_rcv_skb(sk, skb);

	/* a return value > 0 means to resubmit the input */
	if (ret > 0)
		return ret;
	return 0;
}

int __udp6_lib_rcv(struct sk_buff *skb, struct udp_table *udptable,
		   int proto)
{
	const struct in6_addr *saddr, *daddr;
	struct net *net = dev_net(skb->dev);
	struct udphdr *uh;
	struct sock *sk;
	u32 ulen = 0;

	if (!pskb_may_pull(skb, sizeof(struct udphdr)))
		goto discard;

	saddr = &ipv6_hdr(skb)->saddr;
	daddr = &ipv6_hdr(skb)->daddr;
	uh = udp_hdr(skb);

	ulen = ntohs(uh->len);
	if (ulen > skb->len)
		goto short_packet;

	if (proto == IPPROTO_UDP) {
		/* UDP validates ulen. */

		/* Check for jumbo payload */
		if (ulen == 0)
			ulen = skb->len;

		if (ulen < sizeof(*uh))
			goto short_packet;

		if (ulen < skb->len) {
			if (pskb_trim_rcsum(skb, ulen))
				goto short_packet;
			saddr = &ipv6_hdr(skb)->saddr;
			daddr = &ipv6_hdr(skb)->daddr;
			uh = udp_hdr(skb);
		}
	}

	if (udp6_csum_init(skb, uh, proto))
		goto csum_error;

	/* Check if the socket is already available, e.g. due to early demux */
	sk = skb_steal_sock(skb);
	if (sk) {
		struct dst_entry *dst = skb_dst(skb);
		int ret;

		if (unlikely(sk->sk_rx_dst != dst))
			udp6_sk_rx_dst_set(sk, dst);

		if (!uh->check && !udp_sk(sk)->no_check6_rx) {
			sock_put(sk);
			goto report_csum_error;
		}

		ret = udp6_unicast_rcv_skb(sk, skb, uh);
		sock_put(sk);
		return ret;
	}

	/*
	 *	Multicast receive code
	 */
	if (ipv6_addr_is_multicast(daddr))
		return __udp6_lib_mcast_deliver(net, skb,
				saddr, daddr, udptable, proto);

	/* Unicast */
	sk = __udp6_lib_lookup_skb(skb, uh->source, uh->dest, udptable);
	if (sk) {
		if (!uh->check && !udp_sk(sk)->no_check6_rx)
			goto report_csum_error;
		return udp6_unicast_rcv_skb(sk, skb, uh);
	}

	if (!uh->check)
		goto report_csum_error;

	if (!xfrm6_policy_check(NULL, XFRM_POLICY_IN, skb))
		goto discard;

	if (udp_lib_checksum_complete(skb))
		goto csum_error;

	__UDP6_INC_STATS(net, UDP_MIB_NOPORTS, proto == IPPROTO_UDPLITE);
	icmpv6_send(skb, ICMPV6_DEST_UNREACH, ICMPV6_PORT_UNREACH, 0);

	kfree_skb(skb);
	return 0;

short_packet:
	net_dbg_ratelimited("UDP%sv6: short packet: From [%pI6c]:%u %d/%d to [%pI6c]:%u\n",
			    proto == IPPROTO_UDPLITE ? "-Lite" : "",
			    saddr, ntohs(uh->source),
			    ulen, skb->len,
			    daddr, ntohs(uh->dest));
	goto discard;

report_csum_error:
	udp6_csum_zero_error(skb);
csum_error:
	__UDP6_INC_STATS(net, UDP_MIB_CSUMERRORS, proto == IPPROTO_UDPLITE);
discard:
	__UDP6_INC_STATS(net, UDP_MIB_INERRORS, proto == IPPROTO_UDPLITE);
	kfree_skb(skb);
	return 0;
}


static struct sock *__udp6_lib_demux_lookup(struct net *net,
			__be16 loc_port, const struct in6_addr *loc_addr,
			__be16 rmt_port, const struct in6_addr *rmt_addr,
			int dif, int sdif)
{
	unsigned short hnum = ntohs(loc_port);
	unsigned int hash2 = ipv6_portaddr_hash(net, loc_addr, hnum);
	unsigned int slot2 = hash2 & udp_table.mask;
	struct udp_hslot *hslot2 = &udp_table.hash2[slot2];
	const __portpair ports = INET_COMBINED_PORTS(rmt_port, hnum);
	struct sock *sk;

	udp_portaddr_for_each_entry_rcu(sk, &hslot2->head) {
		if (sk->sk_state == TCP_ESTABLISHED &&
		    INET6_MATCH(sk, net, rmt_addr, loc_addr, ports, dif, sdif))
			return sk;
		/* Only check first socket in chain */
		break;
	}
	return NULL;
}

INDIRECT_CALLABLE_SCOPE void udp_v6_early_demux(struct sk_buff *skb)
{
	struct net *net = dev_net(skb->dev);
	const struct udphdr *uh;
	struct sock *sk;
	struct dst_entry *dst;
	int dif = skb->dev->ifindex;
	int sdif = inet6_sdif(skb);

	if (!pskb_may_pull(skb, skb_transport_offset(skb) +
	    sizeof(struct udphdr)))
		return;

	uh = udp_hdr(skb);

	if (skb->pkt_type == PACKET_HOST)
		sk = __udp6_lib_demux_lookup(net, uh->dest,
					     &ipv6_hdr(skb)->daddr,
					     uh->source, &ipv6_hdr(skb)->saddr,
					     dif, sdif);
	else
		return;

	if (!sk || !refcount_inc_not_zero(&sk->sk_refcnt))
		return;

	skb->sk = sk;
	skb->destructor = sock_efree;
	dst = READ_ONCE(sk->sk_rx_dst);

	if (dst)
		dst = dst_check(dst, inet6_sk(sk)->rx_dst_cookie);
	if (dst) {
		/* set noref for now.
		 * any place which wants to hold dst has to call
		 * dst_hold_safe()
		 */
		skb_dst_set_noref(skb, dst);
	}
}

INDIRECT_CALLABLE_SCOPE int udpv6_rcv(struct sk_buff *skb)
{
	return __udp6_lib_rcv(skb, &udp_table, IPPROTO_UDP);
}

/*
 * Throw away all pending data and cancel the corking. Socket is locked.
 */
static void udp_v6_flush_pending_frames(struct sock *sk)
{
	struct udp_sock *up = udp_sk(sk);

	if (up->pending == AF_INET)
		udp_flush_pending_frames(sk);
	else if (up->pending) {
		up->len = 0;
		up->pending = 0;
		ip6_flush_pending_frames(sk);
	}
}

static int udpv6_pre_connect(struct sock *sk, struct sockaddr *uaddr,
			     int addr_len)
{
	if (addr_len < offsetofend(struct sockaddr, sa_family))
		return -EINVAL;
	/* The following checks are replicated from __ip6_datagram_connect()
	 * and intended to prevent BPF program called below from accessing
	 * bytes that are out of the bound specified by user in addr_len.
	 */
	if (uaddr->sa_family == AF_INET) {
		if (__ipv6_only_sock(sk))
			return -EAFNOSUPPORT;
		return udp_pre_connect(sk, uaddr, addr_len);
	}

	if (addr_len < SIN6_LEN_RFC2133)
		return -EINVAL;

	return BPF_CGROUP_RUN_PROG_INET6_CONNECT_LOCK(sk, uaddr);
}

/**
 *	udp6_hwcsum_outgoing  -  handle outgoing HW checksumming
 *	@sk:	socket we are sending on
 *	@skb:	sk_buff containing the filled-in UDP header
 *		(checksum field must be zeroed out)
 */
static void udp6_hwcsum_outgoing(struct sock *sk, struct sk_buff *skb,
				 const struct in6_addr *saddr,
				 const struct in6_addr *daddr, int len)
{
	unsigned int offset;
	struct udphdr *uh = udp_hdr(skb);
	struct sk_buff *frags = skb_shinfo(skb)->frag_list;
	__wsum csum = 0;

	if (!frags) {
		/* Only one fragment on the socket.  */
		skb->csum_start = skb_transport_header(skb) - skb->head;
		skb->csum_offset = offsetof(struct udphdr, check);
		uh->check = ~csum_ipv6_magic(saddr, daddr, len, IPPROTO_UDP, 0);
	} else {
		/*
		 * HW-checksum won't work as there are two or more
		 * fragments on the socket so that all csums of sk_buffs
		 * should be together
		 */
		offset = skb_transport_offset(skb);
		skb->csum = skb_checksum(skb, offset, skb->len - offset, 0);
		csum = skb->csum;

		skb->ip_summed = CHECKSUM_NONE;

		do {
			csum = csum_add(csum, frags->csum);
		} while ((frags = frags->next));

		uh->check = csum_ipv6_magic(saddr, daddr, len, IPPROTO_UDP,
					    csum);
		if (uh->check == 0)
			uh->check = CSUM_MANGLED_0;
	}
}

/*
 *	Sending
 */

static int udp_v6_send_skb(struct sk_buff *skb, struct flowi6 *fl6,
			   struct inet_cork *cork)
{
	struct sock *sk = skb->sk;
	struct udphdr *uh;
	int err = 0;
	int is_udplite = IS_UDPLITE(sk);
	__wsum csum = 0;
	int offset = skb_transport_offset(skb);
	int len = skb->len - offset;
	int datalen = len - sizeof(*uh);

	/*
	 * Create a UDP header
	 */
	uh = udp_hdr(skb);
	uh->source = fl6->fl6_sport;
	uh->dest = fl6->fl6_dport;
	uh->len = htons(len);
	uh->check = 0;

	if (cork->gso_size) {
		const int hlen = skb_network_header_len(skb) +
				 sizeof(struct udphdr);

		if (hlen + cork->gso_size > cork->fragsize) {
			kfree_skb(skb);
			return -EINVAL;
		}
		if (skb->len > cork->gso_size * UDP_MAX_SEGMENTS) {
			kfree_skb(skb);
			return -EINVAL;
		}
		if (udp_sk(sk)->no_check6_tx) {
			kfree_skb(skb);
			return -EINVAL;
		}
		if (skb->ip_summed != CHECKSUM_PARTIAL || is_udplite ||
		    dst_xfrm(skb_dst(skb))) {
			kfree_skb(skb);
			return -EIO;
		}

		if (datalen > cork->gso_size) {
			skb_shinfo(skb)->gso_size = cork->gso_size;
			skb_shinfo(skb)->gso_type = SKB_GSO_UDP_L4;
			skb_shinfo(skb)->gso_segs = DIV_ROUND_UP(datalen,
								 cork->gso_size);
		}
		goto csum_partial;
	}

	if (is_udplite)
		csum = udplite_csum(skb);
	else if (udp_sk(sk)->no_check6_tx) {   /* UDP csum disabled */
		skb->ip_summed = CHECKSUM_NONE;
		goto send;
	} else if (skb->ip_summed == CHECKSUM_PARTIAL) { /* UDP hardware csum */
csum_partial:
		udp6_hwcsum_outgoing(sk, skb, &fl6->saddr, &fl6->daddr, len);
		goto send;
	} else
		csum = udp_csum(skb);

	/* add protocol-dependent pseudo-header */
	uh->check = csum_ipv6_magic(&fl6->saddr, &fl6->daddr,
				    len, fl6->flowi6_proto, csum);
	if (uh->check == 0)
		uh->check = CSUM_MANGLED_0;

send:
	err = ip6_send_skb(skb);
	if (err) {
		if (err == -ENOBUFS && !inet6_sk(sk)->recverr) {
			UDP6_INC_STATS(sock_net(sk),
				       UDP_MIB_SNDBUFERRORS, is_udplite);
			err = 0;
		}
	} else {
		UDP6_INC_STATS(sock_net(sk),
			       UDP_MIB_OUTDATAGRAMS, is_udplite);
	}
	return err;
}

static int udp_v6_push_pending_frames(struct sock *sk)
{
	struct sk_buff *skb;
	struct udp_sock  *up = udp_sk(sk);
	struct flowi6 fl6;
	int err = 0;

	if (up->pending == AF_INET)
		return udp_push_pending_frames(sk);

	/* ip6_finish_skb will release the cork, so make a copy of
	 * fl6 here.
	 */
	fl6 = inet_sk(sk)->cork.fl.u.ip6;

	skb = ip6_finish_skb(sk);
	if (!skb)
		goto out;

	err = udp_v6_send_skb(skb, &fl6, &inet_sk(sk)->cork.base);

out:
	up->len = 0;
	up->pending = 0;
	return err;
}

int udpv6_sendmsg(struct sock *sk, struct msghdr *msg, size_t len)
{
	struct ipv6_txoptions opt_space;
	struct udp_sock *up = udp_sk(sk);
	struct inet_sock *inet = inet_sk(sk);
	struct ipv6_pinfo *np = inet6_sk(sk);
	DECLARE_SOCKADDR(struct sockaddr_in6 *, sin6, msg->msg_name);
	struct in6_addr *daddr, *final_p, final;
	struct ipv6_txoptions *opt = NULL;
	struct ipv6_txoptions *opt_to_free = NULL;
	struct ip6_flowlabel *flowlabel = NULL;
	struct flowi6 fl6;
	struct dst_entry *dst;
	struct ipcm6_cookie ipc6;
	int addr_len = msg->msg_namelen;
	bool connected = false;
	int ulen = len;
	int corkreq = up->corkflag || msg->msg_flags&MSG_MORE;
	int err;
	int is_udplite = IS_UDPLITE(sk);
	int (*getfrag)(void *, char *, int, int, int, struct sk_buff *);

	ipcm6_init(&ipc6);
	ipc6.gso_size = up->gso_size;
	ipc6.sockc.tsflags = sk->sk_tsflags;
	ipc6.sockc.mark = sk->sk_mark;

	/* destination address check */
	if (sin6) {
		if (addr_len < offsetof(struct sockaddr, sa_data))
			return -EINVAL;

		switch (sin6->sin6_family) {
		case AF_INET6:
			if (addr_len < SIN6_LEN_RFC2133)
				return -EINVAL;
			daddr = &sin6->sin6_addr;
			if (ipv6_addr_any(daddr) &&
			    ipv6_addr_v4mapped(&np->saddr))
				ipv6_addr_set_v4mapped(htonl(INADDR_LOOPBACK),
						       daddr);
			break;
		case AF_INET:
			goto do_udp_sendmsg;
		case AF_UNSPEC:
			msg->msg_name = sin6 = NULL;
			msg->msg_namelen = addr_len = 0;
			daddr = NULL;
			break;
		default:
			return -EINVAL;
		}
	} else if (!up->pending) {
		if (sk->sk_state != TCP_ESTABLISHED)
			return -EDESTADDRREQ;
		daddr = &sk->sk_v6_daddr;
	} else
		daddr = NULL;

	if (daddr) {
		if (ipv6_addr_v4mapped(daddr)) {
			struct sockaddr_in sin;
			sin.sin_family = AF_INET;
			sin.sin_port = sin6 ? sin6->sin6_port : inet->inet_dport;
			sin.sin_addr.s_addr = daddr->s6_addr32[3];
			msg->msg_name = &sin;
			msg->msg_namelen = sizeof(sin);
do_udp_sendmsg:
			if (__ipv6_only_sock(sk))
				return -ENETUNREACH;
			return udp_sendmsg(sk, msg, len);
		}
	}

	if (up->pending == AF_INET)
		return udp_sendmsg(sk, msg, len);

	/* Rough check on arithmetic overflow,
	   better check is made in ip6_append_data().
	   */
	if (len > INT_MAX - sizeof(struct udphdr))
		return -EMSGSIZE;

	getfrag  =  is_udplite ?  udplite_getfrag : ip_generic_getfrag;
	if (up->pending) {
		/*
		 * There are pending frames.
		 * The socket lock must be held while it's corked.
		 */
		lock_sock(sk);
		if (likely(up->pending)) {
			if (unlikely(up->pending != AF_INET6)) {
				release_sock(sk);
				return -EAFNOSUPPORT;
			}
			dst = NULL;
			goto do_append_data;
		}
		release_sock(sk);
	}
	ulen += sizeof(struct udphdr);

	memset(&fl6, 0, sizeof(fl6));

	if (sin6) {
		if (sin6->sin6_port == 0)
			return -EINVAL;

		fl6.fl6_dport = sin6->sin6_port;
		daddr = &sin6->sin6_addr;

		if (np->sndflow) {
			fl6.flowlabel = sin6->sin6_flowinfo&IPV6_FLOWINFO_MASK;
			if (fl6.flowlabel&IPV6_FLOWLABEL_MASK) {
				flowlabel = fl6_sock_lookup(sk, fl6.flowlabel);
				if (IS_ERR(flowlabel))
					return -EINVAL;
			}
		}

		/*
		 * Otherwise it will be difficult to maintain
		 * sk->sk_dst_cache.
		 */
		if (sk->sk_state == TCP_ESTABLISHED &&
		    ipv6_addr_equal(daddr, &sk->sk_v6_daddr))
			daddr = &sk->sk_v6_daddr;

		if (addr_len >= sizeof(struct sockaddr_in6) &&
		    sin6->sin6_scope_id &&
		    __ipv6_addr_needs_scope_id(__ipv6_addr_type(daddr)))
			fl6.flowi6_oif = sin6->sin6_scope_id;
	} else {
		if (sk->sk_state != TCP_ESTABLISHED)
			return -EDESTADDRREQ;

		fl6.fl6_dport = inet->inet_dport;
		daddr = &sk->sk_v6_daddr;
		fl6.flowlabel = np->flow_label;
		connected = true;
	}

	if (!fl6.flowi6_oif)
		fl6.flowi6_oif = sk->sk_bound_dev_if;

	if (!fl6.flowi6_oif)
		fl6.flowi6_oif = np->sticky_pktinfo.ipi6_ifindex;

	fl6.flowi6_mark = ipc6.sockc.mark;
	fl6.flowi6_uid = sk->sk_uid;

	if (msg->msg_controllen) {
		opt = &opt_space;
		memset(opt, 0, sizeof(struct ipv6_txoptions));
		opt->tot_len = sizeof(*opt);
		ipc6.opt = opt;

		err = udp_cmsg_send(sk, msg, &ipc6.gso_size);
		if (err > 0)
			err = ip6_datagram_send_ctl(sock_net(sk), sk, msg, &fl6,
						    &ipc6);
		if (err < 0) {
			fl6_sock_release(flowlabel);
			return err;
		}
		if ((fl6.flowlabel&IPV6_FLOWLABEL_MASK) && !flowlabel) {
			flowlabel = fl6_sock_lookup(sk, fl6.flowlabel);
			if (IS_ERR(flowlabel))
				return -EINVAL;
		}
		if (!(opt->opt_nflen|opt->opt_flen))
			opt = NULL;
		connected = false;
	}
	if (!opt) {
		opt = txopt_get(np);
		opt_to_free = opt;
	}
	if (flowlabel)
		opt = fl6_merge_options(&opt_space, flowlabel, opt);
	opt = ipv6_fixup_options(&opt_space, opt);
	ipc6.opt = opt;

	fl6.flowi6_proto = sk->sk_protocol;
	fl6.daddr = *daddr;
	if (ipv6_addr_any(&fl6.saddr) && !ipv6_addr_any(&np->saddr))
		fl6.saddr = np->saddr;
	fl6.fl6_sport = inet->inet_sport;

	if (cgroup_bpf_enabled && !connected) {
		err = BPF_CGROUP_RUN_PROG_UDP6_SENDMSG_LOCK(sk,
					   (struct sockaddr *)sin6, &fl6.saddr);
		if (err)
			goto out_no_dst;
		if (sin6) {
			if (ipv6_addr_v4mapped(&sin6->sin6_addr)) {
				/* BPF program rewrote IPv6-only by IPv4-mapped
				 * IPv6. It's currently unsupported.
				 */
				err = -ENOTSUPP;
				goto out_no_dst;
			}
			if (sin6->sin6_port == 0) {
				/* BPF program set invalid port. Reject it. */
				err = -EINVAL;
				goto out_no_dst;
			}
			fl6.fl6_dport = sin6->sin6_port;
			fl6.daddr = sin6->sin6_addr;
		}
	}

	if (ipv6_addr_any(&fl6.daddr))
		fl6.daddr.s6_addr[15] = 0x1; /* :: means loopback (BSD'ism) */

	final_p = fl6_update_dst(&fl6, opt, &final);
	if (final_p)
		connected = false;

	if (!fl6.flowi6_oif && ipv6_addr_is_multicast(&fl6.daddr)) {
		fl6.flowi6_oif = np->mcast_oif;
		connected = false;
	} else if (!fl6.flowi6_oif)
		fl6.flowi6_oif = np->ucast_oif;

	security_sk_classify_flow(sk, flowi6_to_flowi(&fl6));

	if (ipc6.tclass < 0)
		ipc6.tclass = np->tclass;

	fl6.flowlabel = ip6_make_flowinfo(ipc6.tclass, fl6.flowlabel);

	dst = ip6_sk_dst_lookup_flow(sk, &fl6, final_p, connected);
	if (IS_ERR(dst)) {
		err = PTR_ERR(dst);
		dst = NULL;
		goto out;
	}

	if (ipc6.hlimit < 0)
		ipc6.hlimit = ip6_sk_dst_hoplimit(np, &fl6, dst);

	if (msg->msg_flags&MSG_CONFIRM)
		goto do_confirm;
back_from_confirm:

	/* Lockless fast path for the non-corking case */
	if (!corkreq) {
		struct inet_cork_full cork;
		struct sk_buff *skb;

		skb = ip6_make_skb(sk, getfrag, msg, ulen,
				   sizeof(struct udphdr), &ipc6,
				   &fl6, (struct rt6_info *)dst,
				   msg->msg_flags, &cork);
		err = PTR_ERR(skb);
		if (!IS_ERR_OR_NULL(skb))
			err = udp_v6_send_skb(skb, &fl6, &cork.base);
		goto out;
	}

	lock_sock(sk);
	if (unlikely(up->pending)) {
		/* The socket is already corked while preparing it. */
		/* ... which is an evident application bug. --ANK */
		release_sock(sk);

		net_dbg_ratelimited("udp cork app bug 2\n");
		err = -EINVAL;
		goto out;
	}

	up->pending = AF_INET6;

do_append_data:
	if (ipc6.dontfrag < 0)
		ipc6.dontfrag = np->dontfrag;
	up->len += ulen;
	err = ip6_append_data(sk, getfrag, msg, ulen, sizeof(struct udphdr),
			      &ipc6, &fl6, (struct rt6_info *)dst,
			      corkreq ? msg->msg_flags|MSG_MORE : msg->msg_flags);
	if (err)
		udp_v6_flush_pending_frames(sk);
	else if (!corkreq)
		err = udp_v6_push_pending_frames(sk);
	else if (unlikely(skb_queue_empty(&sk->sk_write_queue)))
		up->pending = 0;

	if (err > 0)
		err = np->recverr ? net_xmit_errno(err) : 0;
	release_sock(sk);

out:
	dst_release(dst);
out_no_dst:
	fl6_sock_release(flowlabel);
	txopt_put(opt_to_free);
	if (!err)
		return len;
	/*
	 * ENOBUFS = no kernel mem, SOCK_NOSPACE = no sndbuf space.  Reporting
	 * ENOBUFS might not be good (it's not tunable per se), but otherwise
	 * we don't have a good statistic (IpOutDiscards but it can be too many
	 * things).  We could add another new stat but at least for now that
	 * seems like overkill.
	 */
	if (err == -ENOBUFS || test_bit(SOCK_NOSPACE, &sk->sk_socket->flags)) {
		UDP6_INC_STATS(sock_net(sk),
			       UDP_MIB_SNDBUFERRORS, is_udplite);
	}
	return err;

do_confirm:
	if (msg->msg_flags & MSG_PROBE)
		dst_confirm_neigh(dst, &fl6.daddr);
	if (!(msg->msg_flags&MSG_PROBE) || len)
		goto back_from_confirm;
	err = 0;
	goto out;
}

void udpv6_destroy_sock(struct sock *sk)
{
	struct udp_sock *up = udp_sk(sk);
	lock_sock(sk);
	udp_v6_flush_pending_frames(sk);
	release_sock(sk);

	if (static_branch_unlikely(&udpv6_encap_needed_key)) {
		if (up->encap_type) {
			void (*encap_destroy)(struct sock *sk);
			encap_destroy = READ_ONCE(up->encap_destroy);
			if (encap_destroy)
				encap_destroy(sk);
		}
		if (up->encap_enabled)
			static_branch_dec(&udpv6_encap_needed_key);
	}

	inet6_destroy_sock(sk);
}

/*
 *	Socket option code for UDP
 */
int udpv6_setsockopt(struct sock *sk, int level, int optname,
		     char __user *optval, unsigned int optlen)
{
	if (level == SOL_UDP  ||  level == SOL_UDPLITE)
		return udp_lib_setsockopt(sk, level, optname, optval, optlen,
					  udp_v6_push_pending_frames);
	return ipv6_setsockopt(sk, level, optname, optval, optlen);
}

#ifdef CONFIG_COMPAT
int compat_udpv6_setsockopt(struct sock *sk, int level, int optname,
			    char __user *optval, unsigned int optlen)
{
	if (level == SOL_UDP  ||  level == SOL_UDPLITE)
		return udp_lib_setsockopt(sk, level, optname, optval, optlen,
					  udp_v6_push_pending_frames);
	return compat_ipv6_setsockopt(sk, level, optname, optval, optlen);
}
#endif

int udpv6_getsockopt(struct sock *sk, int level, int optname,
		     char __user *optval, int __user *optlen)
{
	if (level == SOL_UDP  ||  level == SOL_UDPLITE)
		return udp_lib_getsockopt(sk, level, optname, optval, optlen);
	return ipv6_getsockopt(sk, level, optname, optval, optlen);
}

#ifdef CONFIG_COMPAT
int compat_udpv6_getsockopt(struct sock *sk, int level, int optname,
			    char __user *optval, int __user *optlen)
{
	if (level == SOL_UDP  ||  level == SOL_UDPLITE)
		return udp_lib_getsockopt(sk, level, optname, optval, optlen);
	return compat_ipv6_getsockopt(sk, level, optname, optval, optlen);
}
#endif

/* thinking of making this const? Don't.
 * early_demux can change based on sysctl.
 */
static struct inet6_protocol udpv6_protocol = {
	.early_demux	=	udp_v6_early_demux,
	.early_demux_handler =  udp_v6_early_demux,
	.handler	=	udpv6_rcv,
	.err_handler	=	udpv6_err,
	.flags		=	INET6_PROTO_NOPOLICY|INET6_PROTO_FINAL,
};

/* ------------------------------------------------------------------------ */
#ifdef CONFIG_PROC_FS
int udp6_seq_show(struct seq_file *seq, void *v)
{
	if (v == SEQ_START_TOKEN) {
		seq_puts(seq, IPV6_SEQ_DGRAM_HEADER);
	} else {
		int bucket = ((struct udp_iter_state *)seq->private)->bucket;
		struct inet_sock *inet = inet_sk(v);
		__u16 srcp = ntohs(inet->inet_sport);
		__u16 destp = ntohs(inet->inet_dport);
		__ip6_dgram_sock_seq_show(seq, v, srcp, destp,
					  udp_rqueue_get(v), bucket);
	}
	return 0;
}

const struct seq_operations udp6_seq_ops = {
	.start		= udp_seq_start,
	.next		= udp_seq_next,
	.stop		= udp_seq_stop,
	.show		= udp6_seq_show,
};
EXPORT_SYMBOL(udp6_seq_ops);

static struct udp_seq_afinfo udp6_seq_afinfo = {
	.family		= AF_INET6,
	.udp_table	= &udp_table,
};

int __net_init udp6_proc_init(struct net *net)
{
	if (!proc_create_net_data("udp6", 0444, net->proc_net, &udp6_seq_ops,
			sizeof(struct udp_iter_state), &udp6_seq_afinfo))
		return -ENOMEM;
	return 0;
}

void udp6_proc_exit(struct net *net)
{
	remove_proc_entry("udp6", net->proc_net);
}
#endif /* CONFIG_PROC_FS */

/* ------------------------------------------------------------------------ */

struct proto udpv6_prot = {
	.name			= "UDPv6",
	.owner			= THIS_MODULE,
	.close			= udp_lib_close,
	.pre_connect		= udpv6_pre_connect,
	.connect		= ip6_datagram_connect,
	.disconnect		= udp_disconnect,
	.ioctl			= udp_ioctl,
	.init			= udp_init_sock,
	.destroy		= udpv6_destroy_sock,
	.setsockopt		= udpv6_setsockopt,
	.getsockopt		= udpv6_getsockopt,
	.sendmsg		= udpv6_sendmsg,
	.recvmsg		= udpv6_recvmsg,
	.release_cb		= ip6_datagram_release_cb,
	.hash			= udp_lib_hash,
	.unhash			= udp_lib_unhash,
	.rehash			= udp_v6_rehash,
	.get_port		= udp_v6_get_port,
	.memory_allocated	= &udp_memory_allocated,
	.sysctl_mem		= sysctl_udp_mem,
	.sysctl_wmem_offset     = offsetof(struct net, ipv4.sysctl_udp_wmem_min),
	.sysctl_rmem_offset     = offsetof(struct net, ipv4.sysctl_udp_rmem_min),
	.obj_size		= sizeof(struct udp6_sock),
	.h.udp_table		= &udp_table,
#ifdef CONFIG_COMPAT
	.compat_setsockopt	= compat_udpv6_setsockopt,
	.compat_getsockopt	= compat_udpv6_getsockopt,
#endif
	.diag_destroy		= udp_abort,
};

static struct inet_protosw udpv6_protosw = {
	.type =      SOCK_DGRAM,
	.protocol =  IPPROTO_UDP,
	.prot =      &udpv6_prot,
	.ops =       &inet6_dgram_ops,
	.flags =     INET_PROTOSW_PERMANENT,
};

int __init udpv6_init(void)
{
	int ret;

	ret = inet6_add_protocol(&udpv6_protocol, IPPROTO_UDP);
	if (ret)
		goto out;

	ret = inet6_register_protosw(&udpv6_protosw);
	if (ret)
		goto out_udpv6_protocol;
out:
	return ret;

out_udpv6_protocol:
	inet6_del_protocol(&udpv6_protocol, IPPROTO_UDP);
	goto out;
}

void udpv6_exit(void)
{
	inet6_unregister_protosw(&udpv6_protosw);
	inet6_del_protocol(&udpv6_protocol, IPPROTO_UDP);
}<|MERGE_RESOLUTION|>--- conflicted
+++ resolved
@@ -504,11 +504,7 @@
 	struct net *net = dev_net(skb->dev);
 
 	sk = __udp6_lib_lookup(net, daddr, uh->dest, saddr, uh->source,
-<<<<<<< HEAD
-			       inet6_iif(skb), 0, udptable, NULL);
-=======
 			       inet6_iif(skb), inet6_sdif(skb), udptable, NULL);
->>>>>>> f7688b48
 	if (!sk) {
 		/* No socket for error: try tunnels before discarding */
 		sk = ERR_PTR(-ENOENT);
