--- conflicted
+++ resolved
@@ -31,10 +31,7 @@
 #include <linux/page_idle.h>
 #include <linux/shmem_fs.h>
 #include <linux/oom.h>
-<<<<<<< HEAD
-=======
 #include <linux/numa.h>
->>>>>>> f7688b48
 #include <linux/page_owner.h>
 
 #include <asm/tlb.h>
@@ -2503,11 +2500,8 @@
 	struct page *head = compound_head(page);
 	pg_data_t *pgdat = page_pgdat(head);
 	struct lruvec *lruvec;
-<<<<<<< HEAD
-=======
 	struct address_space *swap_cache = NULL;
 	unsigned long offset = 0;
->>>>>>> f7688b48
 	int i;
 
 	lruvec = mem_cgroup_page_lruvec(head, pgdat);
@@ -2515,8 +2509,6 @@
 	/* complete memcg works before add pages to LRU */
 	mem_cgroup_split_huge_fixup(head);
 
-<<<<<<< HEAD
-=======
 	if (PageAnon(head) && PageSwapCache(head)) {
 		swp_entry_t entry = { .val = page_private(head) };
 
@@ -2525,7 +2517,6 @@
 		xa_lock(&swap_cache->i_pages);
 	}
 
->>>>>>> f7688b48
 	for (i = HPAGE_PMD_NR - 1; i >= 1; i--) {
 		__split_huge_page_tail(head, i, lruvec, list);
 		/* Some pages can be beyond i_size: drop them from page cache */
@@ -2798,11 +2789,6 @@
 			ds_queue->split_queue_len--;
 			list_del(page_deferred_list(head));
 		}
-<<<<<<< HEAD
-		if (mapping)
-			__dec_node_page_state(page, NR_SHMEM_THPS);
-		spin_unlock(&pgdata->split_queue_lock);
-=======
 		if (mapping) {
 			if (PageSwapBacked(page))
 				__dec_node_page_state(page, NR_SHMEM_THPS);
@@ -2811,7 +2797,6 @@
 		}
 
 		spin_unlock(&ds_queue->split_queue_lock);
->>>>>>> f7688b48
 		__split_huge_page(page, list, end, flags);
 		if (PageSwapCache(head)) {
 			swp_entry_t entry = { .val = page_private(head) };
@@ -2831,11 +2816,7 @@
 		spin_unlock(&ds_queue->split_queue_lock);
 fail:		if (mapping)
 			xa_unlock(&mapping->i_pages);
-<<<<<<< HEAD
-		spin_unlock_irqrestore(zone_lru_lock(page_zone(head)), flags);
-=======
 		spin_unlock_irqrestore(&pgdata->lru_lock, flags);
->>>>>>> f7688b48
 		remap_page(head);
 		ret = -EBUSY;
 	}
