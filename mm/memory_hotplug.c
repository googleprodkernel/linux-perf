--- conflicted
+++ resolved
@@ -532,12 +532,8 @@
 	for (; pfn < end_pfn; pfn += cur_nr_pages) {
 		cond_resched();
 		/* Select all remaining pages up to the next section boundary */
-<<<<<<< HEAD
-		cur_nr_pages = min(end_pfn - pfn, -(pfn | PAGE_SECTION_MASK));
-=======
 		cur_nr_pages = min(end_pfn - pfn,
 				   SECTION_ALIGN_UP(pfn + 1) - pfn);
->>>>>>> 04d5ce62
 		__remove_section(pfn, cur_nr_pages, map_offset, altmap);
 		map_offset = 0;
 	}
