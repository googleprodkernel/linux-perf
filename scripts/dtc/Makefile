# SPDX-License-Identifier: GPL-2.0
# scripts/dtc makefile

hostprogs-always-$(CONFIG_DTC)		+= dtc
hostprogs-always-$(CHECK_DT_BINDING)	+= dtc

dtc-objs	:= dtc.o flattree.o fstree.o data.o livetree.o treesource.o \
		   srcpos.o checks.o util.o
dtc-objs	+= dtc-lexer.lex.o dtc-parser.tab.o

# Source files need to get at the userspace version of libfdt_env.h to compile
HOST_EXTRACFLAGS += -I $(srctree)/$(src)/libfdt

ifeq ($(shell pkg-config --exists yaml-0.1 2>/dev/null && echo yes),)
<<<<<<< HEAD
ifneq ($(CHECK_DTBS),)
=======
ifneq ($(CHECK_DT_BINDING)$(CHECK_DTBS),)
>>>>>>> d1988041
$(error dtc needs libyaml for DT schema validation support. \
	Install the necessary libyaml development package.)
endif
HOST_EXTRACFLAGS += -DNO_YAML
else
dtc-objs	+= yamltree.o
<<<<<<< HEAD
=======
# To include <yaml.h> installed in a non-default path
HOSTCFLAGS_yamltree.o := $(shell pkg-config --cflags yaml-0.1)
# To link libyaml installed in a non-default path
>>>>>>> d1988041
HOSTLDLIBS_dtc	:= $(shell pkg-config yaml-0.1 --libs)
endif

# Generated files need one more search path to include headers in source tree
HOSTCFLAGS_dtc-lexer.lex.o := -I $(srctree)/$(src)
HOSTCFLAGS_dtc-parser.tab.o := -I $(srctree)/$(src)

# dependencies on generated files need to be listed explicitly
$(obj)/dtc-lexer.lex.o: $(obj)/dtc-parser.tab.h<|MERGE_RESOLUTION|>--- conflicted
+++ resolved
@@ -12,23 +12,16 @@
 HOST_EXTRACFLAGS += -I $(srctree)/$(src)/libfdt
 
 ifeq ($(shell pkg-config --exists yaml-0.1 2>/dev/null && echo yes),)
-<<<<<<< HEAD
-ifneq ($(CHECK_DTBS),)
-=======
 ifneq ($(CHECK_DT_BINDING)$(CHECK_DTBS),)
->>>>>>> d1988041
 $(error dtc needs libyaml for DT schema validation support. \
 	Install the necessary libyaml development package.)
 endif
 HOST_EXTRACFLAGS += -DNO_YAML
 else
 dtc-objs	+= yamltree.o
-<<<<<<< HEAD
-=======
 # To include <yaml.h> installed in a non-default path
 HOSTCFLAGS_yamltree.o := $(shell pkg-config --cflags yaml-0.1)
 # To link libyaml installed in a non-default path
->>>>>>> d1988041
 HOSTLDLIBS_dtc	:= $(shell pkg-config yaml-0.1 --libs)
 endif
 
