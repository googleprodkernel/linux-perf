--- conflicted
+++ resolved
@@ -79,41 +79,7 @@
              $(KBUILD_EXTMOD)/Kbuild, $(KBUILD_EXTMOD)/Makefile)
 endif
 
-<<<<<<< HEAD
-include scripts/Makefile.lib
-
-kernelsymfile := $(objtree)/Module.symvers
-modulesymfile := $(firstword $(KBUILD_EXTMOD))/Module.symvers
-
-# Step 1), find all modules listed in $(MODVERDIR)/
-MODLISTCMD := find $(MODVERDIR) -name '*.mod' | xargs -r grep -h '\.ko$$' | sort -u
-__modules := $(shell $(MODLISTCMD))
-modules   := $(patsubst %.o,%.ko, $(wildcard $(__modules:.ko=.o)))
-
-# Stop after building .o files if NOFINAL is set. Makes compile tests quicker
-_modpost: $(if $(KBUILD_MODPOST_NOFINAL), $(modules:.ko:.o),$(modules))
-
-# Step 2), invoke modpost
-#  Includes step 3,4
-modpost = scripts/mod/modpost                    \
- $(if $(CONFIG_MODVERSIONS),-m)                  \
- $(if $(CONFIG_MODULE_SRCVERSION_ALL),-a,)       \
- $(if $(KBUILD_EXTMOD),-i,-o) $(kernelsymfile)   \
- $(if $(KBUILD_EXTMOD),-I $(modulesymfile))      \
- $(if $(KBUILD_EXTMOD),$(addprefix -e ,$(KBUILD_EXTRA_SYMBOLS))) \
- $(if $(KBUILD_EXTMOD),-o $(modulesymfile))      \
- $(if $(CONFIG_DEBUG_SECTION_MISMATCH),,-S)      \
- $(if $(CONFIG_SECTION_MISMATCH_WARN_ONLY),,-E)  \
- $(if $(KBUILD_EXTMOD)$(KBUILD_MODPOST_WARN),-w)
-
-MODPOST_OPT=$(subst -i,-n,$(filter -i,$(MAKEFLAGS)))
-
-# We can go over command line length here, so be careful.
-quiet_cmd_modpost = MODPOST $(words $(filter-out vmlinux FORCE, $^)) modules
-      cmd_modpost = $(MODLISTCMD) | sed 's/\.ko$$/.o/' | $(modpost) $(MODPOST_OPT) -s -T -
-=======
 MODPOST += $(subst -i,-n,$(filter -i,$(MAKEFLAGS))) -s -T - $(wildcard vmlinux)
->>>>>>> f7688b48
 
 # find all modules listed in modules.order
 modules := $(sort $(shell cat $(MODORDER)))
