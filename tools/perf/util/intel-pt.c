--- conflicted
+++ resolved
@@ -1203,8 +1203,6 @@
 				   union perf_event *event,
 				   struct perf_sample *sample)
 {
-<<<<<<< HEAD
-=======
 	event->sample.header.type = PERF_RECORD_SAMPLE;
 	event->sample.header.size = sizeof(struct perf_event_header);
 
@@ -1222,31 +1220,16 @@
 {
 	intel_pt_prep_a_sample(ptq, event, sample);
 
->>>>>>> f7688b48
 	if (!pt->timeless_decoding)
 		sample->time = tsc_to_perf_time(ptq->timestamp, &pt->tc);
 
 	sample->ip = ptq->state->from_ip;
 	sample->cpumode = intel_pt_cpumode(pt, sample->ip);
-<<<<<<< HEAD
-	sample->pid = ptq->pid;
-	sample->tid = ptq->tid;
-=======
->>>>>>> f7688b48
 	sample->addr = ptq->state->to_ip;
 	sample->period = 1;
 	sample->flags = ptq->flags;
-<<<<<<< HEAD
-	sample->insn_len = ptq->insn_len;
-	memcpy(sample->insn, ptq->insn, INTEL_PT_INSN_BUF_SZ);
-
-	event->sample.header.type = PERF_RECORD_SAMPLE;
+
 	event->sample.header.misc = sample->cpumode;
-	event->sample.header.size = sizeof(struct perf_event_header);
-=======
-
-	event->sample.header.misc = sample->cpumode;
->>>>>>> f7688b48
 }
 
 static int intel_pt_inject_event(union perf_event *event,
@@ -1338,11 +1321,7 @@
 	intel_pt_prep_b_sample(pt, ptq, event, sample);
 
 	if (pt->synth_opts.callchain) {
-<<<<<<< HEAD
-		thread_stack__sample(ptq->thread, ptq->chain,
-=======
 		thread_stack__sample(ptq->thread, ptq->cpu, ptq->chain,
->>>>>>> f7688b48
 				     pt->synth_opts.callchain_sz + 1,
 				     sample->ip, pt->kernel_start);
 		sample->callchain = ptq->chain;
