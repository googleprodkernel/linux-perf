// SPDX-License-Identifier: GPL-2.0
#include <linux/list.h>
#include <linux/compiler.h>
#include <linux/string.h>
#include <linux/zalloc.h>
#include <subcmd/pager.h>
#include <sys/types.h>
#include <errno.h>
#include <fcntl.h>
#include <sys/stat.h>
#include <unistd.h>
#include <stdio.h>
#include <stdbool.h>
#include <stdarg.h>
#include <dirent.h>
#include <api/fs/fs.h>
#include <locale.h>
#include <regex.h>
#include <perf/cpumap.h>
#include "debug.h"
#include "pmu.h"
#include "parse-events.h"
#include "header.h"
#include "pmu-events/pmu-events.h"
#include "string2.h"
#include "strbuf.h"

struct perf_pmu_format {
	char *name;
	int value;
	DECLARE_BITMAP(bits, PERF_PMU_FORMAT_BITS);
	struct list_head list;
};

int perf_pmu_parse(struct list_head *list, char *name);
extern FILE *perf_pmu_in;

static LIST_HEAD(pmus);

/*
 * Parse & process all the sysfs attributes located under
 * the directory specified in 'dir' parameter.
 */
int perf_pmu__format_parse(char *dir, struct list_head *head)
{
	struct dirent *evt_ent;
	DIR *format_dir;
	int ret = 0;

	format_dir = opendir(dir);
	if (!format_dir)
		return -EINVAL;

	while (!ret && (evt_ent = readdir(format_dir))) {
		char path[PATH_MAX];
		char *name = evt_ent->d_name;
		FILE *file;

		if (!strcmp(name, ".") || !strcmp(name, ".."))
			continue;

		snprintf(path, PATH_MAX, "%s/%s", dir, name);

		ret = -EINVAL;
		file = fopen(path, "r");
		if (!file)
			break;

		perf_pmu_in = file;
		ret = perf_pmu_parse(head, name);
		fclose(file);
	}

	closedir(format_dir);
	return ret;
}

/*
 * Reading/parsing the default pmu format definition, which should be
 * located at:
 * /sys/bus/event_source/devices/<dev>/format as sysfs group attributes.
 */
static int pmu_format(const char *name, struct list_head *format)
{
	struct stat st;
	char path[PATH_MAX];
	const char *sysfs = sysfs__mountpoint();

	if (!sysfs)
		return -1;

	snprintf(path, PATH_MAX,
		 "%s" EVENT_SOURCE_DEVICE_PATH "%s/format", sysfs, name);

	if (stat(path, &st) < 0)
		return 0;	/* no error if format does not exist */

	if (perf_pmu__format_parse(path, format))
		return -1;

	return 0;
}

int perf_pmu__convert_scale(const char *scale, char **end, double *sval)
{
	char *lc;
	int ret = 0;

	/*
	 * save current locale
	 */
	lc = setlocale(LC_NUMERIC, NULL);

	/*
	 * The lc string may be allocated in static storage,
	 * so get a dynamic copy to make it survive setlocale
	 * call below.
	 */
	lc = strdup(lc);
	if (!lc) {
		ret = -ENOMEM;
		goto out;
	}

	/*
	 * force to C locale to ensure kernel
	 * scale string is converted correctly.
	 * kernel uses default C locale.
	 */
	setlocale(LC_NUMERIC, "C");

	*sval = strtod(scale, end);

out:
	/* restore locale */
	setlocale(LC_NUMERIC, lc);
	free(lc);
	return ret;
}

static int perf_pmu__parse_scale(struct perf_pmu_alias *alias, char *dir, char *name)
{
	struct stat st;
	ssize_t sret;
	char scale[128];
	int fd, ret = -1;
	char path[PATH_MAX];

	scnprintf(path, PATH_MAX, "%s/%s.scale", dir, name);

	fd = open(path, O_RDONLY);
	if (fd == -1)
		return -1;

	if (fstat(fd, &st) < 0)
		goto error;

	sret = read(fd, scale, sizeof(scale)-1);
	if (sret < 0)
		goto error;

	if (scale[sret - 1] == '\n')
		scale[sret - 1] = '\0';
	else
		scale[sret] = '\0';

	ret = perf_pmu__convert_scale(scale, NULL, &alias->scale);
error:
	close(fd);
	return ret;
}

static int perf_pmu__parse_unit(struct perf_pmu_alias *alias, char *dir, char *name)
{
	char path[PATH_MAX];
	ssize_t sret;
	int fd;

	scnprintf(path, PATH_MAX, "%s/%s.unit", dir, name);

	fd = open(path, O_RDONLY);
	if (fd == -1)
		return -1;

	sret = read(fd, alias->unit, UNIT_MAX_LEN);
	if (sret < 0)
		goto error;

	close(fd);

	if (alias->unit[sret - 1] == '\n')
		alias->unit[sret - 1] = '\0';
	else
		alias->unit[sret] = '\0';

	return 0;
error:
	close(fd);
	alias->unit[0] = '\0';
	return -1;
}

static int
perf_pmu__parse_per_pkg(struct perf_pmu_alias *alias, char *dir, char *name)
{
	char path[PATH_MAX];
	int fd;

	scnprintf(path, PATH_MAX, "%s/%s.per-pkg", dir, name);

	fd = open(path, O_RDONLY);
	if (fd == -1)
		return -1;

	close(fd);

	alias->per_pkg = true;
	return 0;
}

static int perf_pmu__parse_snapshot(struct perf_pmu_alias *alias,
				    char *dir, char *name)
{
	char path[PATH_MAX];
	int fd;

	scnprintf(path, PATH_MAX, "%s/%s.snapshot", dir, name);

	fd = open(path, O_RDONLY);
	if (fd == -1)
		return -1;

	alias->snapshot = true;
	close(fd);
	return 0;
}

static void perf_pmu_assign_str(char *name, const char *field, char **old_str,
				char **new_str)
{
	if (!*old_str)
		goto set_new;

	if (*new_str) {	/* Have new string, check with old */
		if (strcasecmp(*old_str, *new_str))
			pr_debug("alias %s differs in field '%s'\n",
				 name, field);
		zfree(old_str);
	} else		/* Nothing new --> keep old string */
		return;
set_new:
	*old_str = *new_str;
	*new_str = NULL;
}

static void perf_pmu_update_alias(struct perf_pmu_alias *old,
				  struct perf_pmu_alias *newalias)
{
	perf_pmu_assign_str(old->name, "desc", &old->desc, &newalias->desc);
	perf_pmu_assign_str(old->name, "long_desc", &old->long_desc,
			    &newalias->long_desc);
	perf_pmu_assign_str(old->name, "topic", &old->topic, &newalias->topic);
	perf_pmu_assign_str(old->name, "metric_expr", &old->metric_expr,
			    &newalias->metric_expr);
	perf_pmu_assign_str(old->name, "metric_name", &old->metric_name,
			    &newalias->metric_name);
	perf_pmu_assign_str(old->name, "value", &old->str, &newalias->str);
	old->scale = newalias->scale;
	old->per_pkg = newalias->per_pkg;
	old->snapshot = newalias->snapshot;
	memcpy(old->unit, newalias->unit, sizeof(old->unit));
}

/* Delete an alias entry. */
static void perf_pmu_free_alias(struct perf_pmu_alias *newalias)
{
	zfree(&newalias->name);
	zfree(&newalias->desc);
	zfree(&newalias->long_desc);
	zfree(&newalias->topic);
	zfree(&newalias->str);
	zfree(&newalias->metric_expr);
	zfree(&newalias->metric_name);
	parse_events_terms__purge(&newalias->terms);
	free(newalias);
}

/* Merge an alias, search in alias list. If this name is already
 * present merge both of them to combine all information.
 */
static bool perf_pmu_merge_alias(struct perf_pmu_alias *newalias,
				 struct list_head *alist)
{
	struct perf_pmu_alias *a;

	list_for_each_entry(a, alist, list) {
		if (!strcasecmp(newalias->name, a->name)) {
			perf_pmu_update_alias(a, newalias);
			perf_pmu_free_alias(newalias);
			return true;
		}
	}
	return false;
}

static int __perf_pmu__new_alias(struct list_head *list, char *dir, char *name,
				 char *desc, char *val,
				 char *long_desc, char *topic,
				 char *unit, char *perpkg,
				 char *metric_expr,
				 char *metric_name)
{
	struct parse_events_term *term;
	struct perf_pmu_alias *alias;
	int ret;
	int num;
	char newval[256];

	alias = malloc(sizeof(*alias));
	if (!alias)
		return -ENOMEM;

	INIT_LIST_HEAD(&alias->terms);
	alias->scale = 1.0;
	alias->unit[0] = '\0';
	alias->per_pkg = false;
	alias->snapshot = false;

	ret = parse_events_terms(&alias->terms, val);
	if (ret) {
		pr_err("Cannot parse alias %s: %d\n", val, ret);
		free(alias);
		return ret;
	}

	/* Scan event and remove leading zeroes, spaces, newlines, some
	 * platforms have terms specified as
	 * event=0x0091 (read from files ../<PMU>/events/<FILE>
	 * and terms specified as event=0x91 (read from JSON files).
	 *
	 * Rebuild string to make alias->str member comparable.
	 */
	memset(newval, 0, sizeof(newval));
	ret = 0;
	list_for_each_entry(term, &alias->terms, list) {
		if (ret)
			ret += scnprintf(newval + ret, sizeof(newval) - ret,
					 ",");
		if (term->type_val == PARSE_EVENTS__TERM_TYPE_NUM)
			ret += scnprintf(newval + ret, sizeof(newval) - ret,
					 "%s=%#x", term->config, term->val.num);
		else if (term->type_val == PARSE_EVENTS__TERM_TYPE_STR)
			ret += scnprintf(newval + ret, sizeof(newval) - ret,
					 "%s=%s", term->config, term->val.str);
	}

	alias->name = strdup(name);
	if (dir) {
		/*
		 * load unit name and scale if available
		 */
		perf_pmu__parse_unit(alias, dir, name);
		perf_pmu__parse_scale(alias, dir, name);
		perf_pmu__parse_per_pkg(alias, dir, name);
		perf_pmu__parse_snapshot(alias, dir, name);
	}

	alias->metric_expr = metric_expr ? strdup(metric_expr) : NULL;
	alias->metric_name = metric_name ? strdup(metric_name): NULL;
	alias->desc = desc ? strdup(desc) : NULL;
	alias->long_desc = long_desc ? strdup(long_desc) :
				desc ? strdup(desc) : NULL;
	alias->topic = topic ? strdup(topic) : NULL;
	if (unit) {
		if (perf_pmu__convert_scale(unit, &unit, &alias->scale) < 0)
			return -1;
		snprintf(alias->unit, sizeof(alias->unit), "%s", unit);
	}
	alias->per_pkg = perpkg && sscanf(perpkg, "%d", &num) == 1 && num == 1;
	alias->str = strdup(newval);

	if (!perf_pmu_merge_alias(alias, list))
		list_add_tail(&alias->list, list);

	return 0;
}

static int perf_pmu__new_alias(struct list_head *list, char *dir, char *name, FILE *file)
{
	char buf[256];
	int ret;

	ret = fread(buf, 1, sizeof(buf), file);
	if (ret == 0)
		return -EINVAL;

	buf[ret] = 0;

	/* Remove trailing newline from sysfs file */
	strim(buf);

	return __perf_pmu__new_alias(list, dir, name, NULL, buf, NULL, NULL, NULL,
				     NULL, NULL, NULL);
}

static inline bool pmu_alias_info_file(char *name)
{
	size_t len;

	len = strlen(name);
	if (len > 5 && !strcmp(name + len - 5, ".unit"))
		return true;
	if (len > 6 && !strcmp(name + len - 6, ".scale"))
		return true;
	if (len > 8 && !strcmp(name + len - 8, ".per-pkg"))
		return true;
	if (len > 9 && !strcmp(name + len - 9, ".snapshot"))
		return true;

	return false;
}

/*
 * Process all the sysfs attributes located under the directory
 * specified in 'dir' parameter.
 */
static int pmu_aliases_parse(char *dir, struct list_head *head)
{
	struct dirent *evt_ent;
	DIR *event_dir;

	event_dir = opendir(dir);
	if (!event_dir)
		return -EINVAL;

	while ((evt_ent = readdir(event_dir))) {
		char path[PATH_MAX];
		char *name = evt_ent->d_name;
		FILE *file;

		if (!strcmp(name, ".") || !strcmp(name, ".."))
			continue;

		/*
		 * skip info files parsed in perf_pmu__new_alias()
		 */
		if (pmu_alias_info_file(name))
			continue;

		scnprintf(path, PATH_MAX, "%s/%s", dir, name);

		file = fopen(path, "r");
		if (!file) {
			pr_debug("Cannot open %s\n", path);
			continue;
		}

		if (perf_pmu__new_alias(head, dir, name, file) < 0)
			pr_debug("Cannot set up %s\n", name);
		fclose(file);
	}

	closedir(event_dir);
	return 0;
}

/*
 * Reading the pmu event aliases definition, which should be located at:
 * /sys/bus/event_source/devices/<dev>/events as sysfs group attributes.
 */
static int pmu_aliases(const char *name, struct list_head *head)
{
	struct stat st;
	char path[PATH_MAX];
	const char *sysfs = sysfs__mountpoint();

	if (!sysfs)
		return -1;

	snprintf(path, PATH_MAX,
		 "%s/bus/event_source/devices/%s/events", sysfs, name);

	if (stat(path, &st) < 0)
		return 0;	 /* no error if 'events' does not exist */

	if (pmu_aliases_parse(path, head))
		return -1;

	return 0;
}

static int pmu_alias_terms(struct perf_pmu_alias *alias,
			   struct list_head *terms)
{
	struct parse_events_term *term, *cloned;
	LIST_HEAD(list);
	int ret;

	list_for_each_entry(term, &alias->terms, list) {
		ret = parse_events_term__clone(&cloned, term);
		if (ret) {
			parse_events_terms__purge(&list);
			return ret;
		}
		/*
		 * Weak terms don't override command line options,
		 * which we don't want for implicit terms in aliases.
		 */
		cloned->weak = true;
		list_add_tail(&cloned->list, &list);
	}
	list_splice(&list, terms);
	return 0;
}

/*
 * Reading/parsing the default pmu type value, which should be
 * located at:
 * /sys/bus/event_source/devices/<dev>/type as sysfs attribute.
 */
static int pmu_type(const char *name, __u32 *type)
{
	struct stat st;
	char path[PATH_MAX];
	FILE *file;
	int ret = 0;
	const char *sysfs = sysfs__mountpoint();

	if (!sysfs)
		return -1;

	snprintf(path, PATH_MAX,
		 "%s" EVENT_SOURCE_DEVICE_PATH "%s/type", sysfs, name);

	if (stat(path, &st) < 0)
		return -1;

	file = fopen(path, "r");
	if (!file)
		return -EINVAL;

	if (1 != fscanf(file, "%u", type))
		ret = -1;

	fclose(file);
	return ret;
}

/* Add all pmus in sysfs to pmu list: */
static void pmu_read_sysfs(void)
{
	char path[PATH_MAX];
	DIR *dir;
	struct dirent *dent;
	const char *sysfs = sysfs__mountpoint();

	if (!sysfs)
		return;

	snprintf(path, PATH_MAX,
		 "%s" EVENT_SOURCE_DEVICE_PATH, sysfs);

	dir = opendir(path);
	if (!dir)
		return;

	while ((dent = readdir(dir))) {
		if (!strcmp(dent->d_name, ".") || !strcmp(dent->d_name, ".."))
			continue;
		/* add to static LIST_HEAD(pmus): */
		perf_pmu__find(dent->d_name);
	}

	closedir(dir);
}

static struct perf_cpu_map *__pmu_cpumask(const char *path)
{
	FILE *file;
	struct perf_cpu_map *cpus;

	file = fopen(path, "r");
	if (!file)
		return NULL;

	cpus = perf_cpu_map__read(file);
	fclose(file);
	return cpus;
}

/*
 * Uncore PMUs have a "cpumask" file under sysfs. CPU PMUs (e.g. on arm/arm64)
 * may have a "cpus" file.
 */
#define CPUS_TEMPLATE_UNCORE	"%s/bus/event_source/devices/%s/cpumask"
#define CPUS_TEMPLATE_CPU	"%s/bus/event_source/devices/%s/cpus"

static struct perf_cpu_map *pmu_cpumask(const char *name)
{
	char path[PATH_MAX];
	struct perf_cpu_map *cpus;
	const char *sysfs = sysfs__mountpoint();
	const char *templates[] = {
		CPUS_TEMPLATE_UNCORE,
		CPUS_TEMPLATE_CPU,
		NULL
	};
	const char **template;

	if (!sysfs)
		return NULL;

	for (template = templates; *template; template++) {
		snprintf(path, PATH_MAX, *template, sysfs, name);
		cpus = __pmu_cpumask(path);
		if (cpus)
			return cpus;
	}

	return NULL;
}

static bool pmu_is_uncore(const char *name)
{
	char path[PATH_MAX];
	struct perf_cpu_map *cpus;
	const char *sysfs = sysfs__mountpoint();

	snprintf(path, PATH_MAX, CPUS_TEMPLATE_UNCORE, sysfs, name);
	cpus = __pmu_cpumask(path);
	perf_cpu_map__put(cpus);

	return !!cpus;
}

/*
 *  PMU CORE devices have different name other than cpu in sysfs on some
 *  platforms.
 *  Looking for possible sysfs files to identify the arm core device.
 */
static int is_arm_pmu_core(const char *name)
{
	struct stat st;
	char path[PATH_MAX];
	const char *sysfs = sysfs__mountpoint();

	if (!sysfs)
		return 0;

	/* Look for cpu sysfs (specific to arm) */
	scnprintf(path, PATH_MAX, "%s/bus/event_source/devices/%s/cpus",
				sysfs, name);
	if (stat(path, &st) == 0)
		return 1;

	return 0;
}

static char *perf_pmu__getcpuid(struct perf_pmu *pmu)
{
	char *cpuid;
	static bool printed;

	cpuid = getenv("PERF_CPUID");
	if (cpuid)
		cpuid = strdup(cpuid);
	if (!cpuid)
		cpuid = get_cpuid_str(pmu);
	if (!cpuid)
		return NULL;

	if (!printed) {
		pr_debug("Using CPUID %s\n", cpuid);
		printed = true;
	}
	return cpuid;
}

struct pmu_events_map *perf_pmu__find_map(struct perf_pmu *pmu)
{
	struct pmu_events_map *map;
	char *cpuid = perf_pmu__getcpuid(pmu);
	int i;

	/* on some platforms which uses cpus map, cpuid can be NULL for
	 * PMUs other than CORE PMUs.
	 */
	if (!cpuid)
		return NULL;

	i = 0;
	for (;;) {
		map = &pmu_events_map[i++];
		if (!map->table) {
			map = NULL;
			break;
		}

		if (!strcmp_cpuid_str(map->cpuid, cpuid))
			break;
	}
	free(cpuid);
	return map;
}

static bool pmu_uncore_alias_match(const char *pmu_name, const char *name)
{
	char *tmp = NULL, *tok, *str;
	bool res;

	str = strdup(pmu_name);
	if (!str)
		return false;

	/*
	 * uncore alias may be from different PMU with common prefix
	 */
	tok = strtok_r(str, ",", &tmp);
	if (strncmp(pmu_name, tok, strlen(tok))) {
		res = false;
		goto out;
	}

	/*
	 * Match more complex aliases where the alias name is a comma-delimited
	 * list of tokens, orderly contained in the matching PMU name.
	 *
	 * Example: For alias "socket,pmuname" and PMU "socketX_pmunameY", we
	 *	    match "socket" in "socketX_pmunameY" and then "pmuname" in
	 *	    "pmunameY".
	 */
	for (; tok; name += strlen(tok), tok = strtok_r(NULL, ",", &tmp)) {
		name = strstr(name, tok);
		if (!name) {
			res = false;
			goto out;
		}
	}

	res = true;
out:
	free(str);
	return res;
}

/*
 * From the pmu_events_map, find the table of PMU events that corresponds
 * to the current running CPU. Then, add all PMU events from that table
 * as aliases.
 */
static void pmu_add_cpu_aliases(struct list_head *head, struct perf_pmu *pmu)
{
	int i;
	struct pmu_events_map *map;
	const char *name = pmu->name;

	map = perf_pmu__find_map(pmu);
	if (!map)
		return;

	/*
	 * Found a matching PMU events table. Create aliases
	 */
	i = 0;
	while (1) {
		const char *cpu_name = is_arm_pmu_core(name) ? name : "cpu";
		struct pmu_event *pe = &map->table[i++];
		const char *pname = pe->pmu ? pe->pmu : cpu_name;

		if (!pe->name) {
			if (pe->metric_group || pe->metric_name)
				continue;
			break;
		}

<<<<<<< HEAD
		/*
		 * uncore alias may be from different PMU
		 * with common prefix
		 */
		if (pmu_is_uncore(name) &&
		    !strncmp(pname, name, strlen(pname)))
			goto new_alias;

		if (strcmp(pname, name))
			continue;

=======
		if (pmu_is_uncore(name) &&
		    pmu_uncore_alias_match(pname, name))
			goto new_alias;

		if (strcmp(pname, name))
			continue;

>>>>>>> f7688b48
new_alias:
		/* need type casts to override 'const' */
		__perf_pmu__new_alias(head, NULL, (char *)pe->name,
				(char *)pe->desc, (char *)pe->event,
				(char *)pe->long_desc, (char *)pe->topic,
				(char *)pe->unit, (char *)pe->perpkg,
				(char *)pe->metric_expr,
				(char *)pe->metric_name);
	}
}

struct perf_event_attr * __weak
perf_pmu__get_default_config(struct perf_pmu *pmu __maybe_unused)
{
	return NULL;
}

static int pmu_max_precise(const char *name)
{
	char path[PATH_MAX];
	int max_precise = -1;

	scnprintf(path, PATH_MAX,
		 "bus/event_source/devices/%s/caps/max_precise",
		 name);

	sysfs__read_int(path, &max_precise);
	return max_precise;
}

static struct perf_pmu *pmu_lookup(const char *name)
{
	struct perf_pmu *pmu;
	LIST_HEAD(format);
	LIST_HEAD(aliases);
	__u32 type;

	/*
	 * The pmu data we store & need consists of the pmu
	 * type value and format definitions. Load both right
	 * now.
	 */
	if (pmu_format(name, &format))
		return NULL;

	/*
	 * Check the type first to avoid unnecessary work.
	 */
	if (pmu_type(name, &type))
		return NULL;

	if (pmu_aliases(name, &aliases))
		return NULL;

	pmu = zalloc(sizeof(*pmu));
	if (!pmu)
		return NULL;

	pmu->cpus = pmu_cpumask(name);
	pmu->name = strdup(name);
	pmu->type = type;
	pmu->is_uncore = pmu_is_uncore(name);
	pmu->max_precise = pmu_max_precise(name);
	pmu_add_cpu_aliases(&aliases, pmu);

	INIT_LIST_HEAD(&pmu->format);
	INIT_LIST_HEAD(&pmu->aliases);
	list_splice(&format, &pmu->format);
	list_splice(&aliases, &pmu->aliases);
	list_add_tail(&pmu->list, &pmus);

	pmu->default_config = perf_pmu__get_default_config(pmu);

	return pmu;
}

static struct perf_pmu *pmu_find(const char *name)
{
	struct perf_pmu *pmu;

	list_for_each_entry(pmu, &pmus, list)
		if (!strcmp(pmu->name, name))
			return pmu;

	return NULL;
}

struct perf_pmu *perf_pmu__scan(struct perf_pmu *pmu)
{
	/*
	 * pmu iterator: If pmu is NULL, we start at the begin,
	 * otherwise return the next pmu. Returns NULL on end.
	 */
	if (!pmu) {
		pmu_read_sysfs();
		pmu = list_prepare_entry(pmu, &pmus, list);
	}
	list_for_each_entry_continue(pmu, &pmus, list)
		return pmu;
	return NULL;
}

struct perf_pmu *perf_pmu__find(const char *name)
{
	struct perf_pmu *pmu;

	/*
	 * Once PMU is loaded it stays in the list,
	 * so we keep us from multiple reading/parsing
	 * the pmu format definitions.
	 */
	pmu = pmu_find(name);
	if (pmu)
		return pmu;

	return pmu_lookup(name);
}

static struct perf_pmu_format *
pmu_find_format(struct list_head *formats, const char *name)
{
	struct perf_pmu_format *format;

	list_for_each_entry(format, formats, list)
		if (!strcmp(format->name, name))
			return format;

	return NULL;
}

__u64 perf_pmu__format_bits(struct list_head *formats, const char *name)
{
	struct perf_pmu_format *format = pmu_find_format(formats, name);
	__u64 bits = 0;
	int fbit;

	if (!format)
		return 0;

	for_each_set_bit(fbit, format->bits, PERF_PMU_FORMAT_BITS)
		bits |= 1ULL << fbit;

	return bits;
}

/*
 * Sets value based on the format definition (format parameter)
 * and unformated value (value parameter).
 */
static void pmu_format_value(unsigned long *format, __u64 value, __u64 *v,
			     bool zero)
{
	unsigned long fbit, vbit;

	for (fbit = 0, vbit = 0; fbit < PERF_PMU_FORMAT_BITS; fbit++) {

		if (!test_bit(fbit, format))
			continue;

		if (value & (1llu << vbit++))
			*v |= (1llu << fbit);
		else if (zero)
			*v &= ~(1llu << fbit);
	}
}

static __u64 pmu_format_max_value(const unsigned long *format)
{
	int w;

	w = bitmap_weight(format, PERF_PMU_FORMAT_BITS);
	if (!w)
		return 0;
	if (w < 64)
		return (1ULL << w) - 1;
	return -1;
}

/*
 * Term is a string term, and might be a param-term. Try to look up it's value
 * in the remaining terms.
 * - We have a term like "base-or-format-term=param-term",
 * - We need to find the value supplied for "param-term" (with param-term named
 *   in a config string) later on in the term list.
 */
static int pmu_resolve_param_term(struct parse_events_term *term,
				  struct list_head *head_terms,
				  __u64 *value)
{
	struct parse_events_term *t;

	list_for_each_entry(t, head_terms, list) {
		if (t->type_val == PARSE_EVENTS__TERM_TYPE_NUM) {
			if (!strcmp(t->config, term->config)) {
				t->used = true;
				*value = t->val.num;
				return 0;
			}
		}
	}

	if (verbose > 0)
		printf("Required parameter '%s' not specified\n", term->config);

	return -1;
}

static char *pmu_formats_string(struct list_head *formats)
{
	struct perf_pmu_format *format;
	char *str = NULL;
	struct strbuf buf = STRBUF_INIT;
	unsigned i = 0;

	if (!formats)
		return NULL;

	/* sysfs exported terms */
	list_for_each_entry(format, formats, list)
		if (strbuf_addf(&buf, i++ ? ",%s" : "%s", format->name) < 0)
			goto error;

	str = strbuf_detach(&buf, NULL);
error:
	strbuf_release(&buf);

	return str;
}

/*
 * Setup one of config[12] attr members based on the
 * user input data - term parameter.
 */
static int pmu_config_term(struct list_head *formats,
			   struct perf_event_attr *attr,
			   struct parse_events_term *term,
			   struct list_head *head_terms,
			   bool zero, struct parse_events_error *err)
{
	struct perf_pmu_format *format;
	__u64 *vp;
	__u64 val, max_val;

	/*
	 * If this is a parameter we've already used for parameterized-eval,
	 * skip it in normal eval.
	 */
	if (term->used)
		return 0;

	/*
	 * Hardcoded terms should be already in, so nothing
	 * to be done for them.
	 */
	if (parse_events__is_hardcoded_term(term))
		return 0;

	format = pmu_find_format(formats, term->config);
	if (!format) {
		if (verbose > 0)
			printf("Invalid event/parameter '%s'\n", term->config);
		if (err) {
			char *pmu_term = pmu_formats_string(formats);

			err->idx  = term->err_term;
			err->str  = strdup("unknown term");
			err->help = parse_events_formats_error_string(pmu_term);
			free(pmu_term);
		}
		return -EINVAL;
	}

	switch (format->value) {
	case PERF_PMU_FORMAT_VALUE_CONFIG:
		vp = &attr->config;
		break;
	case PERF_PMU_FORMAT_VALUE_CONFIG1:
		vp = &attr->config1;
		break;
	case PERF_PMU_FORMAT_VALUE_CONFIG2:
		vp = &attr->config2;
		break;
	default:
		return -EINVAL;
	}

	/*
	 * Either directly use a numeric term, or try to translate string terms
	 * using event parameters.
	 */
	if (term->type_val == PARSE_EVENTS__TERM_TYPE_NUM) {
		if (term->no_value &&
		    bitmap_weight(format->bits, PERF_PMU_FORMAT_BITS) > 1) {
			if (err) {
				err->idx = term->err_val;
				err->str = strdup("no value assigned for term");
			}
			return -EINVAL;
		}

		val = term->val.num;
	} else if (term->type_val == PARSE_EVENTS__TERM_TYPE_STR) {
		if (strcmp(term->val.str, "?")) {
			if (verbose > 0) {
				pr_info("Invalid sysfs entry %s=%s\n",
						term->config, term->val.str);
			}
			if (err) {
				err->idx = term->err_val;
				err->str = strdup("expected numeric value");
			}
			return -EINVAL;
		}

		if (pmu_resolve_param_term(term, head_terms, &val))
			return -EINVAL;
	} else
		return -EINVAL;

	max_val = pmu_format_max_value(format->bits);
	if (val > max_val) {
		if (err) {
			err->idx = term->err_val;
			if (asprintf(&err->str,
				     "value too big for format, maximum is %llu",
				     (unsigned long long)max_val) < 0)
				err->str = strdup("value too big for format");
			return -EINVAL;
		}
		/*
		 * Assume we don't care if !err, in which case the value will be
		 * silently truncated.
		 */
	}

	pmu_format_value(format->bits, val, vp, zero);
	return 0;
}

int perf_pmu__config_terms(struct list_head *formats,
			   struct perf_event_attr *attr,
			   struct list_head *head_terms,
			   bool zero, struct parse_events_error *err)
{
	struct parse_events_term *term;

	list_for_each_entry(term, head_terms, list) {
		if (pmu_config_term(formats, attr, term, head_terms,
				    zero, err))
			return -EINVAL;
	}

	return 0;
}

/*
 * Configures event's 'attr' parameter based on the:
 * 1) users input - specified in terms parameter
 * 2) pmu format definitions - specified by pmu parameter
 */
int perf_pmu__config(struct perf_pmu *pmu, struct perf_event_attr *attr,
		     struct list_head *head_terms,
		     struct parse_events_error *err)
{
	bool zero = !!pmu->default_config;

	attr->type = pmu->type;
	return perf_pmu__config_terms(&pmu->format, attr, head_terms,
				      zero, err);
}

static struct perf_pmu_alias *pmu_find_alias(struct perf_pmu *pmu,
					     struct parse_events_term *term)
{
	struct perf_pmu_alias *alias;
	char *name;

	if (parse_events__is_hardcoded_term(term))
		return NULL;

	if (term->type_val == PARSE_EVENTS__TERM_TYPE_NUM) {
		if (term->val.num != 1)
			return NULL;
		if (pmu_find_format(&pmu->format, term->config))
			return NULL;
		name = term->config;
	} else if (term->type_val == PARSE_EVENTS__TERM_TYPE_STR) {
		if (strcasecmp(term->config, "event"))
			return NULL;
		name = term->val.str;
	} else {
		return NULL;
	}

	list_for_each_entry(alias, &pmu->aliases, list) {
		if (!strcasecmp(alias->name, name))
			return alias;
	}
	return NULL;
}


static int check_info_data(struct perf_pmu_alias *alias,
			   struct perf_pmu_info *info)
{
	/*
	 * Only one term in event definition can
	 * define unit, scale and snapshot, fail
	 * if there's more than one.
	 */
	if ((info->unit && alias->unit[0]) ||
	    (info->scale && alias->scale) ||
	    (info->snapshot && alias->snapshot))
		return -EINVAL;

	if (alias->unit[0])
		info->unit = alias->unit;

	if (alias->scale)
		info->scale = alias->scale;

	if (alias->snapshot)
		info->snapshot = alias->snapshot;

	return 0;
}

/*
 * Find alias in the terms list and replace it with the terms
 * defined for the alias
 */
int perf_pmu__check_alias(struct perf_pmu *pmu, struct list_head *head_terms,
			  struct perf_pmu_info *info)
{
	struct parse_events_term *term, *h;
	struct perf_pmu_alias *alias;
	int ret;

	info->per_pkg = false;

	/*
	 * Mark unit and scale as not set
	 * (different from default values, see below)
	 */
	info->unit     = NULL;
	info->scale    = 0.0;
	info->snapshot = false;
	info->metric_expr = NULL;
	info->metric_name = NULL;

	list_for_each_entry_safe(term, h, head_terms, list) {
		alias = pmu_find_alias(pmu, term);
		if (!alias)
			continue;
		ret = pmu_alias_terms(alias, &term->list);
		if (ret)
			return ret;

		ret = check_info_data(alias, info);
		if (ret)
			return ret;

		if (alias->per_pkg)
			info->per_pkg = true;
		info->metric_expr = alias->metric_expr;
		info->metric_name = alias->metric_name;

		list_del_init(&term->list);
		free(term);
	}

	/*
	 * if no unit or scale foundin aliases, then
	 * set defaults as for evsel
	 * unit cannot left to NULL
	 */
	if (info->unit == NULL)
		info->unit   = "";

	if (info->scale == 0.0)
		info->scale  = 1.0;

	return 0;
}

int perf_pmu__new_format(struct list_head *list, char *name,
			 int config, unsigned long *bits)
{
	struct perf_pmu_format *format;

	format = zalloc(sizeof(*format));
	if (!format)
		return -ENOMEM;

	format->name = strdup(name);
	format->value = config;
	memcpy(format->bits, bits, sizeof(format->bits));

	list_add_tail(&format->list, list);
	return 0;
}

void perf_pmu__set_format(unsigned long *bits, long from, long to)
{
	long b;

	if (!to)
		to = from;

	memset(bits, 0, BITS_TO_BYTES(PERF_PMU_FORMAT_BITS));
	for (b = from; b <= to; b++)
		set_bit(b, bits);
}

static int sub_non_neg(int a, int b)
{
	if (b > a)
		return 0;
	return a - b;
}

static char *format_alias(char *buf, int len, struct perf_pmu *pmu,
			  struct perf_pmu_alias *alias)
{
	struct parse_events_term *term;
	int used = snprintf(buf, len, "%s/%s", pmu->name, alias->name);

	list_for_each_entry(term, &alias->terms, list) {
		if (term->type_val == PARSE_EVENTS__TERM_TYPE_STR)
			used += snprintf(buf + used, sub_non_neg(len, used),
					",%s=%s", term->config,
					term->val.str);
	}

	if (sub_non_neg(len, used) > 0) {
		buf[used] = '/';
		used++;
	}
	if (sub_non_neg(len, used) > 0) {
		buf[used] = '\0';
		used++;
	} else
		buf[len - 1] = '\0';

	return buf;
}

static char *format_alias_or(char *buf, int len, struct perf_pmu *pmu,
			     struct perf_pmu_alias *alias)
{
	snprintf(buf, len, "%s OR %s/%s/", alias->name, pmu->name, alias->name);
	return buf;
}

struct sevent {
	char *name;
	char *desc;
	char *topic;
	char *str;
	char *pmu;
	char *metric_expr;
	char *metric_name;
};

static int cmp_sevent(const void *a, const void *b)
{
	const struct sevent *as = a;
	const struct sevent *bs = b;

	/* Put extra events last */
	if (!!as->desc != !!bs->desc)
		return !!as->desc - !!bs->desc;
	if (as->topic && bs->topic) {
		int n = strcmp(as->topic, bs->topic);

		if (n)
			return n;
	}
	return strcmp(as->name, bs->name);
}

static void wordwrap(char *s, int start, int max, int corr)
{
	int column = start;
	int n;

	while (*s) {
		int wlen = strcspn(s, " \t");

		if (column + wlen >= max && column > start) {
			printf("\n%*s", start, "");
			column = start + corr;
		}
		n = printf("%s%.*s", column > start ? " " : "", wlen, s);
		if (n <= 0)
			break;
		s += wlen;
		column += n;
		s = skip_spaces(s);
	}
}

void print_pmu_events(const char *event_glob, bool name_only, bool quiet_flag,
			bool long_desc, bool details_flag)
{
	struct perf_pmu *pmu;
	struct perf_pmu_alias *alias;
	char buf[1024];
	int printed = 0;
	int len, j;
	struct sevent *aliases;
	int numdesc = 0;
	int columns = pager_get_columns();
	char *topic = NULL;

	pmu = NULL;
	len = 0;
	while ((pmu = perf_pmu__scan(pmu)) != NULL) {
		list_for_each_entry(alias, &pmu->aliases, list)
			len++;
		if (pmu->selectable)
			len++;
	}
	aliases = zalloc(sizeof(struct sevent) * len);
	if (!aliases)
		goto out_enomem;
	pmu = NULL;
	j = 0;
	while ((pmu = perf_pmu__scan(pmu)) != NULL) {
		list_for_each_entry(alias, &pmu->aliases, list) {
			char *name = alias->desc ? alias->name :
				format_alias(buf, sizeof(buf), pmu, alias);
			bool is_cpu = !strcmp(pmu->name, "cpu");

			if (event_glob != NULL &&
			    !(strglobmatch_nocase(name, event_glob) ||
			      (!is_cpu && strglobmatch_nocase(alias->name,
						       event_glob)) ||
			      (alias->topic &&
			       strglobmatch_nocase(alias->topic, event_glob))))
				continue;

			if (is_cpu && !name_only && !alias->desc)
				name = format_alias_or(buf, sizeof(buf), pmu, alias);

			aliases[j].name = name;
			if (is_cpu && !name_only && !alias->desc)
				aliases[j].name = format_alias_or(buf,
								  sizeof(buf),
								  pmu, alias);
			aliases[j].name = strdup(aliases[j].name);
			if (!aliases[j].name)
				goto out_enomem;

			aliases[j].desc = long_desc ? alias->long_desc :
						alias->desc;
			aliases[j].topic = alias->topic;
			aliases[j].str = alias->str;
			aliases[j].pmu = pmu->name;
			aliases[j].metric_expr = alias->metric_expr;
			aliases[j].metric_name = alias->metric_name;
			j++;
		}
		if (pmu->selectable &&
		    (event_glob == NULL || strglobmatch(pmu->name, event_glob))) {
			char *s;
			if (asprintf(&s, "%s//", pmu->name) < 0)
				goto out_enomem;
			aliases[j].name = s;
			j++;
		}
	}
	len = j;
	qsort(aliases, len, sizeof(struct sevent), cmp_sevent);
	for (j = 0; j < len; j++) {
		/* Skip duplicates */
		if (j > 0 && !strcmp(aliases[j].name, aliases[j - 1].name))
			continue;
		if (name_only) {
			printf("%s ", aliases[j].name);
			continue;
		}
		if (aliases[j].desc && !quiet_flag) {
			if (numdesc++ == 0)
				printf("\n");
			if (aliases[j].topic && (!topic ||
					strcmp(topic, aliases[j].topic))) {
				printf("%s%s:\n", topic ? "\n" : "",
						aliases[j].topic);
				topic = aliases[j].topic;
			}
			printf("  %-50s\n", aliases[j].name);
			printf("%*s", 8, "[");
			wordwrap(aliases[j].desc, 8, columns, 0);
			printf("]\n");
			if (details_flag) {
				printf("%*s%s/%s/ ", 8, "", aliases[j].pmu, aliases[j].str);
				if (aliases[j].metric_name)
					printf(" MetricName: %s", aliases[j].metric_name);
				if (aliases[j].metric_expr)
					printf(" MetricExpr: %s", aliases[j].metric_expr);
				putchar('\n');
			}
		} else
			printf("  %-50s [Kernel PMU event]\n", aliases[j].name);
		printed++;
	}
	if (printed && pager_in_use())
		printf("\n");
out_free:
	for (j = 0; j < len; j++)
		zfree(&aliases[j].name);
	zfree(&aliases);
	return;

out_enomem:
	printf("FATAL: not enough memory to print PMU events\n");
	if (aliases)
		goto out_free;
}

bool pmu_have_event(const char *pname, const char *name)
{
	struct perf_pmu *pmu;
	struct perf_pmu_alias *alias;

	pmu = NULL;
	while ((pmu = perf_pmu__scan(pmu)) != NULL) {
		if (strcmp(pname, pmu->name))
			continue;
		list_for_each_entry(alias, &pmu->aliases, list)
			if (!strcmp(alias->name, name))
				return true;
	}
	return false;
}

static FILE *perf_pmu__open_file(struct perf_pmu *pmu, const char *name)
{
	struct stat st;
	char path[PATH_MAX];
	const char *sysfs;

	sysfs = sysfs__mountpoint();
	if (!sysfs)
		return NULL;

	snprintf(path, PATH_MAX,
		 "%s" EVENT_SOURCE_DEVICE_PATH "%s/%s", sysfs, pmu->name, name);

	if (stat(path, &st) < 0)
		return NULL;

	return fopen(path, "r");
}

int perf_pmu__scan_file(struct perf_pmu *pmu, const char *name, const char *fmt,
			...)
{
	va_list args;
	FILE *file;
	int ret = EOF;

	va_start(args, fmt);
	file = perf_pmu__open_file(pmu, name);
	if (file) {
		ret = vfscanf(file, fmt, args);
		fclose(file);
	}
	va_end(args);
	return ret;
}<|MERGE_RESOLUTION|>--- conflicted
+++ resolved
@@ -773,19 +773,6 @@
 			break;
 		}
 
-<<<<<<< HEAD
-		/*
-		 * uncore alias may be from different PMU
-		 * with common prefix
-		 */
-		if (pmu_is_uncore(name) &&
-		    !strncmp(pname, name, strlen(pname)))
-			goto new_alias;
-
-		if (strcmp(pname, name))
-			continue;
-
-=======
 		if (pmu_is_uncore(name) &&
 		    pmu_uncore_alias_match(pname, name))
 			goto new_alias;
@@ -793,7 +780,6 @@
 		if (strcmp(pname, name))
 			continue;
 
->>>>>>> f7688b48
 new_alias:
 		/* need type casts to override 'const' */
 		__perf_pmu__new_alias(head, NULL, (char *)pe->name,
