// SPDX-License-Identifier: GPL-2.0-only
/*
 * Copyright (C) 2011, Red Hat Inc, Arnaldo Carvalho de Melo <acme@redhat.com>
 *
 * Parts came from builtin-{top,stat,record}.c, see those files for further
 * copyright notes.
 */
#include <api/fs/fs.h>
#include <errno.h>
#include <inttypes.h>
#include <poll.h>
#include "cpumap.h"
#include "util/mmap.h"
#include "thread_map.h"
#include "target.h"
#include "evlist.h"
#include "evsel.h"
#include "debug.h"
#include "units.h"
#include <internal/lib.h> // page_size
#include "affinity.h"
#include "../perf.h"
#include "asm/bug.h"
#include "bpf-event.h"
#include "util/string2.h"
#include <signal.h>
#include <unistd.h>
#include <sched.h>
#include <stdlib.h>

#include "parse-events.h"
#include <subcmd/parse-options.h>

#include <fcntl.h>
#include <sys/ioctl.h>
#include <sys/mman.h>

#include <linux/bitops.h>
#include <linux/hash.h>
#include <linux/log2.h>
#include <linux/err.h>
#include <linux/string.h>
#include <linux/zalloc.h>
#include <perf/evlist.h>
#include <perf/evsel.h>
#include <perf/cpumap.h>
#include <perf/mmap.h>

#include <internal/xyarray.h>

#ifdef LACKS_SIGQUEUE_PROTOTYPE
int sigqueue(pid_t pid, int sig, const union sigval value);
#endif

#define FD(e, x, y) (*(int *)xyarray__entry(e->core.fd, x, y))
#define SID(e, x, y) xyarray__entry(e->core.sample_id, x, y)

void evlist__init(struct evlist *evlist, struct perf_cpu_map *cpus,
		  struct perf_thread_map *threads)
{
	perf_evlist__init(&evlist->core);
	perf_evlist__set_maps(&evlist->core, cpus, threads);
	evlist->workload.pid = -1;
	evlist->bkw_mmap_state = BKW_MMAP_NOTREADY;
}

struct evlist *evlist__new(void)
{
	struct evlist *evlist = zalloc(sizeof(*evlist));

	if (evlist != NULL)
		evlist__init(evlist, NULL, NULL);

	return evlist;
}

struct evlist *perf_evlist__new_default(void)
{
	struct evlist *evlist = evlist__new();

	if (evlist && perf_evlist__add_default(evlist)) {
		evlist__delete(evlist);
		evlist = NULL;
	}

	return evlist;
}

struct evlist *perf_evlist__new_dummy(void)
{
	struct evlist *evlist = evlist__new();

	if (evlist && perf_evlist__add_dummy(evlist)) {
		evlist__delete(evlist);
		evlist = NULL;
	}

	return evlist;
}

/**
 * perf_evlist__set_id_pos - set the positions of event ids.
 * @evlist: selected event list
 *
 * Events with compatible sample types all have the same id_pos
 * and is_pos.  For convenience, put a copy on evlist.
 */
void perf_evlist__set_id_pos(struct evlist *evlist)
{
	struct evsel *first = evlist__first(evlist);

	evlist->id_pos = first->id_pos;
	evlist->is_pos = first->is_pos;
}

static void perf_evlist__update_id_pos(struct evlist *evlist)
{
	struct evsel *evsel;

	evlist__for_each_entry(evlist, evsel)
		perf_evsel__calc_id_pos(evsel);

	perf_evlist__set_id_pos(evlist);
}

static void evlist__purge(struct evlist *evlist)
{
	struct evsel *pos, *n;

	evlist__for_each_entry_safe(evlist, n, pos) {
		list_del_init(&pos->core.node);
		pos->evlist = NULL;
		evsel__delete(pos);
	}

	evlist->core.nr_entries = 0;
}

void evlist__exit(struct evlist *evlist)
{
	zfree(&evlist->mmap);
	zfree(&evlist->overwrite_mmap);
	perf_evlist__exit(&evlist->core);
}

void evlist__delete(struct evlist *evlist)
{
	if (evlist == NULL)
		return;

	evlist__munmap(evlist);
	evlist__close(evlist);
	evlist__purge(evlist);
	evlist__exit(evlist);
	free(evlist);
}

void evlist__add(struct evlist *evlist, struct evsel *entry)
{
	entry->evlist = evlist;
	entry->idx = evlist->core.nr_entries;
	entry->tracking = !entry->idx;

	perf_evlist__add(&evlist->core, &entry->core);

	if (evlist->core.nr_entries == 1)
		perf_evlist__set_id_pos(evlist);
}

void evlist__remove(struct evlist *evlist, struct evsel *evsel)
{
	evsel->evlist = NULL;
	perf_evlist__remove(&evlist->core, &evsel->core);
}

void perf_evlist__splice_list_tail(struct evlist *evlist,
				   struct list_head *list)
{
	struct evsel *evsel, *temp;

	__evlist__for_each_entry_safe(list, temp, evsel) {
		list_del_init(&evsel->core.node);
		evlist__add(evlist, evsel);
	}
}

int __evlist__set_tracepoints_handlers(struct evlist *evlist,
				       const struct evsel_str_handler *assocs, size_t nr_assocs)
{
	struct evsel *evsel;
	size_t i;
	int err;

	for (i = 0; i < nr_assocs; i++) {
		// Adding a handler for an event not in this evlist, just ignore it.
		evsel = perf_evlist__find_tracepoint_by_name(evlist, assocs[i].name);
		if (evsel == NULL)
			continue;

		err = -EEXIST;
		if (evsel->handler != NULL)
			goto out;
		evsel->handler = assocs[i].handler;
	}

	err = 0;
out:
	return err;
}

void __perf_evlist__set_leader(struct list_head *list)
{
	struct evsel *evsel, *leader;

	leader = list_entry(list->next, struct evsel, core.node);
	evsel = list_entry(list->prev, struct evsel, core.node);

	leader->core.nr_members = evsel->idx - leader->idx + 1;

	__evlist__for_each_entry(list, evsel) {
		evsel->leader = leader;
	}
}

void perf_evlist__set_leader(struct evlist *evlist)
{
	if (evlist->core.nr_entries) {
		evlist->nr_groups = evlist->core.nr_entries > 1 ? 1 : 0;
		__perf_evlist__set_leader(&evlist->core.entries);
	}
}

int __perf_evlist__add_default(struct evlist *evlist, bool precise)
{
	struct evsel *evsel = perf_evsel__new_cycles(precise);

	if (evsel == NULL)
		return -ENOMEM;

	evlist__add(evlist, evsel);
	return 0;
}

int perf_evlist__add_dummy(struct evlist *evlist)
{
	struct perf_event_attr attr = {
		.type	= PERF_TYPE_SOFTWARE,
		.config = PERF_COUNT_SW_DUMMY,
		.size	= sizeof(attr), /* to capture ABI version */
	};
	struct evsel *evsel = perf_evsel__new_idx(&attr, evlist->core.nr_entries);

	if (evsel == NULL)
		return -ENOMEM;

	evlist__add(evlist, evsel);
	return 0;
}

static int evlist__add_attrs(struct evlist *evlist,
				  struct perf_event_attr *attrs, size_t nr_attrs)
{
	struct evsel *evsel, *n;
	LIST_HEAD(head);
	size_t i;

	for (i = 0; i < nr_attrs; i++) {
		evsel = perf_evsel__new_idx(attrs + i, evlist->core.nr_entries + i);
		if (evsel == NULL)
			goto out_delete_partial_list;
		list_add_tail(&evsel->core.node, &head);
	}

	perf_evlist__splice_list_tail(evlist, &head);

	return 0;

out_delete_partial_list:
	__evlist__for_each_entry_safe(&head, n, evsel)
		evsel__delete(evsel);
	return -1;
}

int __perf_evlist__add_default_attrs(struct evlist *evlist,
				     struct perf_event_attr *attrs, size_t nr_attrs)
{
	size_t i;

	for (i = 0; i < nr_attrs; i++)
		event_attr_init(attrs + i);

	return evlist__add_attrs(evlist, attrs, nr_attrs);
}

struct evsel *
perf_evlist__find_tracepoint_by_id(struct evlist *evlist, int id)
{
	struct evsel *evsel;

	evlist__for_each_entry(evlist, evsel) {
		if (evsel->core.attr.type   == PERF_TYPE_TRACEPOINT &&
		    (int)evsel->core.attr.config == id)
			return evsel;
	}

	return NULL;
}

struct evsel *
perf_evlist__find_tracepoint_by_name(struct evlist *evlist,
				     const char *name)
{
	struct evsel *evsel;

	evlist__for_each_entry(evlist, evsel) {
		if ((evsel->core.attr.type == PERF_TYPE_TRACEPOINT) &&
		    (strcmp(evsel->name, name) == 0))
			return evsel;
	}

	return NULL;
}

int perf_evlist__add_newtp(struct evlist *evlist,
			   const char *sys, const char *name, void *handler)
{
	struct evsel *evsel = perf_evsel__newtp(sys, name);

	if (IS_ERR(evsel))
		return -1;

	evsel->handler = handler;
	evlist__add(evlist, evsel);
	return 0;
}

static int perf_evlist__nr_threads(struct evlist *evlist,
				   struct evsel *evsel)
{
	if (evsel->core.system_wide)
		return 1;
	else
		return perf_thread_map__nr(evlist->core.threads);
}

void evlist__cpu_iter_start(struct evlist *evlist)
{
	struct evsel *pos;

	/*
	 * Reset the per evsel cpu_iter. This is needed because
	 * each evsel's cpumap may have a different index space,
	 * and some operations need the index to modify
	 * the FD xyarray (e.g. open, close)
	 */
	evlist__for_each_entry(evlist, pos)
		pos->cpu_iter = 0;
}

bool evsel__cpu_iter_skip_no_inc(struct evsel *ev, int cpu)
{
	if (ev->cpu_iter >= ev->core.cpus->nr)
		return true;
	if (cpu >= 0 && ev->core.cpus->map[ev->cpu_iter] != cpu)
		return true;
	return false;
}

bool evsel__cpu_iter_skip(struct evsel *ev, int cpu)
{
	if (!evsel__cpu_iter_skip_no_inc(ev, cpu)) {
		ev->cpu_iter++;
		return false;
	}
	return true;
}

void evlist__disable(struct evlist *evlist)
{
	struct evsel *pos;
	struct affinity affinity;
	int cpu, i;

	if (affinity__setup(&affinity) < 0)
		return;

	evlist__for_each_cpu(evlist, i, cpu) {
		affinity__set(&affinity, cpu);

		evlist__for_each_entry(evlist, pos) {
			if (evsel__cpu_iter_skip(pos, cpu))
				continue;
			if (pos->disabled || !perf_evsel__is_group_leader(pos) || !pos->core.fd)
				continue;
			evsel__disable_cpu(pos, pos->cpu_iter - 1);
		}
	}
	affinity__cleanup(&affinity);
	evlist__for_each_entry(evlist, pos) {
		if (!perf_evsel__is_group_leader(pos) || !pos->core.fd)
			continue;
		pos->disabled = true;
	}

	evlist->enabled = false;
}

void evlist__enable(struct evlist *evlist)
{
	struct evsel *pos;
	struct affinity affinity;
	int cpu, i;

	if (affinity__setup(&affinity) < 0)
		return;

	evlist__for_each_cpu(evlist, i, cpu) {
		affinity__set(&affinity, cpu);

		evlist__for_each_entry(evlist, pos) {
			if (evsel__cpu_iter_skip(pos, cpu))
				continue;
			if (!perf_evsel__is_group_leader(pos) || !pos->core.fd)
				continue;
			evsel__enable_cpu(pos, pos->cpu_iter - 1);
		}
	}
	affinity__cleanup(&affinity);
	evlist__for_each_entry(evlist, pos) {
		if (!perf_evsel__is_group_leader(pos) || !pos->core.fd)
			continue;
		pos->disabled = false;
	}

	evlist->enabled = true;
}

void perf_evlist__toggle_enable(struct evlist *evlist)
{
	(evlist->enabled ? evlist__disable : evlist__enable)(evlist);
}

static int perf_evlist__enable_event_cpu(struct evlist *evlist,
					 struct evsel *evsel, int cpu)
{
	int thread;
	int nr_threads = perf_evlist__nr_threads(evlist, evsel);

	if (!evsel->core.fd)
		return -EINVAL;

	for (thread = 0; thread < nr_threads; thread++) {
		int err = ioctl(FD(evsel, cpu, thread), PERF_EVENT_IOC_ENABLE, 0);
		if (err)
			return err;
	}
	return 0;
}

static int perf_evlist__enable_event_thread(struct evlist *evlist,
					    struct evsel *evsel,
					    int thread)
{
	int cpu;
	int nr_cpus = perf_cpu_map__nr(evlist->core.cpus);

	if (!evsel->core.fd)
		return -EINVAL;

	for (cpu = 0; cpu < nr_cpus; cpu++) {
		int err = ioctl(FD(evsel, cpu, thread), PERF_EVENT_IOC_ENABLE, 0);
		if (err)
			return err;
	}
	return 0;
}

int perf_evlist__enable_event_idx(struct evlist *evlist,
				  struct evsel *evsel, int idx)
{
	bool per_cpu_mmaps = !perf_cpu_map__empty(evlist->core.cpus);

	if (per_cpu_mmaps)
		return perf_evlist__enable_event_cpu(evlist, evsel, idx);
	else
		return perf_evlist__enable_event_thread(evlist, evsel, idx);
}

int evlist__add_pollfd(struct evlist *evlist, int fd)
{
	return perf_evlist__add_pollfd(&evlist->core, fd, NULL, POLLIN);
}

int evlist__filter_pollfd(struct evlist *evlist, short revents_and_mask)
{
	return perf_evlist__filter_pollfd(&evlist->core, revents_and_mask);
}

int evlist__poll(struct evlist *evlist, int timeout)
{
	return perf_evlist__poll(&evlist->core, timeout);
}

struct perf_sample_id *perf_evlist__id2sid(struct evlist *evlist, u64 id)
{
	struct hlist_head *head;
	struct perf_sample_id *sid;
	int hash;

	hash = hash_64(id, PERF_EVLIST__HLIST_BITS);
	head = &evlist->core.heads[hash];

	hlist_for_each_entry(sid, head, node)
		if (sid->id == id)
			return sid;

	return NULL;
}

struct evsel *perf_evlist__id2evsel(struct evlist *evlist, u64 id)
{
	struct perf_sample_id *sid;

	if (evlist->core.nr_entries == 1 || !id)
		return evlist__first(evlist);

	sid = perf_evlist__id2sid(evlist, id);
	if (sid)
		return container_of(sid->evsel, struct evsel, core);

	if (!perf_evlist__sample_id_all(evlist))
		return evlist__first(evlist);

	return NULL;
}

struct evsel *perf_evlist__id2evsel_strict(struct evlist *evlist,
						u64 id)
{
	struct perf_sample_id *sid;

	if (!id)
		return NULL;

	sid = perf_evlist__id2sid(evlist, id);
	if (sid)
		return container_of(sid->evsel, struct evsel, core);

	return NULL;
}

static int perf_evlist__event2id(struct evlist *evlist,
				 union perf_event *event, u64 *id)
{
	const __u64 *array = event->sample.array;
	ssize_t n;

	n = (event->header.size - sizeof(event->header)) >> 3;

	if (event->header.type == PERF_RECORD_SAMPLE) {
		if (evlist->id_pos >= n)
			return -1;
		*id = array[evlist->id_pos];
	} else {
		if (evlist->is_pos > n)
			return -1;
		n -= evlist->is_pos;
		*id = array[n];
	}
	return 0;
}

struct evsel *perf_evlist__event2evsel(struct evlist *evlist,
					    union perf_event *event)
{
	struct evsel *first = evlist__first(evlist);
	struct hlist_head *head;
	struct perf_sample_id *sid;
	int hash;
	u64 id;

	if (evlist->core.nr_entries == 1)
		return first;

	if (!first->core.attr.sample_id_all &&
	    event->header.type != PERF_RECORD_SAMPLE)
		return first;

	if (perf_evlist__event2id(evlist, event, &id))
		return NULL;

	/* Synthesized events have an id of zero */
	if (!id)
		return first;

	hash = hash_64(id, PERF_EVLIST__HLIST_BITS);
	head = &evlist->core.heads[hash];

	hlist_for_each_entry(sid, head, node) {
		if (sid->id == id)
			return container_of(sid->evsel, struct evsel, core);
	}
	return NULL;
}

static int perf_evlist__set_paused(struct evlist *evlist, bool value)
{
	int i;

	if (!evlist->overwrite_mmap)
		return 0;

	for (i = 0; i < evlist->core.nr_mmaps; i++) {
		int fd = evlist->overwrite_mmap[i].core.fd;
		int err;

		if (fd < 0)
			continue;
		err = ioctl(fd, PERF_EVENT_IOC_PAUSE_OUTPUT, value ? 1 : 0);
		if (err)
			return err;
	}
	return 0;
}

static int perf_evlist__pause(struct evlist *evlist)
{
	return perf_evlist__set_paused(evlist, true);
}

static int perf_evlist__resume(struct evlist *evlist)
{
	return perf_evlist__set_paused(evlist, false);
}

static void evlist__munmap_nofree(struct evlist *evlist)
{
	int i;

	if (evlist->mmap)
		for (i = 0; i < evlist->core.nr_mmaps; i++)
			perf_mmap__munmap(&evlist->mmap[i].core);

	if (evlist->overwrite_mmap)
		for (i = 0; i < evlist->core.nr_mmaps; i++)
			perf_mmap__munmap(&evlist->overwrite_mmap[i].core);
}

void evlist__munmap(struct evlist *evlist)
{
	evlist__munmap_nofree(evlist);
	zfree(&evlist->mmap);
	zfree(&evlist->overwrite_mmap);
}

static void perf_mmap__unmap_cb(struct perf_mmap *map)
{
	struct mmap *m = container_of(map, struct mmap, core);

	mmap__munmap(m);
}

static struct mmap *evlist__alloc_mmap(struct evlist *evlist,
				       bool overwrite)
{
	int i;
	struct mmap *map;

	map = zalloc(evlist->core.nr_mmaps * sizeof(struct mmap));
	if (!map)
		return NULL;

	for (i = 0; i < evlist->core.nr_mmaps; i++) {
		struct perf_mmap *prev = i ? &map[i - 1].core : NULL;

		/*
		 * When the perf_mmap() call is made we grab one refcount, plus
		 * one extra to let perf_mmap__consume() get the last
		 * events after all real references (perf_mmap__get()) are
		 * dropped.
		 *
		 * Each PERF_EVENT_IOC_SET_OUTPUT points to this mmap and
		 * thus does perf_mmap__get() on it.
		 */
		perf_mmap__init(&map[i].core, prev, overwrite, perf_mmap__unmap_cb);
	}
<<<<<<< HEAD

	return map;
}

static void
perf_evlist__mmap_cb_idx(struct perf_evlist *_evlist,
			 struct perf_mmap_param *_mp,
			 int idx, bool per_cpu)
{
	struct evlist *evlist = container_of(_evlist, struct evlist, core);
	struct mmap_params *mp = container_of(_mp, struct mmap_params, core);

	auxtrace_mmap_params__set_idx(&mp->auxtrace_mp, evlist, idx, per_cpu);
}

static struct perf_mmap*
perf_evlist__mmap_cb_get(struct perf_evlist *_evlist, bool overwrite, int idx)
{
	struct evlist *evlist = container_of(_evlist, struct evlist, core);
	struct mmap *maps;

	maps = overwrite ? evlist->overwrite_mmap : evlist->mmap;

	if (!maps) {
		maps = evlist__alloc_mmap(evlist, overwrite);
		if (!maps)
			return NULL;

		if (overwrite) {
			evlist->overwrite_mmap = maps;
			if (evlist->bkw_mmap_state == BKW_MMAP_NOTREADY)
				perf_evlist__toggle_bkw_mmap(evlist, BKW_MMAP_RUNNING);
		} else {
			evlist->mmap = maps;
		}
	}

	return &maps[idx].core;
}

static int
perf_evlist__mmap_cb_mmap(struct perf_mmap *_map, struct perf_mmap_param *_mp,
			  int output, int cpu)
{
	struct mmap *map = container_of(_map, struct mmap, core);
	struct mmap_params *mp = container_of(_mp, struct mmap_params, core);

=======

	return map;
}

static void
perf_evlist__mmap_cb_idx(struct perf_evlist *_evlist,
			 struct perf_mmap_param *_mp,
			 int idx, bool per_cpu)
{
	struct evlist *evlist = container_of(_evlist, struct evlist, core);
	struct mmap_params *mp = container_of(_mp, struct mmap_params, core);

	auxtrace_mmap_params__set_idx(&mp->auxtrace_mp, evlist, idx, per_cpu);
}

static struct perf_mmap*
perf_evlist__mmap_cb_get(struct perf_evlist *_evlist, bool overwrite, int idx)
{
	struct evlist *evlist = container_of(_evlist, struct evlist, core);
	struct mmap *maps;

	maps = overwrite ? evlist->overwrite_mmap : evlist->mmap;

	if (!maps) {
		maps = evlist__alloc_mmap(evlist, overwrite);
		if (!maps)
			return NULL;

		if (overwrite) {
			evlist->overwrite_mmap = maps;
			if (evlist->bkw_mmap_state == BKW_MMAP_NOTREADY)
				perf_evlist__toggle_bkw_mmap(evlist, BKW_MMAP_RUNNING);
		} else {
			evlist->mmap = maps;
		}
	}

	return &maps[idx].core;
}

static int
perf_evlist__mmap_cb_mmap(struct perf_mmap *_map, struct perf_mmap_param *_mp,
			  int output, int cpu)
{
	struct mmap *map = container_of(_map, struct mmap, core);
	struct mmap_params *mp = container_of(_mp, struct mmap_params, core);

>>>>>>> a7196caf
	return mmap__mmap(map, mp, output, cpu);
}

unsigned long perf_event_mlock_kb_in_pages(void)
{
	unsigned long pages;
	int max;

	if (sysctl__read_int("kernel/perf_event_mlock_kb", &max) < 0) {
		/*
		 * Pick a once upon a time good value, i.e. things look
		 * strange since we can't read a sysctl value, but lets not
		 * die yet...
		 */
		max = 512;
	} else {
		max -= (page_size / 1024);
	}

	pages = (max * 1024) / page_size;
	if (!is_power_of_2(pages))
		pages = rounddown_pow_of_two(pages);

	return pages;
}

size_t evlist__mmap_size(unsigned long pages)
{
	if (pages == UINT_MAX)
		pages = perf_event_mlock_kb_in_pages();
	else if (!is_power_of_2(pages))
		return 0;

	return (pages + 1) * page_size;
}

static long parse_pages_arg(const char *str, unsigned long min,
			    unsigned long max)
{
	unsigned long pages, val;
	static struct parse_tag tags[] = {
		{ .tag  = 'B', .mult = 1       },
		{ .tag  = 'K', .mult = 1 << 10 },
		{ .tag  = 'M', .mult = 1 << 20 },
		{ .tag  = 'G', .mult = 1 << 30 },
		{ .tag  = 0 },
	};

	if (str == NULL)
		return -EINVAL;

	val = parse_tag_value(str, tags);
	if (val != (unsigned long) -1) {
		/* we got file size value */
		pages = PERF_ALIGN(val, page_size) / page_size;
	} else {
		/* we got pages count value */
		char *eptr;
		pages = strtoul(str, &eptr, 10);
		if (*eptr != '\0')
			return -EINVAL;
	}

	if (pages == 0 && min == 0) {
		/* leave number of pages at 0 */
	} else if (!is_power_of_2(pages)) {
		char buf[100];

		/* round pages up to next power of 2 */
		pages = roundup_pow_of_two(pages);
		if (!pages)
			return -EINVAL;

		unit_number__scnprintf(buf, sizeof(buf), pages * page_size);
		pr_info("rounding mmap pages size to %s (%lu pages)\n",
			buf, pages);
	}

	if (pages > max)
		return -EINVAL;

	return pages;
}

int __perf_evlist__parse_mmap_pages(unsigned int *mmap_pages, const char *str)
{
	unsigned long max = UINT_MAX;
	long pages;

	if (max > SIZE_MAX / page_size)
		max = SIZE_MAX / page_size;

	pages = parse_pages_arg(str, 1, max);
	if (pages < 0) {
		pr_err("Invalid argument for --mmap_pages/-m\n");
		return -1;
	}

	*mmap_pages = pages;
	return 0;
}

int perf_evlist__parse_mmap_pages(const struct option *opt, const char *str,
				  int unset __maybe_unused)
{
	return __perf_evlist__parse_mmap_pages(opt->value, str);
}

/**
 * evlist__mmap_ex - Create mmaps to receive events.
 * @evlist: list of events
 * @pages: map length in pages
 * @overwrite: overwrite older events?
 * @auxtrace_pages - auxtrace map length in pages
 * @auxtrace_overwrite - overwrite older auxtrace data?
 *
 * If @overwrite is %false the user needs to signal event consumption using
 * perf_mmap__write_tail().  Using evlist__mmap_read() does this
 * automatically.
 *
 * Similarly, if @auxtrace_overwrite is %false the user needs to signal data
 * consumption using auxtrace_mmap__write_tail().
 *
 * Return: %0 on success, negative error code otherwise.
 */
int evlist__mmap_ex(struct evlist *evlist, unsigned int pages,
			 unsigned int auxtrace_pages,
			 bool auxtrace_overwrite, int nr_cblocks, int affinity, int flush,
			 int comp_level)
{
	/*
	 * Delay setting mp.prot: set it before calling perf_mmap__mmap.
	 * Its value is decided by evsel's write_backward.
	 * So &mp should not be passed through const pointer.
	 */
	struct mmap_params mp = {
		.nr_cblocks	= nr_cblocks,
		.affinity	= affinity,
		.flush		= flush,
		.comp_level	= comp_level
	};
	struct perf_evlist_mmap_ops ops = {
		.idx  = perf_evlist__mmap_cb_idx,
		.get  = perf_evlist__mmap_cb_get,
		.mmap = perf_evlist__mmap_cb_mmap,
	};

	evlist->core.mmap_len = evlist__mmap_size(pages);
	pr_debug("mmap size %zuB\n", evlist->core.mmap_len);

	auxtrace_mmap_params__init(&mp.auxtrace_mp, evlist->core.mmap_len,
				   auxtrace_pages, auxtrace_overwrite);

	return perf_evlist__mmap_ops(&evlist->core, &ops, &mp.core);
}

int evlist__mmap(struct evlist *evlist, unsigned int pages)
{
	return evlist__mmap_ex(evlist, pages, 0, false, 0, PERF_AFFINITY_SYS, 1, 0);
}

int perf_evlist__create_maps(struct evlist *evlist, struct target *target)
{
	bool all_threads = (target->per_thread && target->system_wide);
	struct perf_cpu_map *cpus;
	struct perf_thread_map *threads;

	/*
	 * If specify '-a' and '--per-thread' to perf record, perf record
	 * will override '--per-thread'. target->per_thread = false and
	 * target->system_wide = true.
	 *
	 * If specify '--per-thread' only to perf record,
	 * target->per_thread = true and target->system_wide = false.
	 *
	 * So target->per_thread && target->system_wide is false.
	 * For perf record, thread_map__new_str doesn't call
	 * thread_map__new_all_cpus. That will keep perf record's
	 * current behavior.
	 *
	 * For perf stat, it allows the case that target->per_thread and
	 * target->system_wide are all true. It means to collect system-wide
	 * per-thread data. thread_map__new_str will call
	 * thread_map__new_all_cpus to enumerate all threads.
	 */
	threads = thread_map__new_str(target->pid, target->tid, target->uid,
				      all_threads);

	if (!threads)
		return -1;

	if (target__uses_dummy_map(target))
		cpus = perf_cpu_map__dummy_new();
	else
		cpus = perf_cpu_map__new(target->cpu_list);

	if (!cpus)
		goto out_delete_threads;

	evlist->core.has_user_cpus = !!target->cpu_list;

	perf_evlist__set_maps(&evlist->core, cpus, threads);

	return 0;

out_delete_threads:
	perf_thread_map__put(threads);
	return -1;
}

void __perf_evlist__set_sample_bit(struct evlist *evlist,
				   enum perf_event_sample_format bit)
{
	struct evsel *evsel;

	evlist__for_each_entry(evlist, evsel)
		__perf_evsel__set_sample_bit(evsel, bit);
}

void __perf_evlist__reset_sample_bit(struct evlist *evlist,
				     enum perf_event_sample_format bit)
{
	struct evsel *evsel;

	evlist__for_each_entry(evlist, evsel)
		__perf_evsel__reset_sample_bit(evsel, bit);
}

int perf_evlist__apply_filters(struct evlist *evlist, struct evsel **err_evsel)
{
	struct evsel *evsel;
	int err = 0;

	evlist__for_each_entry(evlist, evsel) {
		if (evsel->filter == NULL)
			continue;

		/*
		 * filters only work for tracepoint event, which doesn't have cpu limit.
		 * So evlist and evsel should always be same.
		 */
		err = perf_evsel__apply_filter(&evsel->core, evsel->filter);
		if (err) {
			*err_evsel = evsel;
			break;
		}
	}

	return err;
}

int perf_evlist__set_tp_filter(struct evlist *evlist, const char *filter)
{
	struct evsel *evsel;
	int err = 0;

	if (filter == NULL)
		return -1;

	evlist__for_each_entry(evlist, evsel) {
		if (evsel->core.attr.type != PERF_TYPE_TRACEPOINT)
			continue;

		err = perf_evsel__set_filter(evsel, filter);
		if (err)
			break;
	}

	return err;
}

int perf_evlist__append_tp_filter(struct evlist *evlist, const char *filter)
{
	struct evsel *evsel;
	int err = 0;

	if (filter == NULL)
		return -1;

	evlist__for_each_entry(evlist, evsel) {
		if (evsel->core.attr.type != PERF_TYPE_TRACEPOINT)
			continue;

		err = perf_evsel__append_tp_filter(evsel, filter);
		if (err)
			break;
	}

	return err;
}

char *asprintf__tp_filter_pids(size_t npids, pid_t *pids)
{
	char *filter;
	size_t i;

	for (i = 0; i < npids; ++i) {
		if (i == 0) {
			if (asprintf(&filter, "common_pid != %d", pids[i]) < 0)
				return NULL;
		} else {
			char *tmp;

			if (asprintf(&tmp, "%s && common_pid != %d", filter, pids[i]) < 0)
				goto out_free;

			free(filter);
			filter = tmp;
		}
	}

	return filter;
out_free:
	free(filter);
	return NULL;
}

int perf_evlist__set_tp_filter_pids(struct evlist *evlist, size_t npids, pid_t *pids)
{
	char *filter = asprintf__tp_filter_pids(npids, pids);
	int ret = perf_evlist__set_tp_filter(evlist, filter);

	free(filter);
	return ret;
}

int perf_evlist__set_tp_filter_pid(struct evlist *evlist, pid_t pid)
{
	return perf_evlist__set_tp_filter_pids(evlist, 1, &pid);
}

int perf_evlist__append_tp_filter_pids(struct evlist *evlist, size_t npids, pid_t *pids)
{
	char *filter = asprintf__tp_filter_pids(npids, pids);
	int ret = perf_evlist__append_tp_filter(evlist, filter);

	free(filter);
	return ret;
}

int perf_evlist__append_tp_filter_pid(struct evlist *evlist, pid_t pid)
{
	return perf_evlist__append_tp_filter_pids(evlist, 1, &pid);
}

bool perf_evlist__valid_sample_type(struct evlist *evlist)
{
	struct evsel *pos;

	if (evlist->core.nr_entries == 1)
		return true;

	if (evlist->id_pos < 0 || evlist->is_pos < 0)
		return false;

	evlist__for_each_entry(evlist, pos) {
		if (pos->id_pos != evlist->id_pos ||
		    pos->is_pos != evlist->is_pos)
			return false;
	}

	return true;
}

u64 __perf_evlist__combined_sample_type(struct evlist *evlist)
{
	struct evsel *evsel;

	if (evlist->combined_sample_type)
		return evlist->combined_sample_type;

	evlist__for_each_entry(evlist, evsel)
		evlist->combined_sample_type |= evsel->core.attr.sample_type;

	return evlist->combined_sample_type;
}

u64 perf_evlist__combined_sample_type(struct evlist *evlist)
{
	evlist->combined_sample_type = 0;
	return __perf_evlist__combined_sample_type(evlist);
}

u64 perf_evlist__combined_branch_type(struct evlist *evlist)
{
	struct evsel *evsel;
	u64 branch_type = 0;

	evlist__for_each_entry(evlist, evsel)
		branch_type |= evsel->core.attr.branch_sample_type;
	return branch_type;
}

bool perf_evlist__valid_read_format(struct evlist *evlist)
{
	struct evsel *first = evlist__first(evlist), *pos = first;
	u64 read_format = first->core.attr.read_format;
	u64 sample_type = first->core.attr.sample_type;

	evlist__for_each_entry(evlist, pos) {
		if (read_format != pos->core.attr.read_format)
			return false;
	}

	/* PERF_SAMPLE_READ imples PERF_FORMAT_ID. */
	if ((sample_type & PERF_SAMPLE_READ) &&
	    !(read_format & PERF_FORMAT_ID)) {
		return false;
	}

	return true;
}

u16 perf_evlist__id_hdr_size(struct evlist *evlist)
{
	struct evsel *first = evlist__first(evlist);
	struct perf_sample *data;
	u64 sample_type;
	u16 size = 0;

	if (!first->core.attr.sample_id_all)
		goto out;

	sample_type = first->core.attr.sample_type;

	if (sample_type & PERF_SAMPLE_TID)
		size += sizeof(data->tid) * 2;

       if (sample_type & PERF_SAMPLE_TIME)
		size += sizeof(data->time);

	if (sample_type & PERF_SAMPLE_ID)
		size += sizeof(data->id);

	if (sample_type & PERF_SAMPLE_STREAM_ID)
		size += sizeof(data->stream_id);

	if (sample_type & PERF_SAMPLE_CPU)
		size += sizeof(data->cpu) * 2;

	if (sample_type & PERF_SAMPLE_IDENTIFIER)
		size += sizeof(data->id);
out:
	return size;
}

bool perf_evlist__valid_sample_id_all(struct evlist *evlist)
{
	struct evsel *first = evlist__first(evlist), *pos = first;

	evlist__for_each_entry_continue(evlist, pos) {
		if (first->core.attr.sample_id_all != pos->core.attr.sample_id_all)
			return false;
	}

	return true;
}

bool perf_evlist__sample_id_all(struct evlist *evlist)
{
	struct evsel *first = evlist__first(evlist);
	return first->core.attr.sample_id_all;
}

void perf_evlist__set_selected(struct evlist *evlist,
			       struct evsel *evsel)
{
	evlist->selected = evsel;
}

void evlist__close(struct evlist *evlist)
{
	struct evsel *evsel;
	struct affinity affinity;
	int cpu, i;

	/*
	 * With perf record core.cpus is usually NULL.
	 * Use the old method to handle this for now.
	 */
	if (!evlist->core.cpus) {
		evlist__for_each_entry_reverse(evlist, evsel)
			evsel__close(evsel);
		return;
	}

	if (affinity__setup(&affinity) < 0)
		return;
	evlist__for_each_cpu(evlist, i, cpu) {
		affinity__set(&affinity, cpu);

		evlist__for_each_entry_reverse(evlist, evsel) {
			if (evsel__cpu_iter_skip(evsel, cpu))
			    continue;
			perf_evsel__close_cpu(&evsel->core, evsel->cpu_iter - 1);
		}
	}
	affinity__cleanup(&affinity);
	evlist__for_each_entry_reverse(evlist, evsel) {
		perf_evsel__free_fd(&evsel->core);
		perf_evsel__free_id(&evsel->core);
	}
}

static int perf_evlist__create_syswide_maps(struct evlist *evlist)
{
	struct perf_cpu_map *cpus;
	struct perf_thread_map *threads;
	int err = -ENOMEM;

	/*
	 * Try reading /sys/devices/system/cpu/online to get
	 * an all cpus map.
	 *
	 * FIXME: -ENOMEM is the best we can do here, the cpu_map
	 * code needs an overhaul to properly forward the
	 * error, and we may not want to do that fallback to a
	 * default cpu identity map :-\
	 */
	cpus = perf_cpu_map__new(NULL);
	if (!cpus)
		goto out;

	threads = perf_thread_map__new_dummy();
	if (!threads)
		goto out_put;

	perf_evlist__set_maps(&evlist->core, cpus, threads);
out:
	return err;
out_put:
	perf_cpu_map__put(cpus);
	goto out;
}

int evlist__open(struct evlist *evlist)
{
	struct evsel *evsel;
	int err;

	/*
	 * Default: one fd per CPU, all threads, aka systemwide
	 * as sys_perf_event_open(cpu = -1, thread = -1) is EINVAL
	 */
	if (evlist->core.threads == NULL && evlist->core.cpus == NULL) {
		err = perf_evlist__create_syswide_maps(evlist);
		if (err < 0)
			goto out_err;
	}

	perf_evlist__update_id_pos(evlist);

	evlist__for_each_entry(evlist, evsel) {
		err = evsel__open(evsel, evsel->core.cpus, evsel->core.threads);
		if (err < 0)
			goto out_err;
	}

	return 0;
out_err:
	evlist__close(evlist);
	errno = -err;
	return err;
}

int perf_evlist__prepare_workload(struct evlist *evlist, struct target *target,
				  const char *argv[], bool pipe_output,
				  void (*exec_error)(int signo, siginfo_t *info, void *ucontext))
{
	int child_ready_pipe[2], go_pipe[2];
	char bf;

	if (pipe(child_ready_pipe) < 0) {
		perror("failed to create 'ready' pipe");
		return -1;
	}

	if (pipe(go_pipe) < 0) {
		perror("failed to create 'go' pipe");
		goto out_close_ready_pipe;
	}

	evlist->workload.pid = fork();
	if (evlist->workload.pid < 0) {
		perror("failed to fork");
		goto out_close_pipes;
	}

	if (!evlist->workload.pid) {
		int ret;

		if (pipe_output)
			dup2(2, 1);

		signal(SIGTERM, SIG_DFL);

		close(child_ready_pipe[0]);
		close(go_pipe[1]);
		fcntl(go_pipe[0], F_SETFD, FD_CLOEXEC);

		/*
		 * Tell the parent we're ready to go
		 */
		close(child_ready_pipe[1]);

		/*
		 * Wait until the parent tells us to go.
		 */
		ret = read(go_pipe[0], &bf, 1);
		/*
		 * The parent will ask for the execvp() to be performed by
		 * writing exactly one byte, in workload.cork_fd, usually via
		 * perf_evlist__start_workload().
		 *
		 * For cancelling the workload without actually running it,
		 * the parent will just close workload.cork_fd, without writing
		 * anything, i.e. read will return zero and we just exit()
		 * here.
		 */
		if (ret != 1) {
			if (ret == -1)
				perror("unable to read pipe");
			exit(ret);
		}

		execvp(argv[0], (char **)argv);

		if (exec_error) {
			union sigval val;

			val.sival_int = errno;
			if (sigqueue(getppid(), SIGUSR1, val))
				perror(argv[0]);
		} else
			perror(argv[0]);
		exit(-1);
	}

	if (exec_error) {
		struct sigaction act = {
			.sa_flags     = SA_SIGINFO,
			.sa_sigaction = exec_error,
		};
		sigaction(SIGUSR1, &act, NULL);
	}

	if (target__none(target)) {
		if (evlist->core.threads == NULL) {
			fprintf(stderr, "FATAL: evlist->threads need to be set at this point (%s:%d).\n",
				__func__, __LINE__);
			goto out_close_pipes;
		}
		perf_thread_map__set_pid(evlist->core.threads, 0, evlist->workload.pid);
	}

	close(child_ready_pipe[1]);
	close(go_pipe[0]);
	/*
	 * wait for child to settle
	 */
	if (read(child_ready_pipe[0], &bf, 1) == -1) {
		perror("unable to read pipe");
		goto out_close_pipes;
	}

	fcntl(go_pipe[1], F_SETFD, FD_CLOEXEC);
	evlist->workload.cork_fd = go_pipe[1];
	close(child_ready_pipe[0]);
	return 0;

out_close_pipes:
	close(go_pipe[0]);
	close(go_pipe[1]);
out_close_ready_pipe:
	close(child_ready_pipe[0]);
	close(child_ready_pipe[1]);
	return -1;
}

int perf_evlist__start_workload(struct evlist *evlist)
{
	if (evlist->workload.cork_fd > 0) {
		char bf = 0;
		int ret;
		/*
		 * Remove the cork, let it rip!
		 */
		ret = write(evlist->workload.cork_fd, &bf, 1);
		if (ret < 0)
			perror("unable to write to pipe");

		close(evlist->workload.cork_fd);
		return ret;
	}

	return 0;
}

int perf_evlist__parse_sample(struct evlist *evlist, union perf_event *event,
			      struct perf_sample *sample)
{
	struct evsel *evsel = perf_evlist__event2evsel(evlist, event);

	if (!evsel)
		return -EFAULT;
	return perf_evsel__parse_sample(evsel, event, sample);
}

int perf_evlist__parse_sample_timestamp(struct evlist *evlist,
					union perf_event *event,
					u64 *timestamp)
{
	struct evsel *evsel = perf_evlist__event2evsel(evlist, event);

	if (!evsel)
		return -EFAULT;
	return perf_evsel__parse_sample_timestamp(evsel, event, timestamp);
}

int perf_evlist__strerror_open(struct evlist *evlist,
			       int err, char *buf, size_t size)
{
	int printed, value;
	char sbuf[STRERR_BUFSIZE], *emsg = str_error_r(err, sbuf, sizeof(sbuf));

	switch (err) {
	case EACCES:
	case EPERM:
		printed = scnprintf(buf, size,
				    "Error:\t%s.\n"
				    "Hint:\tCheck /proc/sys/kernel/perf_event_paranoid setting.", emsg);

		value = perf_event_paranoid();

		printed += scnprintf(buf + printed, size - printed, "\nHint:\t");

		if (value >= 2) {
			printed += scnprintf(buf + printed, size - printed,
					     "For your workloads it needs to be <= 1\nHint:\t");
		}
		printed += scnprintf(buf + printed, size - printed,
				     "For system wide tracing it needs to be set to -1.\n");

		printed += scnprintf(buf + printed, size - printed,
				    "Hint:\tTry: 'sudo sh -c \"echo -1 > /proc/sys/kernel/perf_event_paranoid\"'\n"
				    "Hint:\tThe current value is %d.", value);
		break;
	case EINVAL: {
		struct evsel *first = evlist__first(evlist);
		int max_freq;

		if (sysctl__read_int("kernel/perf_event_max_sample_rate", &max_freq) < 0)
			goto out_default;

		if (first->core.attr.sample_freq < (u64)max_freq)
			goto out_default;

		printed = scnprintf(buf, size,
				    "Error:\t%s.\n"
				    "Hint:\tCheck /proc/sys/kernel/perf_event_max_sample_rate.\n"
				    "Hint:\tThe current value is %d and %" PRIu64 " is being requested.",
				    emsg, max_freq, first->core.attr.sample_freq);
		break;
	}
	default:
out_default:
		scnprintf(buf, size, "%s", emsg);
		break;
	}

	return 0;
}

int perf_evlist__strerror_mmap(struct evlist *evlist, int err, char *buf, size_t size)
{
	char sbuf[STRERR_BUFSIZE], *emsg = str_error_r(err, sbuf, sizeof(sbuf));
	int pages_attempted = evlist->core.mmap_len / 1024, pages_max_per_user, printed = 0;

	switch (err) {
	case EPERM:
		sysctl__read_int("kernel/perf_event_mlock_kb", &pages_max_per_user);
		printed += scnprintf(buf + printed, size - printed,
				     "Error:\t%s.\n"
				     "Hint:\tCheck /proc/sys/kernel/perf_event_mlock_kb (%d kB) setting.\n"
				     "Hint:\tTried using %zd kB.\n",
				     emsg, pages_max_per_user, pages_attempted);

		if (pages_attempted >= pages_max_per_user) {
			printed += scnprintf(buf + printed, size - printed,
					     "Hint:\tTry 'sudo sh -c \"echo %d > /proc/sys/kernel/perf_event_mlock_kb\"', or\n",
					     pages_max_per_user + pages_attempted);
		}

		printed += scnprintf(buf + printed, size - printed,
				     "Hint:\tTry using a smaller -m/--mmap-pages value.");
		break;
	default:
		scnprintf(buf, size, "%s", emsg);
		break;
	}

	return 0;
}

void perf_evlist__to_front(struct evlist *evlist,
			   struct evsel *move_evsel)
{
	struct evsel *evsel, *n;
	LIST_HEAD(move);

	if (move_evsel == evlist__first(evlist))
		return;

	evlist__for_each_entry_safe(evlist, n, evsel) {
		if (evsel->leader == move_evsel->leader)
			list_move_tail(&evsel->core.node, &move);
	}

	list_splice(&move, &evlist->core.entries);
}

void perf_evlist__set_tracking_event(struct evlist *evlist,
				     struct evsel *tracking_evsel)
{
	struct evsel *evsel;

	if (tracking_evsel->tracking)
		return;

	evlist__for_each_entry(evlist, evsel) {
		if (evsel != tracking_evsel)
			evsel->tracking = false;
	}

	tracking_evsel->tracking = true;
}

struct evsel *
perf_evlist__find_evsel_by_str(struct evlist *evlist,
			       const char *str)
{
	struct evsel *evsel;

	evlist__for_each_entry(evlist, evsel) {
		if (!evsel->name)
			continue;
		if (strcmp(str, evsel->name) == 0)
			return evsel;
	}

	return NULL;
}

void perf_evlist__toggle_bkw_mmap(struct evlist *evlist,
				  enum bkw_mmap_state state)
{
	enum bkw_mmap_state old_state = evlist->bkw_mmap_state;
	enum action {
		NONE,
		PAUSE,
		RESUME,
	} action = NONE;

	if (!evlist->overwrite_mmap)
		return;

	switch (old_state) {
	case BKW_MMAP_NOTREADY: {
		if (state != BKW_MMAP_RUNNING)
			goto state_err;
		break;
	}
	case BKW_MMAP_RUNNING: {
		if (state != BKW_MMAP_DATA_PENDING)
			goto state_err;
		action = PAUSE;
		break;
	}
	case BKW_MMAP_DATA_PENDING: {
		if (state != BKW_MMAP_EMPTY)
			goto state_err;
		break;
	}
	case BKW_MMAP_EMPTY: {
		if (state != BKW_MMAP_RUNNING)
			goto state_err;
		action = RESUME;
		break;
	}
	default:
		WARN_ONCE(1, "Shouldn't get there\n");
	}

	evlist->bkw_mmap_state = state;

	switch (action) {
	case PAUSE:
		perf_evlist__pause(evlist);
		break;
	case RESUME:
		perf_evlist__resume(evlist);
		break;
	case NONE:
	default:
		break;
	}

state_err:
	return;
}

bool perf_evlist__exclude_kernel(struct evlist *evlist)
{
	struct evsel *evsel;

	evlist__for_each_entry(evlist, evsel) {
		if (!evsel->core.attr.exclude_kernel)
			return false;
	}

	return true;
}

/*
 * Events in data file are not collect in groups, but we still want
 * the group display. Set the artificial group and set the leader's
 * forced_leader flag to notify the display code.
 */
void perf_evlist__force_leader(struct evlist *evlist)
{
	if (!evlist->nr_groups) {
		struct evsel *leader = evlist__first(evlist);

		perf_evlist__set_leader(evlist);
		leader->forced_leader = true;
	}
}

struct evsel *perf_evlist__reset_weak_group(struct evlist *evsel_list,
						 struct evsel *evsel,
						bool close)
{
	struct evsel *c2, *leader;
	bool is_open = true;

	leader = evsel->leader;
	pr_debug("Weak group for %s/%d failed\n",
			leader->name, leader->core.nr_members);

	/*
	 * for_each_group_member doesn't work here because it doesn't
	 * include the first entry.
	 */
	evlist__for_each_entry(evsel_list, c2) {
		if (c2 == evsel)
			is_open = false;
		if (c2->leader == leader) {
			if (is_open && close)
				perf_evsel__close(&c2->core);
			c2->leader = c2;
			c2->core.nr_members = 0;
			/*
			 * Set this for all former members of the group
			 * to indicate they get reopened.
			 */
			c2->reset_group = true;
		}
	}
	return leader;
}

int perf_evlist__add_sb_event(struct evlist **evlist,
			      struct perf_event_attr *attr,
			      perf_evsel__sb_cb_t cb,
			      void *data)
{
	struct evsel *evsel;
	bool new_evlist = (*evlist) == NULL;

	if (*evlist == NULL)
		*evlist = evlist__new();
	if (*evlist == NULL)
		return -1;

	if (!attr->sample_id_all) {
		pr_warning("enabling sample_id_all for all side band events\n");
		attr->sample_id_all = 1;
	}

	evsel = perf_evsel__new_idx(attr, (*evlist)->core.nr_entries);
	if (!evsel)
		goto out_err;

	evsel->side_band.cb = cb;
	evsel->side_band.data = data;
	evlist__add(*evlist, evsel);
	return 0;

out_err:
	if (new_evlist) {
		evlist__delete(*evlist);
		*evlist = NULL;
	}
	return -1;
}

static void *perf_evlist__poll_thread(void *arg)
{
	struct evlist *evlist = arg;
	bool draining = false;
	int i, done = 0;
	/*
	 * In order to read symbols from other namespaces perf to needs to call
	 * setns(2).  This isn't permitted if the struct_fs has multiple users.
	 * unshare(2) the fs so that we may continue to setns into namespaces
	 * that we're observing when, for instance, reading the build-ids at
	 * the end of a 'perf record' session.
	 */
	unshare(CLONE_FS);

	while (!done) {
		bool got_data = false;

		if (evlist->thread.done)
			draining = true;

		if (!draining)
			evlist__poll(evlist, 1000);

		for (i = 0; i < evlist->core.nr_mmaps; i++) {
			struct mmap *map = &evlist->mmap[i];
			union perf_event *event;

			if (perf_mmap__read_init(&map->core))
				continue;
			while ((event = perf_mmap__read_event(&map->core)) != NULL) {
				struct evsel *evsel = perf_evlist__event2evsel(evlist, event);

				if (evsel && evsel->side_band.cb)
					evsel->side_band.cb(event, evsel->side_band.data);
				else
					pr_warning("cannot locate proper evsel for the side band event\n");

				perf_mmap__consume(&map->core);
				got_data = true;
			}
			perf_mmap__read_done(&map->core);
		}

		if (draining && !got_data)
			break;
	}
	return NULL;
}

int perf_evlist__start_sb_thread(struct evlist *evlist,
				 struct target *target)
{
	struct evsel *counter;

	if (!evlist)
		return 0;

	if (perf_evlist__create_maps(evlist, target))
		goto out_delete_evlist;

	evlist__for_each_entry(evlist, counter) {
		if (evsel__open(counter, evlist->core.cpus,
				     evlist->core.threads) < 0)
			goto out_delete_evlist;
	}

	if (evlist__mmap(evlist, UINT_MAX))
		goto out_delete_evlist;

	evlist__for_each_entry(evlist, counter) {
		if (evsel__enable(counter))
			goto out_delete_evlist;
	}

	evlist->thread.done = 0;
	if (pthread_create(&evlist->thread.th, NULL, perf_evlist__poll_thread, evlist))
		goto out_delete_evlist;

	return 0;

out_delete_evlist:
	evlist__delete(evlist);
	evlist = NULL;
	return -1;
}

void perf_evlist__stop_sb_thread(struct evlist *evlist)
{
	if (!evlist)
		return;
	evlist->thread.done = 1;
	pthread_join(evlist->thread.th, NULL);
	evlist__delete(evlist);
}<|MERGE_RESOLUTION|>--- conflicted
+++ resolved
@@ -684,7 +684,6 @@
 		 */
 		perf_mmap__init(&map[i].core, prev, overwrite, perf_mmap__unmap_cb);
 	}
-<<<<<<< HEAD
 
 	return map;
 }
@@ -732,55 +731,6 @@
 	struct mmap *map = container_of(_map, struct mmap, core);
 	struct mmap_params *mp = container_of(_mp, struct mmap_params, core);
 
-=======
-
-	return map;
-}
-
-static void
-perf_evlist__mmap_cb_idx(struct perf_evlist *_evlist,
-			 struct perf_mmap_param *_mp,
-			 int idx, bool per_cpu)
-{
-	struct evlist *evlist = container_of(_evlist, struct evlist, core);
-	struct mmap_params *mp = container_of(_mp, struct mmap_params, core);
-
-	auxtrace_mmap_params__set_idx(&mp->auxtrace_mp, evlist, idx, per_cpu);
-}
-
-static struct perf_mmap*
-perf_evlist__mmap_cb_get(struct perf_evlist *_evlist, bool overwrite, int idx)
-{
-	struct evlist *evlist = container_of(_evlist, struct evlist, core);
-	struct mmap *maps;
-
-	maps = overwrite ? evlist->overwrite_mmap : evlist->mmap;
-
-	if (!maps) {
-		maps = evlist__alloc_mmap(evlist, overwrite);
-		if (!maps)
-			return NULL;
-
-		if (overwrite) {
-			evlist->overwrite_mmap = maps;
-			if (evlist->bkw_mmap_state == BKW_MMAP_NOTREADY)
-				perf_evlist__toggle_bkw_mmap(evlist, BKW_MMAP_RUNNING);
-		} else {
-			evlist->mmap = maps;
-		}
-	}
-
-	return &maps[idx].core;
-}
-
-static int
-perf_evlist__mmap_cb_mmap(struct perf_mmap *_map, struct perf_mmap_param *_mp,
-			  int output, int cpu)
-{
-	struct mmap *map = container_of(_map, struct mmap, core);
-	struct mmap_params *mp = container_of(_mp, struct mmap_params, core);
-
->>>>>>> a7196caf
 	return mmap__mmap(map, mp, output, cpu);
 }
 
