--- conflicted
+++ resolved
@@ -219,12 +219,6 @@
 	idr_u32_test1(&idr, 0xffffffff);
 }
 
-<<<<<<< HEAD
-static inline void *idr_mk_value(unsigned long v)
-{
-	BUG_ON((long)v < 0);
-	return (void *)((v & 1) | 2 | (v << 1));
-=======
 static void idr_align_test(struct idr *idr)
 {
 	char name[] = "Motorola 68000";
@@ -283,7 +277,6 @@
 		idr_for_each_entry(idr, entry, id);
 		idr_remove(idr, 0);
 	}
->>>>>>> f7688b48
 }
 
 DEFINE_IDR(find_idr);
@@ -295,11 +288,7 @@
 
 	rcu_register_thread();
 	do {
-<<<<<<< HEAD
-		idr_alloc(&find_idr, idr_mk_value(id), id, id + 1, GFP_KERNEL);
-=======
 		idr_alloc(&find_idr, xa_mk_value(id), id, id + 1, GFP_KERNEL);
->>>>>>> f7688b48
 		idr_remove(&find_idr, id);
 	} while (time(NULL) < start + 10);
 	rcu_unregister_thread();
@@ -314,21 +303,13 @@
 
 	pthread_create(&throbber, NULL, idr_throbber, &throbber_id);
 
-<<<<<<< HEAD
-	BUG_ON(idr_alloc(&find_idr, idr_mk_value(anchor_id), anchor_id,
-=======
 	BUG_ON(idr_alloc(&find_idr, xa_mk_value(anchor_id), anchor_id,
->>>>>>> f7688b48
 				anchor_id + 1, GFP_KERNEL) != anchor_id);
 
 	do {
 		int id = 0;
 		void *entry = idr_get_next(&find_idr, &id);
-<<<<<<< HEAD
-		BUG_ON(entry != idr_mk_value(id));
-=======
 		BUG_ON(entry != xa_mk_value(id));
->>>>>>> f7688b48
 	} while (time(NULL) < start + 11);
 
 	pthread_join(throbber, NULL);
@@ -423,10 +404,7 @@
 	idr_u32_test(4);
 	idr_u32_test(1);
 	idr_u32_test(0);
-<<<<<<< HEAD
-=======
 	idr_align_test(&idr);
->>>>>>> f7688b48
 	idr_find_test();
 }
 
