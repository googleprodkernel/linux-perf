# SPDX-License-Identifier: GPL-2.0-only
include ../../../../scripts/Kbuild.include

all:

<<<<<<< HEAD
top_srcdir = ../../../../
=======
top_srcdir = ../../../..
>>>>>>> f7688b48
KSFT_KHDR_INSTALL := 1
UNAME_M := $(shell uname -m)

LIBKVM = lib/assert.c lib/elf.c lib/io.c lib/kvm_util.c lib/sparsebit.c
LIBKVM_x86_64 = lib/x86_64/processor.c lib/x86_64/vmx.c lib/x86_64/ucall.c
LIBKVM_aarch64 = lib/aarch64/processor.c lib/aarch64/ucall.c
LIBKVM_s390x = lib/s390x/processor.c lib/s390x/ucall.c

TEST_GEN_PROGS_x86_64 = x86_64/cr4_cpuid_sync_test
TEST_GEN_PROGS_x86_64 += x86_64/evmcs_test
TEST_GEN_PROGS_x86_64 += x86_64/hyperv_cpuid
TEST_GEN_PROGS_x86_64 += x86_64/mmio_warning_test
TEST_GEN_PROGS_x86_64 += x86_64/platform_info_test
TEST_GEN_PROGS_x86_64 += x86_64/set_sregs_test
TEST_GEN_PROGS_x86_64 += x86_64/smm_test
TEST_GEN_PROGS_x86_64 += x86_64/state_test
TEST_GEN_PROGS_x86_64 += x86_64/sync_regs_test
TEST_GEN_PROGS_x86_64 += x86_64/vmx_close_while_nested_test
TEST_GEN_PROGS_x86_64 += x86_64/vmx_dirty_log_test
TEST_GEN_PROGS_x86_64 += x86_64/vmx_set_nested_state_test
TEST_GEN_PROGS_x86_64 += x86_64/vmx_tsc_adjust_test
TEST_GEN_PROGS_x86_64 += clear_dirty_log_test
TEST_GEN_PROGS_x86_64 += dirty_log_test
TEST_GEN_PROGS_x86_64 += kvm_create_max_vcpus

TEST_GEN_PROGS_aarch64 += clear_dirty_log_test
TEST_GEN_PROGS_aarch64 += dirty_log_test
TEST_GEN_PROGS_aarch64 += kvm_create_max_vcpus

TEST_GEN_PROGS_s390x = s390x/memop
TEST_GEN_PROGS_s390x += s390x/sync_regs_test
TEST_GEN_PROGS_s390x += dirty_log_test
TEST_GEN_PROGS_s390x += kvm_create_max_vcpus

TEST_GEN_PROGS += $(TEST_GEN_PROGS_$(UNAME_M))
LIBKVM += $(LIBKVM_$(UNAME_M))

INSTALL_HDR_PATH = $(top_srcdir)/usr
LINUX_HDR_PATH = $(INSTALL_HDR_PATH)/include/
LINUX_TOOL_INCLUDE = $(top_srcdir)/tools/include
CFLAGS += -Wall -Wstrict-prototypes -Wuninitialized -O2 -g -std=gnu99 \
	-fno-stack-protector -fno-PIE -I$(LINUX_TOOL_INCLUDE) \
	-I$(LINUX_HDR_PATH) -Iinclude -I$(<D) -Iinclude/$(UNAME_M) -I..

no-pie-option := $(call try-run, echo 'int main() { return 0; }' | \
        $(CC) -Werror -no-pie -x c - -o "$$TMP", -no-pie)

# On s390, build the testcases KVM-enabled
pgste-option = $(call try-run, echo 'int main() { return 0; }' | \
	$(CC) -Werror -Wl$(comma)--s390-pgste -x c - -o "$$TMP",-Wl$(comma)--s390-pgste)


LDFLAGS += -pthread $(no-pie-option) $(pgste-option)

# After inclusion, $(OUTPUT) is defined and
# $(TEST_GEN_PROGS) starts with $(OUTPUT)/
include ../lib.mk

STATIC_LIBS := $(OUTPUT)/libkvm.a
LIBKVM_OBJ := $(patsubst %.c, $(OUTPUT)/%.o, $(LIBKVM))
EXTRA_CLEAN += $(LIBKVM_OBJ) $(STATIC_LIBS) cscope.*

x := $(shell mkdir -p $(sort $(dir $(LIBKVM_OBJ))))
$(LIBKVM_OBJ): $(OUTPUT)/%.o: %.c
	$(CC) $(CFLAGS) $(CPPFLAGS) $(TARGET_ARCH) -c $< -o $@

$(OUTPUT)/libkvm.a: $(LIBKVM_OBJ)
	$(AR) crs $@ $^

all: $(STATIC_LIBS)
<<<<<<< HEAD
$(TEST_GEN_PROGS): $(STATIC_LIBS)
=======
$(TEST_GEN_PROGS): $(STATIC_LIBS)

cscope: include_paths = $(LINUX_TOOL_INCLUDE) $(LINUX_HDR_PATH) include lib ..
cscope:
	$(RM) cscope.*
	(find $(include_paths) -name '*.h' \
		-exec realpath --relative-base=$(PWD) {} \;; \
	find . -name '*.c' \
		-exec realpath --relative-base=$(PWD) {} \;) | sort -u > cscope.files
	cscope -b
>>>>>>> f7688b48
<|MERGE_RESOLUTION|>--- conflicted
+++ resolved
@@ -3,11 +3,7 @@
 
 all:
 
-<<<<<<< HEAD
-top_srcdir = ../../../../
-=======
 top_srcdir = ../../../..
->>>>>>> f7688b48
 KSFT_KHDR_INSTALL := 1
 UNAME_M := $(shell uname -m)
 
@@ -78,9 +74,6 @@
 	$(AR) crs $@ $^
 
 all: $(STATIC_LIBS)
-<<<<<<< HEAD
-$(TEST_GEN_PROGS): $(STATIC_LIBS)
-=======
 $(TEST_GEN_PROGS): $(STATIC_LIBS)
 
 cscope: include_paths = $(LINUX_TOOL_INCLUDE) $(LINUX_HDR_PATH) include lib ..
@@ -90,5 +83,4 @@
 		-exec realpath --relative-base=$(PWD) {} \;; \
 	find . -name '*.c' \
 		-exec realpath --relative-base=$(PWD) {} \;) | sort -u > cscope.files
-	cscope -b
->>>>>>> f7688b48
+	cscope -b