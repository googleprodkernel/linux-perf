--- conflicted
+++ resolved
@@ -31,12 +31,9 @@
 
 	SKIP_IF(geteuid() != 0);
 
-<<<<<<< HEAD
-=======
 	// The PMU event we use only works on Power7 or later
 	SKIP_IF(!have_hwcap(PPC_FEATURE_ARCH_2_06));
 
->>>>>>> d1988041
 	if (read_debugfs_file("powerpc/rfi_flush", &rfi_flush_orig) < 0) {
 		perror("Unable to read powerpc/rfi_flush debugfs file");
 		SKIP_IF(1);
