/* SPDX-License-Identifier: GPL-2.0-or-later */
/*
 * Copyright (C) 2015 Josh Poimboeuf <jpoimboe@redhat.com>
 */

#ifndef _OBJTOOL_ELF_H
#define _OBJTOOL_ELF_H

#include <stdio.h>
#include <gelf.h>
#include <linux/list.h>
#include <linux/hashtable.h>

#ifdef LIBELF_USE_DEPRECATED
# define elf_getshdrnum    elf_getshnum
# define elf_getshdrstrndx elf_getshstrndx
#endif

/*
 * Fallback for systems without this "read, mmaping if possible" cmd.
 */
#ifndef ELF_C_READ_MMAP
#define ELF_C_READ_MMAP ELF_C_READ
#endif

struct section {
	struct list_head list;
	GElf_Shdr sh;
	struct list_head symbol_list;
	DECLARE_HASHTABLE(symbol_hash, 8);
	struct list_head rela_list;
	DECLARE_HASHTABLE(rela_hash, 16);
	struct section *base, *rela;
	struct symbol *sym;
	Elf_Data *data;
	char *name;
	int idx;
	unsigned int len;
	bool changed, text, rodata;
};

struct symbol {
	struct list_head list;
	struct hlist_node hash;
	GElf_Sym sym;
	struct section *sec;
	char *name;
	unsigned int idx;
	unsigned char bind, type;
	unsigned long offset;
	unsigned int len;
	struct symbol *pfunc, *cfunc, *alias;
	bool uaccess_safe;
};

struct rela {
	struct list_head list;
	struct hlist_node hash;
	GElf_Rela rela;
<<<<<<< HEAD
	struct section *rela_sec;
=======
	struct section *sec;
>>>>>>> f7688b48
	struct symbol *sym;
	unsigned int type;
	unsigned long offset;
	int addend;
	bool jump_table_start;
};

struct elf {
	Elf *elf;
	GElf_Ehdr ehdr;
	int fd;
	char *name;
	struct list_head sections;
	DECLARE_HASHTABLE(rela_hash, 16);
};


struct elf *elf_read(const char *name, int flags);
struct section *find_section_by_name(struct elf *elf, const char *name);
struct symbol *find_symbol_by_offset(struct section *sec, unsigned long offset);
struct symbol *find_symbol_by_name(struct elf *elf, const char *name);
struct symbol *find_symbol_containing(struct section *sec, unsigned long offset);
struct rela *find_rela_by_dest(struct section *sec, unsigned long offset);
struct rela *find_rela_by_dest_range(struct section *sec, unsigned long offset,
				     unsigned int len);
struct symbol *find_containing_func(struct section *sec, unsigned long offset);
struct section *elf_create_section(struct elf *elf, const char *name, size_t
				   entsize, int nr);
struct section *elf_create_rela_section(struct elf *elf, struct section *base);
int elf_rebuild_rela_section(struct section *sec);
int elf_write(struct elf *elf);
void elf_close(struct elf *elf);

#define for_each_sec(file, sec)						\
	list_for_each_entry(sec, &file->elf->sections, list)

#endif /* _OBJTOOL_ELF_H */<|MERGE_RESOLUTION|>--- conflicted
+++ resolved
@@ -57,11 +57,7 @@
 	struct list_head list;
 	struct hlist_node hash;
 	GElf_Rela rela;
-<<<<<<< HEAD
-	struct section *rela_sec;
-=======
 	struct section *sec;
->>>>>>> f7688b48
 	struct symbol *sym;
 	unsigned int type;
 	unsigned long offset;
