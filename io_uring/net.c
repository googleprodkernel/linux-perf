--- conflicted
+++ resolved
@@ -837,11 +837,7 @@
 		 * If more is available AND it was a full transfer, retry and
 		 * append to this one
 		 */
-<<<<<<< HEAD
-		if (!sr->retry && kmsg->msg.msg_inq > 1 && this_ret > 0 &&
-=======
 		if (!sr->retry_flags && kmsg->msg.msg_inq > 1 && this_ret > 0 &&
->>>>>>> 1aee3a44
 		    !iov_iter_count(&kmsg->msg.msg_iter)) {
 			req->cqe.flags = cflags & ~CQE_F_MASK;
 			sr->len = kmsg->msg.msg_inq;
