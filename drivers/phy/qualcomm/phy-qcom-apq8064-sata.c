--- conflicted
+++ resolved
@@ -77,19 +77,8 @@
 {
 	u32 val;
 
-<<<<<<< HEAD
-	do {
-		if (readl_relaxed(addr) & mask)
-			return 0;
-
-		usleep_range(DELAY_INTERVAL_US, DELAY_INTERVAL_US + 50);
-	} while (!time_after(jiffies, timeout));
-
-	return (readl_relaxed(addr) & mask) ? 0 : -ETIMEDOUT;
-=======
 	return readl_relaxed_poll_timeout(addr, val, (val & mask),
 					DELAY_INTERVAL_US, TIMEOUT_MS * 1000);
->>>>>>> d1988041
 }
 
 static int qcom_apq8064_sata_phy_init(struct phy *generic_phy)
