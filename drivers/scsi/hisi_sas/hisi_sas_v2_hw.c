// SPDX-License-Identifier: GPL-2.0-or-later
/*
 * Copyright (c) 2016 Linaro Ltd.
 * Copyright (c) 2016 Hisilicon Limited.
 */

#include "hisi_sas.h"
#define DRV_NAME "hisi_sas_v2_hw"

/* global registers need init*/
#define DLVRY_QUEUE_ENABLE		0x0
#define IOST_BASE_ADDR_LO		0x8
#define IOST_BASE_ADDR_HI		0xc
#define ITCT_BASE_ADDR_LO		0x10
#define ITCT_BASE_ADDR_HI		0x14
#define IO_BROKEN_MSG_ADDR_LO		0x18
#define IO_BROKEN_MSG_ADDR_HI		0x1c
#define PHY_CONTEXT			0x20
#define PHY_STATE			0x24
#define PHY_PORT_NUM_MA			0x28
#define PORT_STATE			0x2c
#define PORT_STATE_PHY8_PORT_NUM_OFF	16
#define PORT_STATE_PHY8_PORT_NUM_MSK	(0xf << PORT_STATE_PHY8_PORT_NUM_OFF)
#define PORT_STATE_PHY8_CONN_RATE_OFF	20
#define PORT_STATE_PHY8_CONN_RATE_MSK	(0xf << PORT_STATE_PHY8_CONN_RATE_OFF)
#define PHY_CONN_RATE			0x30
#define HGC_TRANS_TASK_CNT_LIMIT	0x38
#define AXI_AHB_CLK_CFG			0x3c
#define ITCT_CLR			0x44
#define ITCT_CLR_EN_OFF			16
#define ITCT_CLR_EN_MSK			(0x1 << ITCT_CLR_EN_OFF)
#define ITCT_DEV_OFF			0
#define ITCT_DEV_MSK			(0x7ff << ITCT_DEV_OFF)
#define AXI_USER1			0x48
#define AXI_USER2			0x4c
#define IO_SATA_BROKEN_MSG_ADDR_LO	0x58
#define IO_SATA_BROKEN_MSG_ADDR_HI	0x5c
#define SATA_INITI_D2H_STORE_ADDR_LO	0x60
#define SATA_INITI_D2H_STORE_ADDR_HI	0x64
#define HGC_SAS_TX_OPEN_FAIL_RETRY_CTRL	0x84
#define HGC_SAS_TXFAIL_RETRY_CTRL	0x88
#define HGC_GET_ITV_TIME		0x90
#define DEVICE_MSG_WORK_MODE		0x94
#define OPENA_WT_CONTI_TIME		0x9c
#define I_T_NEXUS_LOSS_TIME		0xa0
#define MAX_CON_TIME_LIMIT_TIME		0xa4
#define BUS_INACTIVE_LIMIT_TIME		0xa8
#define REJECT_TO_OPEN_LIMIT_TIME	0xac
#define CFG_AGING_TIME			0xbc
#define HGC_DFX_CFG2			0xc0
#define HGC_IOMB_PROC1_STATUS	0x104
#define CFG_1US_TIMER_TRSH		0xcc
#define HGC_LM_DFX_STATUS2		0x128
#define HGC_LM_DFX_STATUS2_IOSTLIST_OFF		0
#define HGC_LM_DFX_STATUS2_IOSTLIST_MSK	(0xfff << \
					 HGC_LM_DFX_STATUS2_IOSTLIST_OFF)
#define HGC_LM_DFX_STATUS2_ITCTLIST_OFF		12
#define HGC_LM_DFX_STATUS2_ITCTLIST_MSK	(0x7ff << \
					 HGC_LM_DFX_STATUS2_ITCTLIST_OFF)
#define HGC_CQE_ECC_ADDR		0x13c
#define HGC_CQE_ECC_1B_ADDR_OFF	0
#define HGC_CQE_ECC_1B_ADDR_MSK	(0x3f << HGC_CQE_ECC_1B_ADDR_OFF)
#define HGC_CQE_ECC_MB_ADDR_OFF	8
#define HGC_CQE_ECC_MB_ADDR_MSK (0x3f << HGC_CQE_ECC_MB_ADDR_OFF)
#define HGC_IOST_ECC_ADDR		0x140
#define HGC_IOST_ECC_1B_ADDR_OFF	0
#define HGC_IOST_ECC_1B_ADDR_MSK	(0x3ff << HGC_IOST_ECC_1B_ADDR_OFF)
#define HGC_IOST_ECC_MB_ADDR_OFF	16
#define HGC_IOST_ECC_MB_ADDR_MSK	(0x3ff << HGC_IOST_ECC_MB_ADDR_OFF)
#define HGC_DQE_ECC_ADDR		0x144
#define HGC_DQE_ECC_1B_ADDR_OFF	0
#define HGC_DQE_ECC_1B_ADDR_MSK	(0xfff << HGC_DQE_ECC_1B_ADDR_OFF)
#define HGC_DQE_ECC_MB_ADDR_OFF	16
#define HGC_DQE_ECC_MB_ADDR_MSK (0xfff << HGC_DQE_ECC_MB_ADDR_OFF)
#define HGC_INVLD_DQE_INFO		0x148
#define HGC_INVLD_DQE_INFO_FB_CH0_OFF	9
#define HGC_INVLD_DQE_INFO_FB_CH0_MSK	(0x1 << HGC_INVLD_DQE_INFO_FB_CH0_OFF)
#define HGC_INVLD_DQE_INFO_FB_CH3_OFF	18
#define HGC_ITCT_ECC_ADDR		0x150
#define HGC_ITCT_ECC_1B_ADDR_OFF		0
#define HGC_ITCT_ECC_1B_ADDR_MSK		(0x3ff << \
						 HGC_ITCT_ECC_1B_ADDR_OFF)
#define HGC_ITCT_ECC_MB_ADDR_OFF		16
#define HGC_ITCT_ECC_MB_ADDR_MSK		(0x3ff << \
						 HGC_ITCT_ECC_MB_ADDR_OFF)
#define HGC_AXI_FIFO_ERR_INFO	0x154
#define AXI_ERR_INFO_OFF		0
#define AXI_ERR_INFO_MSK		(0xff << AXI_ERR_INFO_OFF)
#define FIFO_ERR_INFO_OFF		8
#define FIFO_ERR_INFO_MSK		(0xff << FIFO_ERR_INFO_OFF)
#define INT_COAL_EN			0x19c
#define OQ_INT_COAL_TIME		0x1a0
#define OQ_INT_COAL_CNT			0x1a4
#define ENT_INT_COAL_TIME		0x1a8
#define ENT_INT_COAL_CNT		0x1ac
#define OQ_INT_SRC			0x1b0
#define OQ_INT_SRC_MSK			0x1b4
#define ENT_INT_SRC1			0x1b8
#define ENT_INT_SRC1_D2H_FIS_CH0_OFF	0
#define ENT_INT_SRC1_D2H_FIS_CH0_MSK	(0x1 << ENT_INT_SRC1_D2H_FIS_CH0_OFF)
#define ENT_INT_SRC1_D2H_FIS_CH1_OFF	8
#define ENT_INT_SRC1_D2H_FIS_CH1_MSK	(0x1 << ENT_INT_SRC1_D2H_FIS_CH1_OFF)
#define ENT_INT_SRC2			0x1bc
#define ENT_INT_SRC3			0x1c0
#define ENT_INT_SRC3_WP_DEPTH_OFF		8
#define ENT_INT_SRC3_IPTT_SLOT_NOMATCH_OFF	9
#define ENT_INT_SRC3_RP_DEPTH_OFF		10
#define ENT_INT_SRC3_AXI_OFF			11
#define ENT_INT_SRC3_FIFO_OFF			12
#define ENT_INT_SRC3_LM_OFF				14
#define ENT_INT_SRC3_ITC_INT_OFF	15
#define ENT_INT_SRC3_ITC_INT_MSK	(0x1 << ENT_INT_SRC3_ITC_INT_OFF)
#define ENT_INT_SRC3_ABT_OFF		16
#define ENT_INT_SRC_MSK1		0x1c4
#define ENT_INT_SRC_MSK2		0x1c8
#define ENT_INT_SRC_MSK3		0x1cc
#define ENT_INT_SRC_MSK3_ENT95_MSK_OFF	31
#define ENT_INT_SRC_MSK3_ENT95_MSK_MSK	(0x1 << ENT_INT_SRC_MSK3_ENT95_MSK_OFF)
#define SAS_ECC_INTR			0x1e8
#define SAS_ECC_INTR_DQE_ECC_1B_OFF		0
#define SAS_ECC_INTR_DQE_ECC_MB_OFF		1
#define SAS_ECC_INTR_IOST_ECC_1B_OFF	2
#define SAS_ECC_INTR_IOST_ECC_MB_OFF	3
#define SAS_ECC_INTR_ITCT_ECC_MB_OFF	4
#define SAS_ECC_INTR_ITCT_ECC_1B_OFF	5
#define SAS_ECC_INTR_IOSTLIST_ECC_MB_OFF	6
#define SAS_ECC_INTR_IOSTLIST_ECC_1B_OFF	7
#define SAS_ECC_INTR_ITCTLIST_ECC_1B_OFF	8
#define SAS_ECC_INTR_ITCTLIST_ECC_MB_OFF	9
#define SAS_ECC_INTR_CQE_ECC_1B_OFF		10
#define SAS_ECC_INTR_CQE_ECC_MB_OFF		11
#define SAS_ECC_INTR_NCQ_MEM0_ECC_MB_OFF	12
#define SAS_ECC_INTR_NCQ_MEM0_ECC_1B_OFF	13
#define SAS_ECC_INTR_NCQ_MEM1_ECC_MB_OFF	14
#define SAS_ECC_INTR_NCQ_MEM1_ECC_1B_OFF	15
#define SAS_ECC_INTR_NCQ_MEM2_ECC_MB_OFF	16
#define SAS_ECC_INTR_NCQ_MEM2_ECC_1B_OFF	17
#define SAS_ECC_INTR_NCQ_MEM3_ECC_MB_OFF	18
#define SAS_ECC_INTR_NCQ_MEM3_ECC_1B_OFF	19
#define SAS_ECC_INTR_MSK		0x1ec
#define HGC_ERR_STAT_EN			0x238
#define CQE_SEND_CNT			0x248
#define DLVRY_Q_0_BASE_ADDR_LO		0x260
#define DLVRY_Q_0_BASE_ADDR_HI		0x264
#define DLVRY_Q_0_DEPTH			0x268
#define DLVRY_Q_0_WR_PTR		0x26c
#define DLVRY_Q_0_RD_PTR		0x270
#define HYPER_STREAM_ID_EN_CFG		0xc80
#define OQ0_INT_SRC_MSK			0xc90
#define COMPL_Q_0_BASE_ADDR_LO		0x4e0
#define COMPL_Q_0_BASE_ADDR_HI		0x4e4
#define COMPL_Q_0_DEPTH			0x4e8
#define COMPL_Q_0_WR_PTR		0x4ec
#define COMPL_Q_0_RD_PTR		0x4f0
#define HGC_RXM_DFX_STATUS14	0xae8
#define HGC_RXM_DFX_STATUS14_MEM0_OFF		0
#define HGC_RXM_DFX_STATUS14_MEM0_MSK		(0x1ff << \
						 HGC_RXM_DFX_STATUS14_MEM0_OFF)
#define HGC_RXM_DFX_STATUS14_MEM1_OFF		9
#define HGC_RXM_DFX_STATUS14_MEM1_MSK		(0x1ff << \
						 HGC_RXM_DFX_STATUS14_MEM1_OFF)
#define HGC_RXM_DFX_STATUS14_MEM2_OFF		18
#define HGC_RXM_DFX_STATUS14_MEM2_MSK		(0x1ff << \
						 HGC_RXM_DFX_STATUS14_MEM2_OFF)
#define HGC_RXM_DFX_STATUS15	0xaec
#define HGC_RXM_DFX_STATUS15_MEM3_OFF		0
#define HGC_RXM_DFX_STATUS15_MEM3_MSK		(0x1ff << \
						 HGC_RXM_DFX_STATUS15_MEM3_OFF)
/* phy registers need init */
#define PORT_BASE			(0x2000)

#define PHY_CFG				(PORT_BASE + 0x0)
#define HARD_PHY_LINKRATE		(PORT_BASE + 0x4)
#define PHY_CFG_ENA_OFF			0
#define PHY_CFG_ENA_MSK			(0x1 << PHY_CFG_ENA_OFF)
#define PHY_CFG_DC_OPT_OFF		2
#define PHY_CFG_DC_OPT_MSK		(0x1 << PHY_CFG_DC_OPT_OFF)
#define PROG_PHY_LINK_RATE		(PORT_BASE + 0x8)
#define PROG_PHY_LINK_RATE_MAX_OFF	0
#define PROG_PHY_LINK_RATE_MAX_MSK	(0xff << PROG_PHY_LINK_RATE_MAX_OFF)
#define PHY_CTRL			(PORT_BASE + 0x14)
#define PHY_CTRL_RESET_OFF		0
#define PHY_CTRL_RESET_MSK		(0x1 << PHY_CTRL_RESET_OFF)
#define SAS_PHY_CTRL			(PORT_BASE + 0x20)
#define SL_CFG				(PORT_BASE + 0x84)
#define PHY_PCN				(PORT_BASE + 0x44)
#define SL_TOUT_CFG			(PORT_BASE + 0x8c)
#define SL_CONTROL			(PORT_BASE + 0x94)
#define SL_CONTROL_NOTIFY_EN_OFF	0
#define SL_CONTROL_NOTIFY_EN_MSK	(0x1 << SL_CONTROL_NOTIFY_EN_OFF)
#define SL_CONTROL_CTA_OFF		17
#define SL_CONTROL_CTA_MSK		(0x1 << SL_CONTROL_CTA_OFF)
#define RX_PRIMS_STATUS			(PORT_BASE + 0x98)
#define RX_BCAST_CHG_OFF		1
#define RX_BCAST_CHG_MSK		(0x1 << RX_BCAST_CHG_OFF)
#define TX_ID_DWORD0			(PORT_BASE + 0x9c)
#define TX_ID_DWORD1			(PORT_BASE + 0xa0)
#define TX_ID_DWORD2			(PORT_BASE + 0xa4)
#define TX_ID_DWORD3			(PORT_BASE + 0xa8)
#define TX_ID_DWORD4			(PORT_BASE + 0xaC)
#define TX_ID_DWORD5			(PORT_BASE + 0xb0)
#define TX_ID_DWORD6			(PORT_BASE + 0xb4)
#define TXID_AUTO			(PORT_BASE + 0xb8)
#define TXID_AUTO_CT3_OFF		1
#define TXID_AUTO_CT3_MSK		(0x1 << TXID_AUTO_CT3_OFF)
#define TXID_AUTO_CTB_OFF		11
#define TXID_AUTO_CTB_MSK		(0x1 << TXID_AUTO_CTB_OFF)
#define TX_HARDRST_OFF			2
#define TX_HARDRST_MSK			(0x1 << TX_HARDRST_OFF)
#define RX_IDAF_DWORD0			(PORT_BASE + 0xc4)
#define RX_IDAF_DWORD1			(PORT_BASE + 0xc8)
#define RX_IDAF_DWORD2			(PORT_BASE + 0xcc)
#define RX_IDAF_DWORD3			(PORT_BASE + 0xd0)
#define RX_IDAF_DWORD4			(PORT_BASE + 0xd4)
#define RX_IDAF_DWORD5			(PORT_BASE + 0xd8)
#define RX_IDAF_DWORD6			(PORT_BASE + 0xdc)
#define RXOP_CHECK_CFG_H		(PORT_BASE + 0xfc)
#define CON_CONTROL			(PORT_BASE + 0x118)
#define CON_CONTROL_CFG_OPEN_ACC_STP_OFF	0
#define CON_CONTROL_CFG_OPEN_ACC_STP_MSK	\
		(0x01 << CON_CONTROL_CFG_OPEN_ACC_STP_OFF)
#define DONE_RECEIVED_TIME		(PORT_BASE + 0x11c)
#define CHL_INT0			(PORT_BASE + 0x1b4)
#define CHL_INT0_HOTPLUG_TOUT_OFF	0
#define CHL_INT0_HOTPLUG_TOUT_MSK	(0x1 << CHL_INT0_HOTPLUG_TOUT_OFF)
#define CHL_INT0_SL_RX_BCST_ACK_OFF	1
#define CHL_INT0_SL_RX_BCST_ACK_MSK	(0x1 << CHL_INT0_SL_RX_BCST_ACK_OFF)
#define CHL_INT0_SL_PHY_ENABLE_OFF	2
#define CHL_INT0_SL_PHY_ENABLE_MSK	(0x1 << CHL_INT0_SL_PHY_ENABLE_OFF)
#define CHL_INT0_NOT_RDY_OFF		4
#define CHL_INT0_NOT_RDY_MSK		(0x1 << CHL_INT0_NOT_RDY_OFF)
#define CHL_INT0_PHY_RDY_OFF		5
#define CHL_INT0_PHY_RDY_MSK		(0x1 << CHL_INT0_PHY_RDY_OFF)
#define CHL_INT1			(PORT_BASE + 0x1b8)
#define CHL_INT1_DMAC_TX_ECC_ERR_OFF	15
#define CHL_INT1_DMAC_TX_ECC_ERR_MSK	(0x1 << CHL_INT1_DMAC_TX_ECC_ERR_OFF)
#define CHL_INT1_DMAC_RX_ECC_ERR_OFF	17
#define CHL_INT1_DMAC_RX_ECC_ERR_MSK	(0x1 << CHL_INT1_DMAC_RX_ECC_ERR_OFF)
#define CHL_INT1_DMAC_TX_AXI_WR_ERR_OFF	19
#define CHL_INT1_DMAC_TX_AXI_RD_ERR_OFF	20
#define CHL_INT1_DMAC_RX_AXI_WR_ERR_OFF	21
#define CHL_INT1_DMAC_RX_AXI_RD_ERR_OFF	22
#define CHL_INT2			(PORT_BASE + 0x1bc)
#define CHL_INT2_SL_IDAF_TOUT_CONF_OFF	0
#define CHL_INT0_MSK			(PORT_BASE + 0x1c0)
#define CHL_INT1_MSK			(PORT_BASE + 0x1c4)
#define CHL_INT2_MSK			(PORT_BASE + 0x1c8)
#define CHL_INT_COAL_EN			(PORT_BASE + 0x1d0)
#define DMA_TX_DFX0				(PORT_BASE + 0x200)
#define DMA_TX_DFX1				(PORT_BASE + 0x204)
#define DMA_TX_DFX1_IPTT_OFF		0
#define DMA_TX_DFX1_IPTT_MSK		(0xffff << DMA_TX_DFX1_IPTT_OFF)
#define DMA_TX_FIFO_DFX0		(PORT_BASE + 0x240)
#define PORT_DFX0				(PORT_BASE + 0x258)
#define LINK_DFX2					(PORT_BASE + 0X264)
#define LINK_DFX2_RCVR_HOLD_STS_OFF	9
#define LINK_DFX2_RCVR_HOLD_STS_MSK	(0x1 << LINK_DFX2_RCVR_HOLD_STS_OFF)
#define LINK_DFX2_SEND_HOLD_STS_OFF	10
#define LINK_DFX2_SEND_HOLD_STS_MSK	(0x1 << LINK_DFX2_SEND_HOLD_STS_OFF)
#define SAS_ERR_CNT4_REG		(PORT_BASE + 0x290)
#define SAS_ERR_CNT6_REG		(PORT_BASE + 0x298)
#define PHY_CTRL_RDY_MSK		(PORT_BASE + 0x2b0)
#define PHYCTRL_NOT_RDY_MSK		(PORT_BASE + 0x2b4)
#define PHYCTRL_DWS_RESET_MSK		(PORT_BASE + 0x2b8)
#define PHYCTRL_PHY_ENA_MSK		(PORT_BASE + 0x2bc)
#define SL_RX_BCAST_CHK_MSK		(PORT_BASE + 0x2c0)
#define PHYCTRL_OOB_RESTART_MSK		(PORT_BASE + 0x2c4)
#define DMA_TX_STATUS			(PORT_BASE + 0x2d0)
#define DMA_TX_STATUS_BUSY_OFF		0
#define DMA_TX_STATUS_BUSY_MSK		(0x1 << DMA_TX_STATUS_BUSY_OFF)
#define DMA_RX_STATUS			(PORT_BASE + 0x2e8)
#define DMA_RX_STATUS_BUSY_OFF		0
#define DMA_RX_STATUS_BUSY_MSK		(0x1 << DMA_RX_STATUS_BUSY_OFF)

#define AXI_CFG				(0x5100)
#define AM_CFG_MAX_TRANS		(0x5010)
#define AM_CFG_SINGLE_PORT_MAX_TRANS	(0x5014)

#define AXI_MASTER_CFG_BASE		(0x5000)
#define AM_CTRL_GLOBAL			(0x0)
#define AM_CURR_TRANS_RETURN	(0x150)

/* HW dma structures */
/* Delivery queue header */
/* dw0 */
#define CMD_HDR_ABORT_FLAG_OFF		0
#define CMD_HDR_ABORT_FLAG_MSK		(0x3 << CMD_HDR_ABORT_FLAG_OFF)
#define CMD_HDR_ABORT_DEVICE_TYPE_OFF	2
#define CMD_HDR_ABORT_DEVICE_TYPE_MSK	(0x1 << CMD_HDR_ABORT_DEVICE_TYPE_OFF)
#define CMD_HDR_RESP_REPORT_OFF		5
#define CMD_HDR_RESP_REPORT_MSK		(0x1 << CMD_HDR_RESP_REPORT_OFF)
#define CMD_HDR_TLR_CTRL_OFF		6
#define CMD_HDR_TLR_CTRL_MSK		(0x3 << CMD_HDR_TLR_CTRL_OFF)
#define CMD_HDR_PHY_ID_OFF		8
#define CMD_HDR_PHY_ID_MSK		(0x1ff << CMD_HDR_PHY_ID_OFF)
#define CMD_HDR_FORCE_PHY_OFF		17
#define CMD_HDR_FORCE_PHY_MSK		(0x1 << CMD_HDR_FORCE_PHY_OFF)
#define CMD_HDR_PORT_OFF		18
#define CMD_HDR_PORT_MSK		(0xf << CMD_HDR_PORT_OFF)
#define CMD_HDR_PRIORITY_OFF		27
#define CMD_HDR_PRIORITY_MSK		(0x1 << CMD_HDR_PRIORITY_OFF)
#define CMD_HDR_CMD_OFF			29
#define CMD_HDR_CMD_MSK			(0x7 << CMD_HDR_CMD_OFF)
/* dw1 */
#define CMD_HDR_DIR_OFF			5
#define CMD_HDR_DIR_MSK			(0x3 << CMD_HDR_DIR_OFF)
#define CMD_HDR_RESET_OFF		7
#define CMD_HDR_RESET_MSK		(0x1 << CMD_HDR_RESET_OFF)
#define CMD_HDR_VDTL_OFF		10
#define CMD_HDR_VDTL_MSK		(0x1 << CMD_HDR_VDTL_OFF)
#define CMD_HDR_FRAME_TYPE_OFF		11
#define CMD_HDR_FRAME_TYPE_MSK		(0x1f << CMD_HDR_FRAME_TYPE_OFF)
#define CMD_HDR_DEV_ID_OFF		16
#define CMD_HDR_DEV_ID_MSK		(0xffff << CMD_HDR_DEV_ID_OFF)
/* dw2 */
#define CMD_HDR_CFL_OFF			0
#define CMD_HDR_CFL_MSK			(0x1ff << CMD_HDR_CFL_OFF)
#define CMD_HDR_NCQ_TAG_OFF		10
#define CMD_HDR_NCQ_TAG_MSK		(0x1f << CMD_HDR_NCQ_TAG_OFF)
#define CMD_HDR_MRFL_OFF		15
#define CMD_HDR_MRFL_MSK		(0x1ff << CMD_HDR_MRFL_OFF)
#define CMD_HDR_SG_MOD_OFF		24
#define CMD_HDR_SG_MOD_MSK		(0x3 << CMD_HDR_SG_MOD_OFF)
#define CMD_HDR_FIRST_BURST_OFF		26
#define CMD_HDR_FIRST_BURST_MSK		(0x1 << CMD_HDR_SG_MOD_OFF)
/* dw3 */
#define CMD_HDR_IPTT_OFF		0
#define CMD_HDR_IPTT_MSK		(0xffff << CMD_HDR_IPTT_OFF)
/* dw6 */
#define CMD_HDR_DIF_SGL_LEN_OFF		0
#define CMD_HDR_DIF_SGL_LEN_MSK		(0xffff << CMD_HDR_DIF_SGL_LEN_OFF)
#define CMD_HDR_DATA_SGL_LEN_OFF	16
#define CMD_HDR_DATA_SGL_LEN_MSK	(0xffff << CMD_HDR_DATA_SGL_LEN_OFF)
#define CMD_HDR_ABORT_IPTT_OFF		16
#define CMD_HDR_ABORT_IPTT_MSK		(0xffff << CMD_HDR_ABORT_IPTT_OFF)

/* Completion header */
/* dw0 */
#define CMPLT_HDR_ERR_PHASE_OFF	2
#define CMPLT_HDR_ERR_PHASE_MSK	(0xff << CMPLT_HDR_ERR_PHASE_OFF)
#define CMPLT_HDR_RSPNS_XFRD_OFF	10
#define CMPLT_HDR_RSPNS_XFRD_MSK	(0x1 << CMPLT_HDR_RSPNS_XFRD_OFF)
#define CMPLT_HDR_ERX_OFF		12
#define CMPLT_HDR_ERX_MSK		(0x1 << CMPLT_HDR_ERX_OFF)
#define CMPLT_HDR_ABORT_STAT_OFF	13
#define CMPLT_HDR_ABORT_STAT_MSK	(0x7 << CMPLT_HDR_ABORT_STAT_OFF)
/* abort_stat */
#define STAT_IO_NOT_VALID		0x1
#define STAT_IO_NO_DEVICE		0x2
#define STAT_IO_COMPLETE		0x3
#define STAT_IO_ABORTED			0x4
/* dw1 */
#define CMPLT_HDR_IPTT_OFF		0
#define CMPLT_HDR_IPTT_MSK		(0xffff << CMPLT_HDR_IPTT_OFF)
#define CMPLT_HDR_DEV_ID_OFF		16
#define CMPLT_HDR_DEV_ID_MSK		(0xffff << CMPLT_HDR_DEV_ID_OFF)

/* ITCT header */
/* qw0 */
#define ITCT_HDR_DEV_TYPE_OFF		0
#define ITCT_HDR_DEV_TYPE_MSK		(0x3 << ITCT_HDR_DEV_TYPE_OFF)
#define ITCT_HDR_VALID_OFF		2
#define ITCT_HDR_VALID_MSK		(0x1 << ITCT_HDR_VALID_OFF)
#define ITCT_HDR_MCR_OFF		5
#define ITCT_HDR_MCR_MSK		(0xf << ITCT_HDR_MCR_OFF)
#define ITCT_HDR_VLN_OFF		9
#define ITCT_HDR_VLN_MSK		(0xf << ITCT_HDR_VLN_OFF)
#define ITCT_HDR_SMP_TIMEOUT_OFF	16
#define ITCT_HDR_SMP_TIMEOUT_8US	1
#define ITCT_HDR_SMP_TIMEOUT		(ITCT_HDR_SMP_TIMEOUT_8US * \
					 250) /* 2ms */
#define ITCT_HDR_AWT_CONTINUE_OFF	25
#define ITCT_HDR_PORT_ID_OFF		28
#define ITCT_HDR_PORT_ID_MSK		(0xf << ITCT_HDR_PORT_ID_OFF)
/* qw2 */
#define ITCT_HDR_INLT_OFF		0
#define ITCT_HDR_INLT_MSK		(0xffffULL << ITCT_HDR_INLT_OFF)
#define ITCT_HDR_BITLT_OFF		16
#define ITCT_HDR_BITLT_MSK		(0xffffULL << ITCT_HDR_BITLT_OFF)
#define ITCT_HDR_MCTLT_OFF		32
#define ITCT_HDR_MCTLT_MSK		(0xffffULL << ITCT_HDR_MCTLT_OFF)
#define ITCT_HDR_RTOLT_OFF		48
#define ITCT_HDR_RTOLT_MSK		(0xffffULL << ITCT_HDR_RTOLT_OFF)

#define HISI_SAS_FATAL_INT_NR	2

struct hisi_sas_complete_v2_hdr {
	__le32 dw0;
	__le32 dw1;
	__le32 act;
	__le32 dw3;
};

struct hisi_sas_err_record_v2 {
	/* dw0 */
	__le32 trans_tx_fail_type;

	/* dw1 */
	__le32 trans_rx_fail_type;

	/* dw2 */
	__le16 dma_tx_err_type;
	__le16 sipc_rx_err_type;

	/* dw3 */
	__le32 dma_rx_err_type;
};

struct signal_attenuation_s {
	u32 de_emphasis;
	u32 preshoot;
	u32 boost;
};

struct sig_atten_lu_s {
	const struct signal_attenuation_s *att;
	u32 sas_phy_ctrl;
};

static const struct hisi_sas_hw_error one_bit_ecc_errors[] = {
	{
		.irq_msk = BIT(SAS_ECC_INTR_DQE_ECC_1B_OFF),
		.msk = HGC_DQE_ECC_1B_ADDR_MSK,
		.shift = HGC_DQE_ECC_1B_ADDR_OFF,
		.msg = "hgc_dqe_ecc1b_intr",
		.reg = HGC_DQE_ECC_ADDR,
	},
	{
		.irq_msk = BIT(SAS_ECC_INTR_IOST_ECC_1B_OFF),
		.msk = HGC_IOST_ECC_1B_ADDR_MSK,
		.shift = HGC_IOST_ECC_1B_ADDR_OFF,
		.msg = "hgc_iost_ecc1b_intr",
		.reg = HGC_IOST_ECC_ADDR,
	},
	{
		.irq_msk = BIT(SAS_ECC_INTR_ITCT_ECC_1B_OFF),
		.msk = HGC_ITCT_ECC_1B_ADDR_MSK,
		.shift = HGC_ITCT_ECC_1B_ADDR_OFF,
		.msg = "hgc_itct_ecc1b_intr",
		.reg = HGC_ITCT_ECC_ADDR,
	},
	{
		.irq_msk = BIT(SAS_ECC_INTR_IOSTLIST_ECC_1B_OFF),
		.msk = HGC_LM_DFX_STATUS2_IOSTLIST_MSK,
		.shift = HGC_LM_DFX_STATUS2_IOSTLIST_OFF,
		.msg = "hgc_iostl_ecc1b_intr",
		.reg = HGC_LM_DFX_STATUS2,
	},
	{
		.irq_msk = BIT(SAS_ECC_INTR_ITCTLIST_ECC_1B_OFF),
		.msk = HGC_LM_DFX_STATUS2_ITCTLIST_MSK,
		.shift = HGC_LM_DFX_STATUS2_ITCTLIST_OFF,
		.msg = "hgc_itctl_ecc1b_intr",
		.reg = HGC_LM_DFX_STATUS2,
	},
	{
		.irq_msk = BIT(SAS_ECC_INTR_CQE_ECC_1B_OFF),
		.msk = HGC_CQE_ECC_1B_ADDR_MSK,
		.shift = HGC_CQE_ECC_1B_ADDR_OFF,
		.msg = "hgc_cqe_ecc1b_intr",
		.reg = HGC_CQE_ECC_ADDR,
	},
	{
		.irq_msk = BIT(SAS_ECC_INTR_NCQ_MEM0_ECC_1B_OFF),
		.msk = HGC_RXM_DFX_STATUS14_MEM0_MSK,
		.shift = HGC_RXM_DFX_STATUS14_MEM0_OFF,
		.msg = "rxm_mem0_ecc1b_intr",
		.reg = HGC_RXM_DFX_STATUS14,
	},
	{
		.irq_msk = BIT(SAS_ECC_INTR_NCQ_MEM1_ECC_1B_OFF),
		.msk = HGC_RXM_DFX_STATUS14_MEM1_MSK,
		.shift = HGC_RXM_DFX_STATUS14_MEM1_OFF,
		.msg = "rxm_mem1_ecc1b_intr",
		.reg = HGC_RXM_DFX_STATUS14,
	},
	{
		.irq_msk = BIT(SAS_ECC_INTR_NCQ_MEM2_ECC_1B_OFF),
		.msk = HGC_RXM_DFX_STATUS14_MEM2_MSK,
		.shift = HGC_RXM_DFX_STATUS14_MEM2_OFF,
		.msg = "rxm_mem2_ecc1b_intr",
		.reg = HGC_RXM_DFX_STATUS14,
	},
	{
		.irq_msk = BIT(SAS_ECC_INTR_NCQ_MEM3_ECC_1B_OFF),
		.msk = HGC_RXM_DFX_STATUS15_MEM3_MSK,
		.shift = HGC_RXM_DFX_STATUS15_MEM3_OFF,
		.msg = "rxm_mem3_ecc1b_intr",
		.reg = HGC_RXM_DFX_STATUS15,
	},
};

static const struct hisi_sas_hw_error multi_bit_ecc_errors[] = {
	{
		.irq_msk = BIT(SAS_ECC_INTR_DQE_ECC_MB_OFF),
		.msk = HGC_DQE_ECC_MB_ADDR_MSK,
		.shift = HGC_DQE_ECC_MB_ADDR_OFF,
		.msg = "hgc_dqe_eccbad_intr",
		.reg = HGC_DQE_ECC_ADDR,
	},
	{
		.irq_msk = BIT(SAS_ECC_INTR_IOST_ECC_MB_OFF),
		.msk = HGC_IOST_ECC_MB_ADDR_MSK,
		.shift = HGC_IOST_ECC_MB_ADDR_OFF,
		.msg = "hgc_iost_eccbad_intr",
		.reg = HGC_IOST_ECC_ADDR,
	},
	{
		.irq_msk = BIT(SAS_ECC_INTR_ITCT_ECC_MB_OFF),
		.msk = HGC_ITCT_ECC_MB_ADDR_MSK,
		.shift = HGC_ITCT_ECC_MB_ADDR_OFF,
		.msg = "hgc_itct_eccbad_intr",
		.reg = HGC_ITCT_ECC_ADDR,
	},
	{
		.irq_msk = BIT(SAS_ECC_INTR_IOSTLIST_ECC_MB_OFF),
		.msk = HGC_LM_DFX_STATUS2_IOSTLIST_MSK,
		.shift = HGC_LM_DFX_STATUS2_IOSTLIST_OFF,
		.msg = "hgc_iostl_eccbad_intr",
		.reg = HGC_LM_DFX_STATUS2,
	},
	{
		.irq_msk = BIT(SAS_ECC_INTR_ITCTLIST_ECC_MB_OFF),
		.msk = HGC_LM_DFX_STATUS2_ITCTLIST_MSK,
		.shift = HGC_LM_DFX_STATUS2_ITCTLIST_OFF,
		.msg = "hgc_itctl_eccbad_intr",
		.reg = HGC_LM_DFX_STATUS2,
	},
	{
		.irq_msk = BIT(SAS_ECC_INTR_CQE_ECC_MB_OFF),
		.msk = HGC_CQE_ECC_MB_ADDR_MSK,
		.shift = HGC_CQE_ECC_MB_ADDR_OFF,
		.msg = "hgc_cqe_eccbad_intr",
		.reg = HGC_CQE_ECC_ADDR,
	},
	{
		.irq_msk = BIT(SAS_ECC_INTR_NCQ_MEM0_ECC_MB_OFF),
		.msk = HGC_RXM_DFX_STATUS14_MEM0_MSK,
		.shift = HGC_RXM_DFX_STATUS14_MEM0_OFF,
		.msg = "rxm_mem0_eccbad_intr",
		.reg = HGC_RXM_DFX_STATUS14,
	},
	{
		.irq_msk = BIT(SAS_ECC_INTR_NCQ_MEM1_ECC_MB_OFF),
		.msk = HGC_RXM_DFX_STATUS14_MEM1_MSK,
		.shift = HGC_RXM_DFX_STATUS14_MEM1_OFF,
		.msg = "rxm_mem1_eccbad_intr",
		.reg = HGC_RXM_DFX_STATUS14,
	},
	{
		.irq_msk = BIT(SAS_ECC_INTR_NCQ_MEM2_ECC_MB_OFF),
		.msk = HGC_RXM_DFX_STATUS14_MEM2_MSK,
		.shift = HGC_RXM_DFX_STATUS14_MEM2_OFF,
		.msg = "rxm_mem2_eccbad_intr",
		.reg = HGC_RXM_DFX_STATUS14,
	},
	{
		.irq_msk = BIT(SAS_ECC_INTR_NCQ_MEM3_ECC_MB_OFF),
		.msk = HGC_RXM_DFX_STATUS15_MEM3_MSK,
		.shift = HGC_RXM_DFX_STATUS15_MEM3_OFF,
		.msg = "rxm_mem3_eccbad_intr",
		.reg = HGC_RXM_DFX_STATUS15,
	},
};

enum {
	HISI_SAS_PHY_PHY_UPDOWN,
	HISI_SAS_PHY_CHNL_INT,
	HISI_SAS_PHY_INT_NR
};

enum {
	TRANS_TX_FAIL_BASE = 0x0, /* dw0 */
	TRANS_RX_FAIL_BASE = 0x20, /* dw1 */
	DMA_TX_ERR_BASE = 0x40, /* dw2 bit 15-0 */
	SIPC_RX_ERR_BASE = 0x50, /* dw2 bit 31-16*/
	DMA_RX_ERR_BASE = 0x60, /* dw3 */

	/* trans tx*/
	TRANS_TX_OPEN_FAIL_WITH_IT_NEXUS_LOSS = TRANS_TX_FAIL_BASE, /* 0x0 */
	TRANS_TX_ERR_PHY_NOT_ENABLE, /* 0x1 */
	TRANS_TX_OPEN_CNX_ERR_WRONG_DESTINATION, /* 0x2 */
	TRANS_TX_OPEN_CNX_ERR_ZONE_VIOLATION, /* 0x3 */
	TRANS_TX_OPEN_CNX_ERR_BY_OTHER, /* 0x4 */
	RESERVED0, /* 0x5 */
	TRANS_TX_OPEN_CNX_ERR_AIP_TIMEOUT, /* 0x6 */
	TRANS_TX_OPEN_CNX_ERR_STP_RESOURCES_BUSY, /* 0x7 */
	TRANS_TX_OPEN_CNX_ERR_PROTOCOL_NOT_SUPPORTED, /* 0x8 */
	TRANS_TX_OPEN_CNX_ERR_CONNECTION_RATE_NOT_SUPPORTED, /* 0x9 */
	TRANS_TX_OPEN_CNX_ERR_BAD_DESTINATION, /* 0xa */
	TRANS_TX_OPEN_CNX_ERR_BREAK_RCVD, /* 0xb */
	TRANS_TX_OPEN_CNX_ERR_LOW_PHY_POWER, /* 0xc */
	TRANS_TX_OPEN_CNX_ERR_PATHWAY_BLOCKED, /* 0xd */
	TRANS_TX_OPEN_CNX_ERR_OPEN_TIMEOUT, /* 0xe */
	TRANS_TX_OPEN_CNX_ERR_NO_DESTINATION, /* 0xf */
	TRANS_TX_OPEN_RETRY_ERR_THRESHOLD_REACHED, /* 0x10 */
	TRANS_TX_ERR_FRAME_TXED, /* 0x11 */
	TRANS_TX_ERR_WITH_BREAK_TIMEOUT, /* 0x12 */
	TRANS_TX_ERR_WITH_BREAK_REQUEST, /* 0x13 */
	TRANS_TX_ERR_WITH_BREAK_RECEVIED, /* 0x14 */
	TRANS_TX_ERR_WITH_CLOSE_TIMEOUT, /* 0x15 */
	TRANS_TX_ERR_WITH_CLOSE_NORMAL, /* 0x16 for ssp*/
	TRANS_TX_ERR_WITH_CLOSE_PHYDISALE, /* 0x17 */
	TRANS_TX_ERR_WITH_CLOSE_DWS_TIMEOUT, /* 0x18 */
	TRANS_TX_ERR_WITH_CLOSE_COMINIT, /* 0x19 */
	TRANS_TX_ERR_WITH_NAK_RECEVIED, /* 0x1a for ssp*/
	TRANS_TX_ERR_WITH_ACK_NAK_TIMEOUT, /* 0x1b for ssp*/
	/*IO_TX_ERR_WITH_R_ERR_RECEVIED, [> 0x1b for sata/stp<] */
	TRANS_TX_ERR_WITH_CREDIT_TIMEOUT, /* 0x1c for ssp */
	/*IO_RX_ERR_WITH_SATA_DEVICE_LOST 0x1c for sata/stp */
	TRANS_TX_ERR_WITH_IPTT_CONFLICT, /* 0x1d for ssp/smp */
	TRANS_TX_ERR_WITH_OPEN_BY_DES_OR_OTHERS, /* 0x1e */
	/*IO_TX_ERR_WITH_SYNC_RXD, [> 0x1e <] for sata/stp */
	TRANS_TX_ERR_WITH_WAIT_RECV_TIMEOUT, /* 0x1f for sata/stp */

	/* trans rx */
	TRANS_RX_ERR_WITH_RXFRAME_CRC_ERR = TRANS_RX_FAIL_BASE, /* 0x20 */
	TRANS_RX_ERR_WITH_RXFIS_8B10B_DISP_ERR, /* 0x21 for sata/stp */
	TRANS_RX_ERR_WITH_RXFRAME_HAVE_ERRPRM, /* 0x22 for ssp/smp */
	/*IO_ERR_WITH_RXFIS_8B10B_CODE_ERR, [> 0x22 <] for sata/stp */
	TRANS_RX_ERR_WITH_RXFIS_DECODE_ERROR, /* 0x23 for sata/stp */
	TRANS_RX_ERR_WITH_RXFIS_CRC_ERR, /* 0x24 for sata/stp */
	TRANS_RX_ERR_WITH_RXFRAME_LENGTH_OVERRUN, /* 0x25 for smp */
	/*IO_ERR_WITH_RXFIS_TX SYNCP, [> 0x25 <] for sata/stp */
	TRANS_RX_ERR_WITH_RXFIS_RX_SYNCP, /* 0x26 for sata/stp*/
	TRANS_RX_ERR_WITH_LINK_BUF_OVERRUN, /* 0x27 */
	TRANS_RX_ERR_WITH_BREAK_TIMEOUT, /* 0x28 */
	TRANS_RX_ERR_WITH_BREAK_REQUEST, /* 0x29 */
	TRANS_RX_ERR_WITH_BREAK_RECEVIED, /* 0x2a */
	RESERVED1, /* 0x2b */
	TRANS_RX_ERR_WITH_CLOSE_NORMAL, /* 0x2c */
	TRANS_RX_ERR_WITH_CLOSE_PHY_DISABLE, /* 0x2d */
	TRANS_RX_ERR_WITH_CLOSE_DWS_TIMEOUT, /* 0x2e */
	TRANS_RX_ERR_WITH_CLOSE_COMINIT, /* 0x2f */
	TRANS_RX_ERR_WITH_DATA_LEN0, /* 0x30 for ssp/smp */
	TRANS_RX_ERR_WITH_BAD_HASH, /* 0x31 for ssp */
	/*IO_RX_ERR_WITH_FIS_TOO_SHORT, [> 0x31 <] for sata/stp */
	TRANS_RX_XRDY_WLEN_ZERO_ERR, /* 0x32 for ssp*/
	/*IO_RX_ERR_WITH_FIS_TOO_LONG, [> 0x32 <] for sata/stp */
	TRANS_RX_SSP_FRM_LEN_ERR, /* 0x33 for ssp */
	/*IO_RX_ERR_WITH_SATA_DEVICE_LOST, [> 0x33 <] for sata */
	RESERVED2, /* 0x34 */
	RESERVED3, /* 0x35 */
	RESERVED4, /* 0x36 */
	RESERVED5, /* 0x37 */
	TRANS_RX_ERR_WITH_BAD_FRM_TYPE, /* 0x38 */
	TRANS_RX_SMP_FRM_LEN_ERR, /* 0x39 */
	TRANS_RX_SMP_RESP_TIMEOUT_ERR, /* 0x3a */
	RESERVED6, /* 0x3b */
	RESERVED7, /* 0x3c */
	RESERVED8, /* 0x3d */
	RESERVED9, /* 0x3e */
	TRANS_RX_R_ERR, /* 0x3f */

	/* dma tx */
	DMA_TX_DIF_CRC_ERR = DMA_TX_ERR_BASE, /* 0x40 */
	DMA_TX_DIF_APP_ERR, /* 0x41 */
	DMA_TX_DIF_RPP_ERR, /* 0x42 */
	DMA_TX_DATA_SGL_OVERFLOW, /* 0x43 */
	DMA_TX_DIF_SGL_OVERFLOW, /* 0x44 */
	DMA_TX_UNEXP_XFER_ERR, /* 0x45 */
	DMA_TX_UNEXP_RETRANS_ERR, /* 0x46 */
	DMA_TX_XFER_LEN_OVERFLOW, /* 0x47 */
	DMA_TX_XFER_OFFSET_ERR, /* 0x48 */
	DMA_TX_RAM_ECC_ERR, /* 0x49 */
	DMA_TX_DIF_LEN_ALIGN_ERR, /* 0x4a */
	DMA_TX_MAX_ERR_CODE,

	/* sipc rx */
	SIPC_RX_FIS_STATUS_ERR_BIT_VLD = SIPC_RX_ERR_BASE, /* 0x50 */
	SIPC_RX_PIO_WRSETUP_STATUS_DRQ_ERR, /* 0x51 */
	SIPC_RX_FIS_STATUS_BSY_BIT_ERR, /* 0x52 */
	SIPC_RX_WRSETUP_LEN_ODD_ERR, /* 0x53 */
	SIPC_RX_WRSETUP_LEN_ZERO_ERR, /* 0x54 */
	SIPC_RX_WRDATA_LEN_NOT_MATCH_ERR, /* 0x55 */
	SIPC_RX_NCQ_WRSETUP_OFFSET_ERR, /* 0x56 */
	SIPC_RX_NCQ_WRSETUP_AUTO_ACTIVE_ERR, /* 0x57 */
	SIPC_RX_SATA_UNEXP_FIS_ERR, /* 0x58 */
	SIPC_RX_WRSETUP_ESTATUS_ERR, /* 0x59 */
	SIPC_RX_DATA_UNDERFLOW_ERR, /* 0x5a */
	SIPC_RX_MAX_ERR_CODE,

	/* dma rx */
	DMA_RX_DIF_CRC_ERR = DMA_RX_ERR_BASE, /* 0x60 */
	DMA_RX_DIF_APP_ERR, /* 0x61 */
	DMA_RX_DIF_RPP_ERR, /* 0x62 */
	DMA_RX_DATA_SGL_OVERFLOW, /* 0x63 */
	DMA_RX_DIF_SGL_OVERFLOW, /* 0x64 */
	DMA_RX_DATA_LEN_OVERFLOW, /* 0x65 */
	DMA_RX_DATA_LEN_UNDERFLOW, /* 0x66 */
	DMA_RX_DATA_OFFSET_ERR, /* 0x67 */
	RESERVED10, /* 0x68 */
	DMA_RX_SATA_FRAME_TYPE_ERR, /* 0x69 */
	DMA_RX_RESP_BUF_OVERFLOW, /* 0x6a */
	DMA_RX_UNEXP_RETRANS_RESP_ERR, /* 0x6b */
	DMA_RX_UNEXP_NORM_RESP_ERR, /* 0x6c */
	DMA_RX_UNEXP_RDFRAME_ERR, /* 0x6d */
	DMA_RX_PIO_DATA_LEN_ERR, /* 0x6e */
	DMA_RX_RDSETUP_STATUS_ERR, /* 0x6f */
	DMA_RX_RDSETUP_STATUS_DRQ_ERR, /* 0x70 */
	DMA_RX_RDSETUP_STATUS_BSY_ERR, /* 0x71 */
	DMA_RX_RDSETUP_LEN_ODD_ERR, /* 0x72 */
	DMA_RX_RDSETUP_LEN_ZERO_ERR, /* 0x73 */
	DMA_RX_RDSETUP_LEN_OVER_ERR, /* 0x74 */
	DMA_RX_RDSETUP_OFFSET_ERR, /* 0x75 */
	DMA_RX_RDSETUP_ACTIVE_ERR, /* 0x76 */
	DMA_RX_RDSETUP_ESTATUS_ERR, /* 0x77 */
	DMA_RX_RAM_ECC_ERR, /* 0x78 */
	DMA_RX_UNKNOWN_FRM_ERR, /* 0x79 */
	DMA_RX_MAX_ERR_CODE,
};

#define HISI_SAS_COMMAND_ENTRIES_V2_HW 4096
#define HISI_MAX_SATA_SUPPORT_V2_HW	(HISI_SAS_COMMAND_ENTRIES_V2_HW/64 - 1)

#define DIR_NO_DATA 0
#define DIR_TO_INI 1
#define DIR_TO_DEVICE 2
#define DIR_RESERVED 3

#define ERR_ON_TX_PHASE(err_phase) (err_phase == 0x2 || \
		err_phase == 0x4 || err_phase == 0x8 ||\
		err_phase == 0x6 || err_phase == 0xa)
#define ERR_ON_RX_PHASE(err_phase) (err_phase == 0x10 || \
		err_phase == 0x20 || err_phase == 0x40)

static void link_timeout_disable_link(struct timer_list *t);

static u32 hisi_sas_read32(struct hisi_hba *hisi_hba, u32 off)
{
	void __iomem *regs = hisi_hba->regs + off;

	return readl(regs);
}

static u32 hisi_sas_read32_relaxed(struct hisi_hba *hisi_hba, u32 off)
{
	void __iomem *regs = hisi_hba->regs + off;

	return readl_relaxed(regs);
}

static void hisi_sas_write32(struct hisi_hba *hisi_hba, u32 off, u32 val)
{
	void __iomem *regs = hisi_hba->regs + off;

	writel(val, regs);
}

static void hisi_sas_phy_write32(struct hisi_hba *hisi_hba, int phy_no,
				 u32 off, u32 val)
{
	void __iomem *regs = hisi_hba->regs + (0x400 * phy_no) + off;

	writel(val, regs);
}

static u32 hisi_sas_phy_read32(struct hisi_hba *hisi_hba,
				      int phy_no, u32 off)
{
	void __iomem *regs = hisi_hba->regs + (0x400 * phy_no) + off;

	return readl(regs);
}

/* This function needs to be protected from pre-emption. */
static int
slot_index_alloc_quirk_v2_hw(struct hisi_hba *hisi_hba,
			     struct domain_device *device)
{
	int sata_dev = dev_is_sata(device);
	void *bitmap = hisi_hba->slot_index_tags;
	struct hisi_sas_device *sas_dev = device->lldd_dev;
	int sata_idx = sas_dev->sata_idx;
	int start, end;

	if (!sata_dev) {
		/*
		 * STP link SoC bug workaround: index starts from 1.
		 * additionally, we can only allocate odd IPTT(1~4095)
		 * for SAS/SMP device.
		 */
		start = 1;
		end = hisi_hba->slot_index_count;
	} else {
		if (sata_idx >= HISI_MAX_SATA_SUPPORT_V2_HW)
			return -EINVAL;

		/*
		 * For SATA device: allocate even IPTT in this interval
		 * [64*(sata_idx+1), 64*(sata_idx+2)], then each SATA device
		 * own 32 IPTTs. IPTT 0 shall not be used duing to STP link
		 * SoC bug workaround. So we ignore the first 32 even IPTTs.
		 */
		start = 64 * (sata_idx + 1);
		end = 64 * (sata_idx + 2);
	}

	spin_lock(&hisi_hba->lock);
	while (1) {
		start = find_next_zero_bit(bitmap,
					hisi_hba->slot_index_count, start);
		if (start >= end) {
			spin_unlock(&hisi_hba->lock);
			return -SAS_QUEUE_FULL;
		}
		/*
		  * SAS IPTT bit0 should be 1, and SATA IPTT bit0 should be 0.
		  */
		if (sata_dev ^ (start & 1))
			break;
		start++;
	}

	set_bit(start, bitmap);
	spin_unlock(&hisi_hba->lock);
	return start;
}

static bool sata_index_alloc_v2_hw(struct hisi_hba *hisi_hba, int *idx)
{
	unsigned int index;
	struct device *dev = hisi_hba->dev;
	void *bitmap = hisi_hba->sata_dev_bitmap;

	index = find_first_zero_bit(bitmap, HISI_MAX_SATA_SUPPORT_V2_HW);
	if (index >= HISI_MAX_SATA_SUPPORT_V2_HW) {
		dev_warn(dev, "alloc sata index failed, index=%d\n", index);
		return false;
	}

	set_bit(index, bitmap);
	*idx = index;
	return true;
}


static struct
hisi_sas_device *alloc_dev_quirk_v2_hw(struct domain_device *device)
{
	struct hisi_hba *hisi_hba = device->port->ha->lldd_ha;
	struct hisi_sas_device *sas_dev = NULL;
	int i, sata_dev = dev_is_sata(device);
	int sata_idx = -1;

	spin_lock(&hisi_hba->lock);

	if (sata_dev)
		if (!sata_index_alloc_v2_hw(hisi_hba, &sata_idx))
			goto out;

	for (i = 0; i < HISI_SAS_MAX_DEVICES; i++) {
		/*
		 * SATA device id bit0 should be 0
		 */
		if (sata_dev && (i & 1))
			continue;
		if (hisi_hba->devices[i].dev_type == SAS_PHY_UNUSED) {
			int queue = i % hisi_hba->queue_count;
			struct hisi_sas_dq *dq = &hisi_hba->dq[queue];

			hisi_hba->devices[i].device_id = i;
			sas_dev = &hisi_hba->devices[i];
			sas_dev->dev_status = HISI_SAS_DEV_INIT;
			sas_dev->dev_type = device->dev_type;
			sas_dev->hisi_hba = hisi_hba;
			sas_dev->sas_device = device;
			sas_dev->sata_idx = sata_idx;
			sas_dev->dq = dq;
			spin_lock_init(&sas_dev->lock);
			INIT_LIST_HEAD(&hisi_hba->devices[i].list);
			break;
		}
	}

out:
	spin_unlock(&hisi_hba->lock);

	return sas_dev;
}

static void config_phy_opt_mode_v2_hw(struct hisi_hba *hisi_hba, int phy_no)
{
	u32 cfg = hisi_sas_phy_read32(hisi_hba, phy_no, PHY_CFG);

	cfg &= ~PHY_CFG_DC_OPT_MSK;
	cfg |= 1 << PHY_CFG_DC_OPT_OFF;
	hisi_sas_phy_write32(hisi_hba, phy_no, PHY_CFG, cfg);
}

static void config_id_frame_v2_hw(struct hisi_hba *hisi_hba, int phy_no)
{
	struct sas_identify_frame identify_frame;
	u32 *identify_buffer;

	memset(&identify_frame, 0, sizeof(identify_frame));
	identify_frame.dev_type = SAS_END_DEVICE;
	identify_frame.frame_type = 0;
	identify_frame._un1 = 1;
	identify_frame.initiator_bits = SAS_PROTOCOL_ALL;
	identify_frame.target_bits = SAS_PROTOCOL_NONE;
	memcpy(&identify_frame._un4_11[0], hisi_hba->sas_addr, SAS_ADDR_SIZE);
	memcpy(&identify_frame.sas_addr[0], hisi_hba->sas_addr,	SAS_ADDR_SIZE);
	identify_frame.phy_id = phy_no;
	identify_buffer = (u32 *)(&identify_frame);

	hisi_sas_phy_write32(hisi_hba, phy_no, TX_ID_DWORD0,
			__swab32(identify_buffer[0]));
	hisi_sas_phy_write32(hisi_hba, phy_no, TX_ID_DWORD1,
			__swab32(identify_buffer[1]));
	hisi_sas_phy_write32(hisi_hba, phy_no, TX_ID_DWORD2,
			__swab32(identify_buffer[2]));
	hisi_sas_phy_write32(hisi_hba, phy_no, TX_ID_DWORD3,
			__swab32(identify_buffer[3]));
	hisi_sas_phy_write32(hisi_hba, phy_no, TX_ID_DWORD4,
			__swab32(identify_buffer[4]));
	hisi_sas_phy_write32(hisi_hba, phy_no, TX_ID_DWORD5,
			__swab32(identify_buffer[5]));
}

static void setup_itct_v2_hw(struct hisi_hba *hisi_hba,
			     struct hisi_sas_device *sas_dev)
{
	struct domain_device *device = sas_dev->sas_device;
	struct device *dev = hisi_hba->dev;
	u64 qw0, device_id = sas_dev->device_id;
	struct hisi_sas_itct *itct = &hisi_hba->itct[device_id];
	struct domain_device *parent_dev = device->parent;
	struct asd_sas_port *sas_port = device->port;
	struct hisi_sas_port *port = to_hisi_sas_port(sas_port);
	u64 sas_addr;

	memset(itct, 0, sizeof(*itct));

	/* qw0 */
	qw0 = 0;
	switch (sas_dev->dev_type) {
	case SAS_END_DEVICE:
	case SAS_EDGE_EXPANDER_DEVICE:
	case SAS_FANOUT_EXPANDER_DEVICE:
		qw0 = HISI_SAS_DEV_TYPE_SSP << ITCT_HDR_DEV_TYPE_OFF;
		break;
	case SAS_SATA_DEV:
	case SAS_SATA_PENDING:
		if (parent_dev && dev_is_expander(parent_dev->dev_type))
			qw0 = HISI_SAS_DEV_TYPE_STP << ITCT_HDR_DEV_TYPE_OFF;
		else
			qw0 = HISI_SAS_DEV_TYPE_SATA << ITCT_HDR_DEV_TYPE_OFF;
		break;
	default:
		dev_warn(dev, "setup itct: unsupported dev type (%d)\n",
			 sas_dev->dev_type);
	}

	qw0 |= ((1 << ITCT_HDR_VALID_OFF) |
		(device->linkrate << ITCT_HDR_MCR_OFF) |
		(1 << ITCT_HDR_VLN_OFF) |
		(ITCT_HDR_SMP_TIMEOUT << ITCT_HDR_SMP_TIMEOUT_OFF) |
		(1 << ITCT_HDR_AWT_CONTINUE_OFF) |
		(port->id << ITCT_HDR_PORT_ID_OFF));
	itct->qw0 = cpu_to_le64(qw0);

	/* qw1 */
	memcpy(&sas_addr, device->sas_addr, SAS_ADDR_SIZE);
	itct->sas_addr = cpu_to_le64(__swab64(sas_addr));

	/* qw2 */
	if (!dev_is_sata(device))
		itct->qw2 = cpu_to_le64((5000ULL << ITCT_HDR_INLT_OFF) |
					(0x1ULL << ITCT_HDR_BITLT_OFF) |
					(0x32ULL << ITCT_HDR_MCTLT_OFF) |
					(0x1ULL << ITCT_HDR_RTOLT_OFF));
}

static int clear_itct_v2_hw(struct hisi_hba *hisi_hba,
			    struct hisi_sas_device *sas_dev)
{
	DECLARE_COMPLETION_ONSTACK(completion);
	u64 dev_id = sas_dev->device_id;
	struct hisi_sas_itct *itct = &hisi_hba->itct[dev_id];
	u32 reg_val = hisi_sas_read32(hisi_hba, ENT_INT_SRC3);
	struct device *dev = hisi_hba->dev;
	int i;

	sas_dev->completion = &completion;

	/* clear the itct interrupt state */
	if (ENT_INT_SRC3_ITC_INT_MSK & reg_val)
		hisi_sas_write32(hisi_hba, ENT_INT_SRC3,
				 ENT_INT_SRC3_ITC_INT_MSK);

	/* need to set register twice to clear ITCT for v2 hw */
	for (i = 0; i < 2; i++) {
		reg_val = ITCT_CLR_EN_MSK | (dev_id & ITCT_DEV_MSK);
		hisi_sas_write32(hisi_hba, ITCT_CLR, reg_val);
		if (!wait_for_completion_timeout(sas_dev->completion,
						 HISI_SAS_CLEAR_ITCT_TIMEOUT)) {
			dev_warn(dev, "failed to clear ITCT\n");
			return -ETIMEDOUT;
		}

		memset(itct, 0, sizeof(struct hisi_sas_itct));
	}
	return 0;
}

static void free_device_v2_hw(struct hisi_sas_device *sas_dev)
{
	struct hisi_hba *hisi_hba = sas_dev->hisi_hba;

	/* SoC bug workaround */
	if (dev_is_sata(sas_dev->sas_device))
		clear_bit(sas_dev->sata_idx, hisi_hba->sata_dev_bitmap);
}

static int reset_hw_v2_hw(struct hisi_hba *hisi_hba)
{
	int i, reset_val;
	u32 val;
	unsigned long end_time;
	struct device *dev = hisi_hba->dev;

	/* The mask needs to be set depending on the number of phys */
	if (hisi_hba->n_phy == 9)
		reset_val = 0x1fffff;
	else
		reset_val = 0x7ffff;

	hisi_sas_write32(hisi_hba, DLVRY_QUEUE_ENABLE, 0);

	/* Disable all of the PHYs */
	for (i = 0; i < hisi_hba->n_phy; i++) {
		u32 phy_cfg = hisi_sas_phy_read32(hisi_hba, i, PHY_CFG);

		phy_cfg &= ~PHY_CTRL_RESET_MSK;
		hisi_sas_phy_write32(hisi_hba, i, PHY_CFG, phy_cfg);
	}
	udelay(50);

	/* Ensure DMA tx & rx idle */
	for (i = 0; i < hisi_hba->n_phy; i++) {
		u32 dma_tx_status, dma_rx_status;

		end_time = jiffies + msecs_to_jiffies(1000);

		while (1) {
			dma_tx_status = hisi_sas_phy_read32(hisi_hba, i,
							    DMA_TX_STATUS);
			dma_rx_status = hisi_sas_phy_read32(hisi_hba, i,
							    DMA_RX_STATUS);

			if (!(dma_tx_status & DMA_TX_STATUS_BUSY_MSK) &&
				!(dma_rx_status & DMA_RX_STATUS_BUSY_MSK))
				break;

			msleep(20);
			if (time_after(jiffies, end_time))
				return -EIO;
		}
	}

	/* Ensure axi bus idle */
	end_time = jiffies + msecs_to_jiffies(1000);
	while (1) {
		u32 axi_status =
			hisi_sas_read32(hisi_hba, AXI_CFG);

		if (axi_status == 0)
			break;

		msleep(20);
		if (time_after(jiffies, end_time))
			return -EIO;
	}

	if (ACPI_HANDLE(dev)) {
		acpi_status s;

		s = acpi_evaluate_object(ACPI_HANDLE(dev), "_RST", NULL, NULL);
		if (ACPI_FAILURE(s)) {
			dev_err(dev, "Reset failed\n");
			return -EIO;
		}
	} else if (hisi_hba->ctrl) {
		/* reset and disable clock*/
		regmap_write(hisi_hba->ctrl, hisi_hba->ctrl_reset_reg,
				reset_val);
		regmap_write(hisi_hba->ctrl, hisi_hba->ctrl_clock_ena_reg + 4,
				reset_val);
		msleep(1);
		regmap_read(hisi_hba->ctrl, hisi_hba->ctrl_reset_sts_reg, &val);
		if (reset_val != (val & reset_val)) {
			dev_err(dev, "SAS reset fail.\n");
			return -EIO;
		}

		/* De-reset and enable clock*/
		regmap_write(hisi_hba->ctrl, hisi_hba->ctrl_reset_reg + 4,
				reset_val);
		regmap_write(hisi_hba->ctrl, hisi_hba->ctrl_clock_ena_reg,
				reset_val);
		msleep(1);
		regmap_read(hisi_hba->ctrl, hisi_hba->ctrl_reset_sts_reg,
				&val);
		if (val & reset_val) {
			dev_err(dev, "SAS de-reset fail.\n");
			return -EIO;
		}
	} else {
		dev_err(dev, "no reset method\n");
		return -EINVAL;
	}

	return 0;
}

/* This function needs to be called after resetting SAS controller. */
static void phys_reject_stp_links_v2_hw(struct hisi_hba *hisi_hba)
{
	u32 cfg;
	int phy_no;

	hisi_hba->reject_stp_links_msk = (1 << hisi_hba->n_phy) - 1;
	for (phy_no = 0; phy_no < hisi_hba->n_phy; phy_no++) {
		cfg = hisi_sas_phy_read32(hisi_hba, phy_no, CON_CONTROL);
		if (!(cfg & CON_CONTROL_CFG_OPEN_ACC_STP_MSK))
			continue;

		cfg &= ~CON_CONTROL_CFG_OPEN_ACC_STP_MSK;
		hisi_sas_phy_write32(hisi_hba, phy_no, CON_CONTROL, cfg);
	}
}

static void phys_try_accept_stp_links_v2_hw(struct hisi_hba *hisi_hba)
{
	int phy_no;
	u32 dma_tx_dfx1;

	for (phy_no = 0; phy_no < hisi_hba->n_phy; phy_no++) {
		if (!(hisi_hba->reject_stp_links_msk & BIT(phy_no)))
			continue;

		dma_tx_dfx1 = hisi_sas_phy_read32(hisi_hba, phy_no,
						DMA_TX_DFX1);
		if (dma_tx_dfx1 & DMA_TX_DFX1_IPTT_MSK) {
			u32 cfg = hisi_sas_phy_read32(hisi_hba,
				phy_no, CON_CONTROL);

			cfg |= CON_CONTROL_CFG_OPEN_ACC_STP_MSK;
			hisi_sas_phy_write32(hisi_hba, phy_no,
				CON_CONTROL, cfg);
			clear_bit(phy_no, &hisi_hba->reject_stp_links_msk);
		}
	}
}

static const struct signal_attenuation_s x6000 = {9200, 0, 10476};
static const struct sig_atten_lu_s sig_atten_lu[] = {
	{ &x6000, 0x3016a68 },
};

static void init_reg_v2_hw(struct hisi_hba *hisi_hba)
{
	struct device *dev = hisi_hba->dev;
	u32 sas_phy_ctrl = 0x30b9908;
	u32 signal[3];
	int i;

	/* Global registers init */

	/* Deal with am-max-transmissions quirk */
	if (device_property_present(dev, "hip06-sas-v2-quirk-amt")) {
		hisi_sas_write32(hisi_hba, AM_CFG_MAX_TRANS, 0x2020);
		hisi_sas_write32(hisi_hba, AM_CFG_SINGLE_PORT_MAX_TRANS,
				 0x2020);
	} /* Else, use defaults -> do nothing */

	hisi_sas_write32(hisi_hba, DLVRY_QUEUE_ENABLE,
			 (u32)((1ULL << hisi_hba->queue_count) - 1));
	hisi_sas_write32(hisi_hba, AXI_USER1, 0xc0000000);
	hisi_sas_write32(hisi_hba, AXI_USER2, 0x10000);
	hisi_sas_write32(hisi_hba, HGC_SAS_TXFAIL_RETRY_CTRL, 0x0);
	hisi_sas_write32(hisi_hba, HGC_SAS_TX_OPEN_FAIL_RETRY_CTRL, 0x7FF);
	hisi_sas_write32(hisi_hba, OPENA_WT_CONTI_TIME, 0x1);
	hisi_sas_write32(hisi_hba, I_T_NEXUS_LOSS_TIME, 0x1F4);
	hisi_sas_write32(hisi_hba, MAX_CON_TIME_LIMIT_TIME, 0x32);
	hisi_sas_write32(hisi_hba, BUS_INACTIVE_LIMIT_TIME, 0x1);
	hisi_sas_write32(hisi_hba, CFG_AGING_TIME, 0x1);
	hisi_sas_write32(hisi_hba, HGC_ERR_STAT_EN, 0x1);
	hisi_sas_write32(hisi_hba, HGC_GET_ITV_TIME, 0x1);
	hisi_sas_write32(hisi_hba, INT_COAL_EN, 0xc);
	hisi_sas_write32(hisi_hba, OQ_INT_COAL_TIME, 0x60);
	hisi_sas_write32(hisi_hba, OQ_INT_COAL_CNT, 0x3);
	hisi_sas_write32(hisi_hba, ENT_INT_COAL_TIME, 0x1);
	hisi_sas_write32(hisi_hba, ENT_INT_COAL_CNT, 0x1);
	hisi_sas_write32(hisi_hba, OQ_INT_SRC, 0x0);
	hisi_sas_write32(hisi_hba, ENT_INT_SRC1, 0xffffffff);
	hisi_sas_write32(hisi_hba, ENT_INT_SRC2, 0xffffffff);
	hisi_sas_write32(hisi_hba, ENT_INT_SRC3, 0xffffffff);
	hisi_sas_write32(hisi_hba, ENT_INT_SRC_MSK1, 0x7efefefe);
	hisi_sas_write32(hisi_hba, ENT_INT_SRC_MSK2, 0x7efefefe);
	hisi_sas_write32(hisi_hba, ENT_INT_SRC_MSK3, 0x7ffe20fe);
	hisi_sas_write32(hisi_hba, SAS_ECC_INTR_MSK, 0xfff00c30);
	for (i = 0; i < hisi_hba->queue_count; i++)
		hisi_sas_write32(hisi_hba, OQ0_INT_SRC_MSK + 0x4 * i, 0);

	hisi_sas_write32(hisi_hba, AXI_AHB_CLK_CFG, 1);
	hisi_sas_write32(hisi_hba, HYPER_STREAM_ID_EN_CFG, 1);

	/* Get sas_phy_ctrl value to deal with TX FFE issue. */
	if (!device_property_read_u32_array(dev, "hisilicon,signal-attenuation",
					    signal, ARRAY_SIZE(signal))) {
		for (i = 0; i < ARRAY_SIZE(sig_atten_lu); i++) {
			const struct sig_atten_lu_s *lookup = &sig_atten_lu[i];
			const struct signal_attenuation_s *att = lookup->att;

			if ((signal[0] == att->de_emphasis) &&
			    (signal[1] == att->preshoot) &&
			    (signal[2] == att->boost)) {
				sas_phy_ctrl = lookup->sas_phy_ctrl;
				break;
			}
		}

		if (i == ARRAY_SIZE(sig_atten_lu))
			dev_warn(dev, "unknown signal attenuation values, using default PHY ctrl config\n");
	}

	for (i = 0; i < hisi_hba->n_phy; i++) {
		struct hisi_sas_phy *phy = &hisi_hba->phy[i];
		struct asd_sas_phy *sas_phy = &phy->sas_phy;
		u32 prog_phy_link_rate = 0x800;

		if (!sas_phy->phy || (sas_phy->phy->maximum_linkrate <
				SAS_LINK_RATE_1_5_GBPS)) {
			prog_phy_link_rate = 0x855;
		} else {
			enum sas_linkrate max = sas_phy->phy->maximum_linkrate;

			prog_phy_link_rate =
				hisi_sas_get_prog_phy_linkrate_mask(max) |
				0x800;
		}
		hisi_sas_phy_write32(hisi_hba, i, PROG_PHY_LINK_RATE,
			prog_phy_link_rate);
		hisi_sas_phy_write32(hisi_hba, i, SAS_PHY_CTRL, sas_phy_ctrl);
		hisi_sas_phy_write32(hisi_hba, i, SL_TOUT_CFG, 0x7d7d7d7d);
		hisi_sas_phy_write32(hisi_hba, i, SL_CONTROL, 0x0);
		hisi_sas_phy_write32(hisi_hba, i, TXID_AUTO, 0x2);
		hisi_sas_phy_write32(hisi_hba, i, DONE_RECEIVED_TIME, 0x8);
		hisi_sas_phy_write32(hisi_hba, i, CHL_INT0, 0xffffffff);
		hisi_sas_phy_write32(hisi_hba, i, CHL_INT1, 0xffffffff);
		hisi_sas_phy_write32(hisi_hba, i, CHL_INT2, 0xfff87fff);
		hisi_sas_phy_write32(hisi_hba, i, RXOP_CHECK_CFG_H, 0x1000);
		hisi_sas_phy_write32(hisi_hba, i, CHL_INT1_MSK, 0xff857fff);
		hisi_sas_phy_write32(hisi_hba, i, CHL_INT2_MSK, 0x8ffffbfe);
		hisi_sas_phy_write32(hisi_hba, i, SL_CFG, 0x13f801fc);
		hisi_sas_phy_write32(hisi_hba, i, PHY_CTRL_RDY_MSK, 0x0);
		hisi_sas_phy_write32(hisi_hba, i, PHYCTRL_NOT_RDY_MSK, 0x0);
		hisi_sas_phy_write32(hisi_hba, i, PHYCTRL_DWS_RESET_MSK, 0x0);
		hisi_sas_phy_write32(hisi_hba, i, PHYCTRL_PHY_ENA_MSK, 0x0);
		hisi_sas_phy_write32(hisi_hba, i, SL_RX_BCAST_CHK_MSK, 0x0);
		hisi_sas_phy_write32(hisi_hba, i, CHL_INT_COAL_EN, 0x0);
		hisi_sas_phy_write32(hisi_hba, i, PHYCTRL_OOB_RESTART_MSK, 0x0);
		if (hisi_hba->refclk_frequency_mhz == 66)
			hisi_sas_phy_write32(hisi_hba, i, PHY_CTRL, 0x199B694);
		/* else, do nothing -> leave it how you found it */
	}

	for (i = 0; i < hisi_hba->queue_count; i++) {
		/* Delivery queue */
		hisi_sas_write32(hisi_hba,
				 DLVRY_Q_0_BASE_ADDR_HI + (i * 0x14),
				 upper_32_bits(hisi_hba->cmd_hdr_dma[i]));

		hisi_sas_write32(hisi_hba, DLVRY_Q_0_BASE_ADDR_LO + (i * 0x14),
				 lower_32_bits(hisi_hba->cmd_hdr_dma[i]));

		hisi_sas_write32(hisi_hba, DLVRY_Q_0_DEPTH + (i * 0x14),
				 HISI_SAS_QUEUE_SLOTS);

		/* Completion queue */
		hisi_sas_write32(hisi_hba, COMPL_Q_0_BASE_ADDR_HI + (i * 0x14),
				 upper_32_bits(hisi_hba->complete_hdr_dma[i]));

		hisi_sas_write32(hisi_hba, COMPL_Q_0_BASE_ADDR_LO + (i * 0x14),
				 lower_32_bits(hisi_hba->complete_hdr_dma[i]));

		hisi_sas_write32(hisi_hba, COMPL_Q_0_DEPTH + (i * 0x14),
				 HISI_SAS_QUEUE_SLOTS);
	}

	/* itct */
	hisi_sas_write32(hisi_hba, ITCT_BASE_ADDR_LO,
			 lower_32_bits(hisi_hba->itct_dma));

	hisi_sas_write32(hisi_hba, ITCT_BASE_ADDR_HI,
			 upper_32_bits(hisi_hba->itct_dma));

	/* iost */
	hisi_sas_write32(hisi_hba, IOST_BASE_ADDR_LO,
			 lower_32_bits(hisi_hba->iost_dma));

	hisi_sas_write32(hisi_hba, IOST_BASE_ADDR_HI,
			 upper_32_bits(hisi_hba->iost_dma));

	/* breakpoint */
	hisi_sas_write32(hisi_hba, IO_BROKEN_MSG_ADDR_LO,
			 lower_32_bits(hisi_hba->breakpoint_dma));

	hisi_sas_write32(hisi_hba, IO_BROKEN_MSG_ADDR_HI,
			 upper_32_bits(hisi_hba->breakpoint_dma));

	/* SATA broken msg */
	hisi_sas_write32(hisi_hba, IO_SATA_BROKEN_MSG_ADDR_LO,
			 lower_32_bits(hisi_hba->sata_breakpoint_dma));

	hisi_sas_write32(hisi_hba, IO_SATA_BROKEN_MSG_ADDR_HI,
			 upper_32_bits(hisi_hba->sata_breakpoint_dma));

	/* SATA initial fis */
	hisi_sas_write32(hisi_hba, SATA_INITI_D2H_STORE_ADDR_LO,
			 lower_32_bits(hisi_hba->initial_fis_dma));

	hisi_sas_write32(hisi_hba, SATA_INITI_D2H_STORE_ADDR_HI,
			 upper_32_bits(hisi_hba->initial_fis_dma));
}

static void link_timeout_enable_link(struct timer_list *t)
{
	struct hisi_hba *hisi_hba = from_timer(hisi_hba, t, timer);
	int i, reg_val;

	for (i = 0; i < hisi_hba->n_phy; i++) {
		if (hisi_hba->reject_stp_links_msk & BIT(i))
			continue;

		reg_val = hisi_sas_phy_read32(hisi_hba, i, CON_CONTROL);
		if (!(reg_val & BIT(0))) {
			hisi_sas_phy_write32(hisi_hba, i,
					CON_CONTROL, 0x7);
			break;
		}
	}

	hisi_hba->timer.function = link_timeout_disable_link;
	mod_timer(&hisi_hba->timer, jiffies + msecs_to_jiffies(900));
}

static void link_timeout_disable_link(struct timer_list *t)
{
	struct hisi_hba *hisi_hba = from_timer(hisi_hba, t, timer);
	int i, reg_val;

	reg_val = hisi_sas_read32(hisi_hba, PHY_STATE);
	for (i = 0; i < hisi_hba->n_phy && reg_val; i++) {
		if (hisi_hba->reject_stp_links_msk & BIT(i))
			continue;

		if (reg_val & BIT(i)) {
			hisi_sas_phy_write32(hisi_hba, i,
					CON_CONTROL, 0x6);
			break;
		}
	}

	hisi_hba->timer.function = link_timeout_enable_link;
	mod_timer(&hisi_hba->timer, jiffies + msecs_to_jiffies(100));
}

static void set_link_timer_quirk(struct hisi_hba *hisi_hba)
{
	hisi_hba->timer.function = link_timeout_disable_link;
	hisi_hba->timer.expires = jiffies + msecs_to_jiffies(1000);
	add_timer(&hisi_hba->timer);
}

static int hw_init_v2_hw(struct hisi_hba *hisi_hba)
{
	struct device *dev = hisi_hba->dev;
	int rc;

	rc = reset_hw_v2_hw(hisi_hba);
	if (rc) {
		dev_err(dev, "hisi_sas_reset_hw failed, rc=%d\n", rc);
		return rc;
	}

	msleep(100);
	init_reg_v2_hw(hisi_hba);

	return 0;
}

static void enable_phy_v2_hw(struct hisi_hba *hisi_hba, int phy_no)
{
	u32 cfg = hisi_sas_phy_read32(hisi_hba, phy_no, PHY_CFG);

	cfg |= PHY_CFG_ENA_MSK;
	hisi_sas_phy_write32(hisi_hba, phy_no, PHY_CFG, cfg);
}

static bool is_sata_phy_v2_hw(struct hisi_hba *hisi_hba, int phy_no)
{
	u32 context;

	context = hisi_sas_read32(hisi_hba, PHY_CONTEXT);
	if (context & (1 << phy_no))
		return true;

	return false;
}

static bool tx_fifo_is_empty_v2_hw(struct hisi_hba *hisi_hba, int phy_no)
{
	u32 dfx_val;

	dfx_val = hisi_sas_phy_read32(hisi_hba, phy_no, DMA_TX_DFX1);

	if (dfx_val & BIT(16))
		return false;

	return true;
}

static bool axi_bus_is_idle_v2_hw(struct hisi_hba *hisi_hba, int phy_no)
{
	int i, max_loop = 1000;
	struct device *dev = hisi_hba->dev;
	u32 status, axi_status, dfx_val, dfx_tx_val;

	for (i = 0; i < max_loop; i++) {
		status = hisi_sas_read32_relaxed(hisi_hba,
			AXI_MASTER_CFG_BASE + AM_CURR_TRANS_RETURN);

		axi_status = hisi_sas_read32(hisi_hba, AXI_CFG);
		dfx_val = hisi_sas_phy_read32(hisi_hba, phy_no, DMA_TX_DFX1);
		dfx_tx_val = hisi_sas_phy_read32(hisi_hba,
			phy_no, DMA_TX_FIFO_DFX0);

		if ((status == 0x3) && (axi_status == 0x0) &&
		    (dfx_val & BIT(20)) && (dfx_tx_val & BIT(10)))
			return true;
		udelay(10);
	}
	dev_err(dev, "bus is not idle phy%d, axi150:0x%x axi100:0x%x port204:0x%x port240:0x%x\n",
			phy_no, status, axi_status,
			dfx_val, dfx_tx_val);
	return false;
}

static bool wait_io_done_v2_hw(struct hisi_hba *hisi_hba, int phy_no)
{
	int i, max_loop = 1000;
	struct device *dev = hisi_hba->dev;
	u32 status, tx_dfx0;

	for (i = 0; i < max_loop; i++) {
		status = hisi_sas_phy_read32(hisi_hba, phy_no, LINK_DFX2);
		status = (status & 0x3fc0) >> 6;

		if (status != 0x1)
			return true;

		tx_dfx0 = hisi_sas_phy_read32(hisi_hba, phy_no, DMA_TX_DFX0);
		if ((tx_dfx0 & 0x1ff) == 0x2)
			return true;
		udelay(10);
	}
	dev_err(dev, "IO not done phy%d, port264:0x%x port200:0x%x\n",
			phy_no, status, tx_dfx0);
	return false;
}

static bool allowed_disable_phy_v2_hw(struct hisi_hba *hisi_hba, int phy_no)
{
	if (tx_fifo_is_empty_v2_hw(hisi_hba, phy_no))
		return true;

	if (!axi_bus_is_idle_v2_hw(hisi_hba, phy_no))
		return false;

	if (!wait_io_done_v2_hw(hisi_hba, phy_no))
		return false;

	return true;
}


static void disable_phy_v2_hw(struct hisi_hba *hisi_hba, int phy_no)
{
	u32 cfg, axi_val, dfx0_val, txid_auto;
	struct device *dev = hisi_hba->dev;

	/* Close axi bus. */
	axi_val = hisi_sas_read32(hisi_hba, AXI_MASTER_CFG_BASE +
				AM_CTRL_GLOBAL);
	axi_val |= 0x1;
	hisi_sas_write32(hisi_hba, AXI_MASTER_CFG_BASE +
		AM_CTRL_GLOBAL, axi_val);

	if (is_sata_phy_v2_hw(hisi_hba, phy_no)) {
		if (allowed_disable_phy_v2_hw(hisi_hba, phy_no))
			goto do_disable;

		/* Reset host controller. */
		queue_work(hisi_hba->wq, &hisi_hba->rst_work);
		return;
	}

	dfx0_val = hisi_sas_phy_read32(hisi_hba, phy_no, PORT_DFX0);
	dfx0_val = (dfx0_val & 0x1fc0) >> 6;
	if (dfx0_val != 0x4)
		goto do_disable;

	if (!tx_fifo_is_empty_v2_hw(hisi_hba, phy_no)) {
		dev_warn(dev, "phy%d, wait tx fifo need send break\n",
			phy_no);
		txid_auto = hisi_sas_phy_read32(hisi_hba, phy_no,
					TXID_AUTO);
		txid_auto |= TXID_AUTO_CTB_MSK;
		hisi_sas_phy_write32(hisi_hba, phy_no, TXID_AUTO,
					txid_auto);
	}

do_disable:
	cfg = hisi_sas_phy_read32(hisi_hba, phy_no, PHY_CFG);
	cfg &= ~PHY_CFG_ENA_MSK;
	hisi_sas_phy_write32(hisi_hba, phy_no, PHY_CFG, cfg);

	/* Open axi bus. */
	axi_val &= ~0x1;
	hisi_sas_write32(hisi_hba, AXI_MASTER_CFG_BASE +
		AM_CTRL_GLOBAL, axi_val);
}

static void start_phy_v2_hw(struct hisi_hba *hisi_hba, int phy_no)
{
	config_id_frame_v2_hw(hisi_hba, phy_no);
	config_phy_opt_mode_v2_hw(hisi_hba, phy_no);
	enable_phy_v2_hw(hisi_hba, phy_no);
}

static void phy_hard_reset_v2_hw(struct hisi_hba *hisi_hba, int phy_no)
{
	struct hisi_sas_phy *phy = &hisi_hba->phy[phy_no];
	u32 txid_auto;

	hisi_sas_phy_enable(hisi_hba, phy_no, 0);
	if (phy->identify.device_type == SAS_END_DEVICE) {
		txid_auto = hisi_sas_phy_read32(hisi_hba, phy_no, TXID_AUTO);
		hisi_sas_phy_write32(hisi_hba, phy_no, TXID_AUTO,
					txid_auto | TX_HARDRST_MSK);
	}
	msleep(100);
	hisi_sas_phy_enable(hisi_hba, phy_no, 1);
}

static void phy_get_events_v2_hw(struct hisi_hba *hisi_hba, int phy_no)
{
	struct hisi_sas_phy *phy = &hisi_hba->phy[phy_no];
	struct asd_sas_phy *sas_phy = &phy->sas_phy;
	struct sas_phy *sphy = sas_phy->phy;
	u32 err4_reg_val, err6_reg_val;

	/* loss dword syn, phy reset problem */
	err4_reg_val = hisi_sas_phy_read32(hisi_hba, phy_no, SAS_ERR_CNT4_REG);

	/* disparity err, invalid dword */
	err6_reg_val = hisi_sas_phy_read32(hisi_hba, phy_no, SAS_ERR_CNT6_REG);

	sphy->loss_of_dword_sync_count += (err4_reg_val >> 16) & 0xFFFF;
	sphy->phy_reset_problem_count += err4_reg_val & 0xFFFF;
	sphy->invalid_dword_count += (err6_reg_val & 0xFF0000) >> 16;
	sphy->running_disparity_error_count += err6_reg_val & 0xFF;
}

static void phys_init_v2_hw(struct hisi_hba *hisi_hba)
{
	int i;

	for (i = 0; i < hisi_hba->n_phy; i++) {
		struct hisi_sas_phy *phy = &hisi_hba->phy[i];
		struct asd_sas_phy *sas_phy = &phy->sas_phy;

		if (!sas_phy->phy->enabled)
			continue;

		hisi_sas_phy_enable(hisi_hba, i, 1);
	}
}

static void sl_notify_ssp_v2_hw(struct hisi_hba *hisi_hba, int phy_no)
{
	u32 sl_control;

	sl_control = hisi_sas_phy_read32(hisi_hba, phy_no, SL_CONTROL);
	sl_control |= SL_CONTROL_NOTIFY_EN_MSK;
	hisi_sas_phy_write32(hisi_hba, phy_no, SL_CONTROL, sl_control);
	msleep(1);
	sl_control = hisi_sas_phy_read32(hisi_hba, phy_no, SL_CONTROL);
	sl_control &= ~SL_CONTROL_NOTIFY_EN_MSK;
	hisi_sas_phy_write32(hisi_hba, phy_no, SL_CONTROL, sl_control);
}

static enum sas_linkrate phy_get_max_linkrate_v2_hw(void)
{
	return SAS_LINK_RATE_12_0_GBPS;
}

static void phy_set_linkrate_v2_hw(struct hisi_hba *hisi_hba, int phy_no,
		struct sas_phy_linkrates *r)
{
	enum sas_linkrate max = r->maximum_linkrate;
	u32 prog_phy_link_rate = 0x800;

	prog_phy_link_rate |= hisi_sas_get_prog_phy_linkrate_mask(max);
	hisi_sas_phy_write32(hisi_hba, phy_no, PROG_PHY_LINK_RATE,
			     prog_phy_link_rate);
}

static int get_wideport_bitmap_v2_hw(struct hisi_hba *hisi_hba, int port_id)
{
	int i, bitmap = 0;
	u32 phy_port_num_ma = hisi_sas_read32(hisi_hba, PHY_PORT_NUM_MA);
	u32 phy_state = hisi_sas_read32(hisi_hba, PHY_STATE);

	for (i = 0; i < (hisi_hba->n_phy < 9 ? hisi_hba->n_phy : 8); i++)
		if (phy_state & 1 << i)
			if (((phy_port_num_ma >> (i * 4)) & 0xf) == port_id)
				bitmap |= 1 << i;

	if (hisi_hba->n_phy == 9) {
		u32 port_state = hisi_sas_read32(hisi_hba, PORT_STATE);

		if (phy_state & 1 << 8)
			if (((port_state & PORT_STATE_PHY8_PORT_NUM_MSK) >>
			     PORT_STATE_PHY8_PORT_NUM_OFF) == port_id)
				bitmap |= 1 << 9;
	}

	return bitmap;
}

/* DQ lock must be taken here */
static void start_delivery_v2_hw(struct hisi_sas_dq *dq)
{
	struct hisi_hba *hisi_hba = dq->hisi_hba;
	struct hisi_sas_slot *s, *s1, *s2 = NULL;
	int dlvry_queue = dq->id;
	int wp;

	list_for_each_entry_safe(s, s1, &dq->list, delivery) {
		if (!s->ready)
			break;
		s2 = s;
		list_del(&s->delivery);
	}

	if (!s2)
		return;

	/*
	 * Ensure that memories for slots built on other CPUs is observed.
	 */
	smp_rmb();
	wp = (s2->dlvry_queue_slot + 1) % HISI_SAS_QUEUE_SLOTS;

	hisi_sas_write32(hisi_hba, DLVRY_Q_0_WR_PTR + (dlvry_queue * 0x14), wp);
}

static void prep_prd_sge_v2_hw(struct hisi_hba *hisi_hba,
			      struct hisi_sas_slot *slot,
			      struct hisi_sas_cmd_hdr *hdr,
			      struct scatterlist *scatter,
			      int n_elem)
{
	struct hisi_sas_sge_page *sge_page = hisi_sas_sge_addr_mem(slot);
	struct scatterlist *sg;
	int i;

	for_each_sg(scatter, sg, n_elem, i) {
		struct hisi_sas_sge *entry = &sge_page->sge[i];

		entry->addr = cpu_to_le64(sg_dma_address(sg));
		entry->page_ctrl_0 = entry->page_ctrl_1 = 0;
		entry->data_len = cpu_to_le32(sg_dma_len(sg));
		entry->data_off = 0;
	}

	hdr->prd_table_addr = cpu_to_le64(hisi_sas_sge_addr_dma(slot));

	hdr->sg_len = cpu_to_le32(n_elem << CMD_HDR_DATA_SGL_LEN_OFF);
}

static void prep_smp_v2_hw(struct hisi_hba *hisi_hba,
			  struct hisi_sas_slot *slot)
{
	struct sas_task *task = slot->task;
	struct hisi_sas_cmd_hdr *hdr = slot->cmd_hdr;
	struct domain_device *device = task->dev;
	struct hisi_sas_port *port = slot->port;
	struct scatterlist *sg_req;
	struct hisi_sas_device *sas_dev = device->lldd_dev;
	dma_addr_t req_dma_addr;
	unsigned int req_len;

	/* req */
	sg_req = &task->smp_task.smp_req;
	req_dma_addr = sg_dma_address(sg_req);
	req_len = sg_dma_len(&task->smp_task.smp_req);

	/* create header */
	/* dw0 */
	hdr->dw0 = cpu_to_le32((port->id << CMD_HDR_PORT_OFF) |
			       (1 << CMD_HDR_PRIORITY_OFF) | /* high pri */
			       (2 << CMD_HDR_CMD_OFF)); /* smp */

	/* map itct entry */
	hdr->dw1 = cpu_to_le32((sas_dev->device_id << CMD_HDR_DEV_ID_OFF) |
			       (1 << CMD_HDR_FRAME_TYPE_OFF) |
			       (DIR_NO_DATA << CMD_HDR_DIR_OFF));

	/* dw2 */
	hdr->dw2 = cpu_to_le32((((req_len - 4) / 4) << CMD_HDR_CFL_OFF) |
			       (HISI_SAS_MAX_SMP_RESP_SZ / 4 <<
			       CMD_HDR_MRFL_OFF));

	hdr->transfer_tags = cpu_to_le32(slot->idx << CMD_HDR_IPTT_OFF);

	hdr->cmd_table_addr = cpu_to_le64(req_dma_addr);
	hdr->sts_buffer_addr = cpu_to_le64(hisi_sas_status_buf_addr_dma(slot));
}

static void prep_ssp_v2_hw(struct hisi_hba *hisi_hba,
			  struct hisi_sas_slot *slot)
{
	struct sas_task *task = slot->task;
	struct hisi_sas_cmd_hdr *hdr = slot->cmd_hdr;
	struct domain_device *device = task->dev;
	struct hisi_sas_device *sas_dev = device->lldd_dev;
	struct hisi_sas_port *port = slot->port;
	struct sas_ssp_task *ssp_task = &task->ssp_task;
	struct scsi_cmnd *scsi_cmnd = ssp_task->cmd;
	struct hisi_sas_tmf_task *tmf = slot->tmf;
	int has_data = 0, priority = !!tmf;
	u8 *buf_cmd;
	u32 dw1 = 0, dw2 = 0;

	hdr->dw0 = cpu_to_le32((1 << CMD_HDR_RESP_REPORT_OFF) |
			       (2 << CMD_HDR_TLR_CTRL_OFF) |
			       (port->id << CMD_HDR_PORT_OFF) |
			       (priority << CMD_HDR_PRIORITY_OFF) |
			       (1 << CMD_HDR_CMD_OFF)); /* ssp */

	dw1 = 1 << CMD_HDR_VDTL_OFF;
	if (tmf) {
		dw1 |= 2 << CMD_HDR_FRAME_TYPE_OFF;
		dw1 |= DIR_NO_DATA << CMD_HDR_DIR_OFF;
	} else {
		dw1 |= 1 << CMD_HDR_FRAME_TYPE_OFF;
		switch (scsi_cmnd->sc_data_direction) {
		case DMA_TO_DEVICE:
			has_data = 1;
			dw1 |= DIR_TO_DEVICE << CMD_HDR_DIR_OFF;
			break;
		case DMA_FROM_DEVICE:
			has_data = 1;
			dw1 |= DIR_TO_INI << CMD_HDR_DIR_OFF;
			break;
		default:
			dw1 &= ~CMD_HDR_DIR_MSK;
		}
	}

	/* map itct entry */
	dw1 |= sas_dev->device_id << CMD_HDR_DEV_ID_OFF;
	hdr->dw1 = cpu_to_le32(dw1);

	dw2 = (((sizeof(struct ssp_command_iu) + sizeof(struct ssp_frame_hdr)
	      + 3) / 4) << CMD_HDR_CFL_OFF) |
	      ((HISI_SAS_MAX_SSP_RESP_SZ / 4) << CMD_HDR_MRFL_OFF) |
	      (2 << CMD_HDR_SG_MOD_OFF);
	hdr->dw2 = cpu_to_le32(dw2);

	hdr->transfer_tags = cpu_to_le32(slot->idx);

	if (has_data)
		prep_prd_sge_v2_hw(hisi_hba, slot, hdr, task->scatter,
					slot->n_elem);

	hdr->data_transfer_len = cpu_to_le32(task->total_xfer_len);
	hdr->cmd_table_addr = cpu_to_le64(hisi_sas_cmd_hdr_addr_dma(slot));
	hdr->sts_buffer_addr = cpu_to_le64(hisi_sas_status_buf_addr_dma(slot));

	buf_cmd = hisi_sas_cmd_hdr_addr_mem(slot) +
		sizeof(struct ssp_frame_hdr);

	memcpy(buf_cmd, &task->ssp_task.LUN, 8);
	if (!tmf) {
		buf_cmd[9] = task->ssp_task.task_attr |
				(task->ssp_task.task_prio << 3);
		memcpy(buf_cmd + 12, task->ssp_task.cmd->cmnd,
				task->ssp_task.cmd->cmd_len);
	} else {
		buf_cmd[10] = tmf->tmf;
		switch (tmf->tmf) {
		case TMF_ABORT_TASK:
		case TMF_QUERY_TASK:
			buf_cmd[12] =
				(tmf->tag_of_task_to_be_managed >> 8) & 0xff;
			buf_cmd[13] =
				tmf->tag_of_task_to_be_managed & 0xff;
			break;
		default:
			break;
		}
	}
}

#define TRANS_TX_ERR	0
#define TRANS_RX_ERR	1
#define DMA_TX_ERR		2
#define SIPC_RX_ERR		3
#define DMA_RX_ERR		4

#define DMA_TX_ERR_OFF	0
#define DMA_TX_ERR_MSK	(0xffff << DMA_TX_ERR_OFF)
#define SIPC_RX_ERR_OFF	16
#define SIPC_RX_ERR_MSK (0xffff << SIPC_RX_ERR_OFF)

static int parse_trans_tx_err_code_v2_hw(u32 err_msk)
{
	static const u8 trans_tx_err_code_prio[] = {
		TRANS_TX_OPEN_FAIL_WITH_IT_NEXUS_LOSS,
		TRANS_TX_ERR_PHY_NOT_ENABLE,
		TRANS_TX_OPEN_CNX_ERR_WRONG_DESTINATION,
		TRANS_TX_OPEN_CNX_ERR_ZONE_VIOLATION,
		TRANS_TX_OPEN_CNX_ERR_BY_OTHER,
		RESERVED0,
		TRANS_TX_OPEN_CNX_ERR_AIP_TIMEOUT,
		TRANS_TX_OPEN_CNX_ERR_STP_RESOURCES_BUSY,
		TRANS_TX_OPEN_CNX_ERR_PROTOCOL_NOT_SUPPORTED,
		TRANS_TX_OPEN_CNX_ERR_CONNECTION_RATE_NOT_SUPPORTED,
		TRANS_TX_OPEN_CNX_ERR_BAD_DESTINATION,
		TRANS_TX_OPEN_CNX_ERR_BREAK_RCVD,
		TRANS_TX_OPEN_CNX_ERR_LOW_PHY_POWER,
		TRANS_TX_OPEN_CNX_ERR_PATHWAY_BLOCKED,
		TRANS_TX_OPEN_CNX_ERR_OPEN_TIMEOUT,
		TRANS_TX_OPEN_CNX_ERR_NO_DESTINATION,
		TRANS_TX_OPEN_RETRY_ERR_THRESHOLD_REACHED,
		TRANS_TX_ERR_WITH_CLOSE_PHYDISALE,
		TRANS_TX_ERR_WITH_CLOSE_DWS_TIMEOUT,
		TRANS_TX_ERR_WITH_CLOSE_COMINIT,
		TRANS_TX_ERR_WITH_BREAK_TIMEOUT,
		TRANS_TX_ERR_WITH_BREAK_REQUEST,
		TRANS_TX_ERR_WITH_BREAK_RECEVIED,
		TRANS_TX_ERR_WITH_CLOSE_TIMEOUT,
		TRANS_TX_ERR_WITH_CLOSE_NORMAL,
		TRANS_TX_ERR_WITH_NAK_RECEVIED,
		TRANS_TX_ERR_WITH_ACK_NAK_TIMEOUT,
		TRANS_TX_ERR_WITH_CREDIT_TIMEOUT,
		TRANS_TX_ERR_WITH_IPTT_CONFLICT,
		TRANS_TX_ERR_WITH_OPEN_BY_DES_OR_OTHERS,
		TRANS_TX_ERR_WITH_WAIT_RECV_TIMEOUT,
	};
	int index, i;

	for (i = 0; i < ARRAY_SIZE(trans_tx_err_code_prio); i++) {
		index = trans_tx_err_code_prio[i] - TRANS_TX_FAIL_BASE;
		if (err_msk & (1 << index))
			return trans_tx_err_code_prio[i];
	}
	return -1;
}

static int parse_trans_rx_err_code_v2_hw(u32 err_msk)
{
	static const u8 trans_rx_err_code_prio[] = {
		TRANS_RX_ERR_WITH_RXFRAME_CRC_ERR,
		TRANS_RX_ERR_WITH_RXFIS_8B10B_DISP_ERR,
		TRANS_RX_ERR_WITH_RXFRAME_HAVE_ERRPRM,
		TRANS_RX_ERR_WITH_RXFIS_DECODE_ERROR,
		TRANS_RX_ERR_WITH_RXFIS_CRC_ERR,
		TRANS_RX_ERR_WITH_RXFRAME_LENGTH_OVERRUN,
		TRANS_RX_ERR_WITH_RXFIS_RX_SYNCP,
		TRANS_RX_ERR_WITH_LINK_BUF_OVERRUN,
		TRANS_RX_ERR_WITH_CLOSE_PHY_DISABLE,
		TRANS_RX_ERR_WITH_CLOSE_DWS_TIMEOUT,
		TRANS_RX_ERR_WITH_CLOSE_COMINIT,
		TRANS_RX_ERR_WITH_BREAK_TIMEOUT,
		TRANS_RX_ERR_WITH_BREAK_REQUEST,
		TRANS_RX_ERR_WITH_BREAK_RECEVIED,
		RESERVED1,
		TRANS_RX_ERR_WITH_CLOSE_NORMAL,
		TRANS_RX_ERR_WITH_DATA_LEN0,
		TRANS_RX_ERR_WITH_BAD_HASH,
		TRANS_RX_XRDY_WLEN_ZERO_ERR,
		TRANS_RX_SSP_FRM_LEN_ERR,
		RESERVED2,
		RESERVED3,
		RESERVED4,
		RESERVED5,
		TRANS_RX_ERR_WITH_BAD_FRM_TYPE,
		TRANS_RX_SMP_FRM_LEN_ERR,
		TRANS_RX_SMP_RESP_TIMEOUT_ERR,
		RESERVED6,
		RESERVED7,
		RESERVED8,
		RESERVED9,
		TRANS_RX_R_ERR,
	};
	int index, i;

	for (i = 0; i < ARRAY_SIZE(trans_rx_err_code_prio); i++) {
		index = trans_rx_err_code_prio[i] - TRANS_RX_FAIL_BASE;
		if (err_msk & (1 << index))
			return trans_rx_err_code_prio[i];
	}
	return -1;
}

static int parse_dma_tx_err_code_v2_hw(u32 err_msk)
{
	static const u8 dma_tx_err_code_prio[] = {
		DMA_TX_UNEXP_XFER_ERR,
		DMA_TX_UNEXP_RETRANS_ERR,
		DMA_TX_XFER_LEN_OVERFLOW,
		DMA_TX_XFER_OFFSET_ERR,
		DMA_TX_RAM_ECC_ERR,
		DMA_TX_DIF_LEN_ALIGN_ERR,
		DMA_TX_DIF_CRC_ERR,
		DMA_TX_DIF_APP_ERR,
		DMA_TX_DIF_RPP_ERR,
		DMA_TX_DATA_SGL_OVERFLOW,
		DMA_TX_DIF_SGL_OVERFLOW,
	};
	int index, i;

	for (i = 0; i < ARRAY_SIZE(dma_tx_err_code_prio); i++) {
		index = dma_tx_err_code_prio[i] - DMA_TX_ERR_BASE;
		err_msk = err_msk & DMA_TX_ERR_MSK;
		if (err_msk & (1 << index))
			return dma_tx_err_code_prio[i];
	}
	return -1;
}

static int parse_sipc_rx_err_code_v2_hw(u32 err_msk)
{
	static const u8 sipc_rx_err_code_prio[] = {
		SIPC_RX_FIS_STATUS_ERR_BIT_VLD,
		SIPC_RX_PIO_WRSETUP_STATUS_DRQ_ERR,
		SIPC_RX_FIS_STATUS_BSY_BIT_ERR,
		SIPC_RX_WRSETUP_LEN_ODD_ERR,
		SIPC_RX_WRSETUP_LEN_ZERO_ERR,
		SIPC_RX_WRDATA_LEN_NOT_MATCH_ERR,
		SIPC_RX_NCQ_WRSETUP_OFFSET_ERR,
		SIPC_RX_NCQ_WRSETUP_AUTO_ACTIVE_ERR,
		SIPC_RX_SATA_UNEXP_FIS_ERR,
		SIPC_RX_WRSETUP_ESTATUS_ERR,
		SIPC_RX_DATA_UNDERFLOW_ERR,
	};
	int index, i;

	for (i = 0; i < ARRAY_SIZE(sipc_rx_err_code_prio); i++) {
		index = sipc_rx_err_code_prio[i] - SIPC_RX_ERR_BASE;
		err_msk = err_msk & SIPC_RX_ERR_MSK;
		if (err_msk & (1 << (index + 0x10)))
			return sipc_rx_err_code_prio[i];
	}
	return -1;
}

static int parse_dma_rx_err_code_v2_hw(u32 err_msk)
{
	static const u8 dma_rx_err_code_prio[] = {
		DMA_RX_UNKNOWN_FRM_ERR,
		DMA_RX_DATA_LEN_OVERFLOW,
		DMA_RX_DATA_LEN_UNDERFLOW,
		DMA_RX_DATA_OFFSET_ERR,
		RESERVED10,
		DMA_RX_SATA_FRAME_TYPE_ERR,
		DMA_RX_RESP_BUF_OVERFLOW,
		DMA_RX_UNEXP_RETRANS_RESP_ERR,
		DMA_RX_UNEXP_NORM_RESP_ERR,
		DMA_RX_UNEXP_RDFRAME_ERR,
		DMA_RX_PIO_DATA_LEN_ERR,
		DMA_RX_RDSETUP_STATUS_ERR,
		DMA_RX_RDSETUP_STATUS_DRQ_ERR,
		DMA_RX_RDSETUP_STATUS_BSY_ERR,
		DMA_RX_RDSETUP_LEN_ODD_ERR,
		DMA_RX_RDSETUP_LEN_ZERO_ERR,
		DMA_RX_RDSETUP_LEN_OVER_ERR,
		DMA_RX_RDSETUP_OFFSET_ERR,
		DMA_RX_RDSETUP_ACTIVE_ERR,
		DMA_RX_RDSETUP_ESTATUS_ERR,
		DMA_RX_RAM_ECC_ERR,
		DMA_RX_DIF_CRC_ERR,
		DMA_RX_DIF_APP_ERR,
		DMA_RX_DIF_RPP_ERR,
		DMA_RX_DATA_SGL_OVERFLOW,
		DMA_RX_DIF_SGL_OVERFLOW,
	};
	int index, i;

	for (i = 0; i < ARRAY_SIZE(dma_rx_err_code_prio); i++) {
		index = dma_rx_err_code_prio[i] - DMA_RX_ERR_BASE;
		if (err_msk & (1 << index))
			return dma_rx_err_code_prio[i];
	}
	return -1;
}

/* by default, task resp is complete */
static void slot_err_v2_hw(struct hisi_hba *hisi_hba,
			   struct sas_task *task,
			   struct hisi_sas_slot *slot,
			   int err_phase)
{
	struct task_status_struct *ts = &task->task_status;
	struct hisi_sas_err_record_v2 *err_record =
			hisi_sas_status_buf_addr_mem(slot);
	u32 trans_tx_fail_type = le32_to_cpu(err_record->trans_tx_fail_type);
	u32 trans_rx_fail_type = le32_to_cpu(err_record->trans_rx_fail_type);
	u16 dma_tx_err_type = le16_to_cpu(err_record->dma_tx_err_type);
	u16 sipc_rx_err_type = le16_to_cpu(err_record->sipc_rx_err_type);
	u32 dma_rx_err_type = le32_to_cpu(err_record->dma_rx_err_type);
	int error = -1;

	if (err_phase == 1) {
		/* error in TX phase, the priority of error is: DW2 > DW0 */
		error = parse_dma_tx_err_code_v2_hw(dma_tx_err_type);
		if (error == -1)
			error = parse_trans_tx_err_code_v2_hw(
					trans_tx_fail_type);
	} else if (err_phase == 2) {
		/* error in RX phase, the priority is: DW1 > DW3 > DW2 */
		error = parse_trans_rx_err_code_v2_hw(trans_rx_fail_type);
		if (error == -1) {
			error = parse_dma_rx_err_code_v2_hw(
					dma_rx_err_type);
			if (error == -1)
				error = parse_sipc_rx_err_code_v2_hw(
						sipc_rx_err_type);
		}
	}

	switch (task->task_proto) {
	case SAS_PROTOCOL_SSP:
	{
		switch (error) {
		case TRANS_TX_OPEN_CNX_ERR_NO_DESTINATION:
		{
			ts->stat = SAS_OPEN_REJECT;
			ts->open_rej_reason = SAS_OREJ_NO_DEST;
			break;
		}
		case TRANS_TX_OPEN_CNX_ERR_PROTOCOL_NOT_SUPPORTED:
		{
			ts->stat = SAS_OPEN_REJECT;
			ts->open_rej_reason = SAS_OREJ_EPROTO;
			break;
		}
		case TRANS_TX_OPEN_CNX_ERR_CONNECTION_RATE_NOT_SUPPORTED:
		{
			ts->stat = SAS_OPEN_REJECT;
			ts->open_rej_reason = SAS_OREJ_CONN_RATE;
			break;
		}
		case TRANS_TX_OPEN_CNX_ERR_BAD_DESTINATION:
		{
			ts->stat = SAS_OPEN_REJECT;
			ts->open_rej_reason = SAS_OREJ_BAD_DEST;
			break;
		}
		case TRANS_TX_OPEN_CNX_ERR_WRONG_DESTINATION:
		{
			ts->stat = SAS_OPEN_REJECT;
			ts->open_rej_reason = SAS_OREJ_WRONG_DEST;
			break;
		}
		case DMA_RX_UNEXP_NORM_RESP_ERR:
		case TRANS_TX_OPEN_CNX_ERR_ZONE_VIOLATION:
		case DMA_RX_RESP_BUF_OVERFLOW:
		{
			ts->stat = SAS_OPEN_REJECT;
			ts->open_rej_reason = SAS_OREJ_UNKNOWN;
			break;
		}
		case TRANS_TX_OPEN_CNX_ERR_LOW_PHY_POWER:
		{
			/* not sure */
			ts->stat = SAS_DEV_NO_RESPONSE;
			break;
		}
		case DMA_RX_DATA_LEN_OVERFLOW:
		{
			ts->stat = SAS_DATA_OVERRUN;
			ts->residual = 0;
			break;
		}
		case DMA_RX_DATA_LEN_UNDERFLOW:
		{
			ts->residual = trans_tx_fail_type;
			ts->stat = SAS_DATA_UNDERRUN;
			break;
		}
		case TRANS_TX_OPEN_FAIL_WITH_IT_NEXUS_LOSS:
		case TRANS_TX_ERR_PHY_NOT_ENABLE:
		case TRANS_TX_OPEN_CNX_ERR_BY_OTHER:
		case TRANS_TX_OPEN_CNX_ERR_AIP_TIMEOUT:
		case TRANS_TX_OPEN_CNX_ERR_BREAK_RCVD:
		case TRANS_TX_OPEN_CNX_ERR_PATHWAY_BLOCKED:
		case TRANS_TX_OPEN_CNX_ERR_OPEN_TIMEOUT:
		case TRANS_TX_OPEN_RETRY_ERR_THRESHOLD_REACHED:
		case TRANS_TX_ERR_WITH_BREAK_TIMEOUT:
		case TRANS_TX_ERR_WITH_BREAK_REQUEST:
		case TRANS_TX_ERR_WITH_BREAK_RECEVIED:
		case TRANS_TX_ERR_WITH_CLOSE_TIMEOUT:
		case TRANS_TX_ERR_WITH_CLOSE_NORMAL:
		case TRANS_TX_ERR_WITH_CLOSE_PHYDISALE:
		case TRANS_TX_ERR_WITH_CLOSE_DWS_TIMEOUT:
		case TRANS_TX_ERR_WITH_CLOSE_COMINIT:
		case TRANS_TX_ERR_WITH_NAK_RECEVIED:
		case TRANS_TX_ERR_WITH_ACK_NAK_TIMEOUT:
		case TRANS_TX_ERR_WITH_CREDIT_TIMEOUT:
		case TRANS_TX_ERR_WITH_IPTT_CONFLICT:
		case TRANS_RX_ERR_WITH_RXFRAME_CRC_ERR:
		case TRANS_RX_ERR_WITH_RXFIS_8B10B_DISP_ERR:
		case TRANS_RX_ERR_WITH_RXFRAME_HAVE_ERRPRM:
		case TRANS_RX_ERR_WITH_LINK_BUF_OVERRUN:
		case TRANS_RX_ERR_WITH_BREAK_TIMEOUT:
		case TRANS_RX_ERR_WITH_BREAK_REQUEST:
		case TRANS_RX_ERR_WITH_BREAK_RECEVIED:
		case TRANS_RX_ERR_WITH_CLOSE_NORMAL:
		case TRANS_RX_ERR_WITH_CLOSE_DWS_TIMEOUT:
		case TRANS_RX_ERR_WITH_CLOSE_COMINIT:
		case TRANS_TX_ERR_FRAME_TXED:
		case TRANS_RX_ERR_WITH_CLOSE_PHY_DISABLE:
		case TRANS_RX_ERR_WITH_DATA_LEN0:
		case TRANS_RX_ERR_WITH_BAD_HASH:
		case TRANS_RX_XRDY_WLEN_ZERO_ERR:
		case TRANS_RX_SSP_FRM_LEN_ERR:
		case TRANS_RX_ERR_WITH_BAD_FRM_TYPE:
		case DMA_TX_DATA_SGL_OVERFLOW:
		case DMA_TX_UNEXP_XFER_ERR:
		case DMA_TX_UNEXP_RETRANS_ERR:
		case DMA_TX_XFER_LEN_OVERFLOW:
		case DMA_TX_XFER_OFFSET_ERR:
		case SIPC_RX_DATA_UNDERFLOW_ERR:
		case DMA_RX_DATA_SGL_OVERFLOW:
		case DMA_RX_DATA_OFFSET_ERR:
		case DMA_RX_RDSETUP_LEN_ODD_ERR:
		case DMA_RX_RDSETUP_LEN_ZERO_ERR:
		case DMA_RX_RDSETUP_LEN_OVER_ERR:
		case DMA_RX_SATA_FRAME_TYPE_ERR:
		case DMA_RX_UNKNOWN_FRM_ERR:
		{
			/* This will request a retry */
			ts->stat = SAS_QUEUE_FULL;
			slot->abort = 1;
			break;
		}
		default:
			break;
		}
	}
		break;
	case SAS_PROTOCOL_SMP:
		ts->stat = SAS_SAM_STAT_CHECK_CONDITION;
		break;

	case SAS_PROTOCOL_SATA:
	case SAS_PROTOCOL_STP:
	case SAS_PROTOCOL_SATA | SAS_PROTOCOL_STP:
	{
		switch (error) {
		case TRANS_TX_OPEN_CNX_ERR_NO_DESTINATION:
		{
			ts->stat = SAS_OPEN_REJECT;
			ts->open_rej_reason = SAS_OREJ_NO_DEST;
			break;
		}
		case TRANS_TX_OPEN_CNX_ERR_LOW_PHY_POWER:
		{
			ts->resp = SAS_TASK_UNDELIVERED;
			ts->stat = SAS_DEV_NO_RESPONSE;
			break;
		}
		case TRANS_TX_OPEN_CNX_ERR_PROTOCOL_NOT_SUPPORTED:
		{
			ts->stat = SAS_OPEN_REJECT;
			ts->open_rej_reason = SAS_OREJ_EPROTO;
			break;
		}
		case TRANS_TX_OPEN_CNX_ERR_CONNECTION_RATE_NOT_SUPPORTED:
		{
			ts->stat = SAS_OPEN_REJECT;
			ts->open_rej_reason = SAS_OREJ_CONN_RATE;
			break;
		}
		case TRANS_TX_OPEN_CNX_ERR_BAD_DESTINATION:
		{
			ts->stat = SAS_OPEN_REJECT;
			ts->open_rej_reason = SAS_OREJ_CONN_RATE;
			break;
		}
		case TRANS_TX_OPEN_CNX_ERR_WRONG_DESTINATION:
		{
			ts->stat = SAS_OPEN_REJECT;
			ts->open_rej_reason = SAS_OREJ_WRONG_DEST;
			break;
		}
		case DMA_RX_RESP_BUF_OVERFLOW:
		case DMA_RX_UNEXP_NORM_RESP_ERR:
		case TRANS_TX_OPEN_CNX_ERR_ZONE_VIOLATION:
		{
			ts->stat = SAS_OPEN_REJECT;
			ts->open_rej_reason = SAS_OREJ_UNKNOWN;
			break;
		}
		case DMA_RX_DATA_LEN_OVERFLOW:
		{
			ts->stat = SAS_DATA_OVERRUN;
			ts->residual = 0;
			break;
		}
		case DMA_RX_DATA_LEN_UNDERFLOW:
		{
			ts->residual = trans_tx_fail_type;
			ts->stat = SAS_DATA_UNDERRUN;
			break;
		}
		case TRANS_TX_OPEN_FAIL_WITH_IT_NEXUS_LOSS:
		case TRANS_TX_ERR_PHY_NOT_ENABLE:
		case TRANS_TX_OPEN_CNX_ERR_BY_OTHER:
		case TRANS_TX_OPEN_CNX_ERR_AIP_TIMEOUT:
		case TRANS_TX_OPEN_CNX_ERR_BREAK_RCVD:
		case TRANS_TX_OPEN_CNX_ERR_PATHWAY_BLOCKED:
		case TRANS_TX_OPEN_CNX_ERR_OPEN_TIMEOUT:
		case TRANS_TX_OPEN_RETRY_ERR_THRESHOLD_REACHED:
		case TRANS_TX_ERR_WITH_BREAK_TIMEOUT:
		case TRANS_TX_ERR_WITH_BREAK_REQUEST:
		case TRANS_TX_ERR_WITH_BREAK_RECEVIED:
		case TRANS_TX_ERR_WITH_CLOSE_TIMEOUT:
		case TRANS_TX_ERR_WITH_CLOSE_NORMAL:
		case TRANS_TX_ERR_WITH_CLOSE_PHYDISALE:
		case TRANS_TX_ERR_WITH_CLOSE_DWS_TIMEOUT:
		case TRANS_TX_ERR_WITH_CLOSE_COMINIT:
		case TRANS_TX_ERR_WITH_ACK_NAK_TIMEOUT:
		case TRANS_TX_ERR_WITH_CREDIT_TIMEOUT:
		case TRANS_TX_ERR_WITH_OPEN_BY_DES_OR_OTHERS:
		case TRANS_TX_ERR_WITH_WAIT_RECV_TIMEOUT:
		case TRANS_RX_ERR_WITH_RXFRAME_HAVE_ERRPRM:
		case TRANS_RX_ERR_WITH_RXFIS_8B10B_DISP_ERR:
		case TRANS_RX_ERR_WITH_RXFIS_DECODE_ERROR:
		case TRANS_RX_ERR_WITH_RXFIS_CRC_ERR:
		case TRANS_RX_ERR_WITH_RXFRAME_LENGTH_OVERRUN:
		case TRANS_RX_ERR_WITH_RXFIS_RX_SYNCP:
		case TRANS_RX_ERR_WITH_LINK_BUF_OVERRUN:
		case TRANS_RX_ERR_WITH_BREAK_TIMEOUT:
		case TRANS_RX_ERR_WITH_BREAK_REQUEST:
		case TRANS_RX_ERR_WITH_BREAK_RECEVIED:
		case TRANS_RX_ERR_WITH_CLOSE_NORMAL:
		case TRANS_RX_ERR_WITH_CLOSE_PHY_DISABLE:
		case TRANS_RX_ERR_WITH_CLOSE_DWS_TIMEOUT:
		case TRANS_RX_ERR_WITH_CLOSE_COMINIT:
		case TRANS_RX_ERR_WITH_DATA_LEN0:
		case TRANS_RX_ERR_WITH_BAD_HASH:
		case TRANS_RX_XRDY_WLEN_ZERO_ERR:
		case TRANS_RX_ERR_WITH_BAD_FRM_TYPE:
		case DMA_TX_DATA_SGL_OVERFLOW:
		case DMA_TX_UNEXP_XFER_ERR:
		case DMA_TX_UNEXP_RETRANS_ERR:
		case DMA_TX_XFER_LEN_OVERFLOW:
		case DMA_TX_XFER_OFFSET_ERR:
		case SIPC_RX_FIS_STATUS_ERR_BIT_VLD:
		case SIPC_RX_PIO_WRSETUP_STATUS_DRQ_ERR:
		case SIPC_RX_FIS_STATUS_BSY_BIT_ERR:
		case SIPC_RX_WRSETUP_LEN_ODD_ERR:
		case SIPC_RX_WRSETUP_LEN_ZERO_ERR:
		case SIPC_RX_WRDATA_LEN_NOT_MATCH_ERR:
		case SIPC_RX_SATA_UNEXP_FIS_ERR:
		case DMA_RX_DATA_SGL_OVERFLOW:
		case DMA_RX_DATA_OFFSET_ERR:
		case DMA_RX_SATA_FRAME_TYPE_ERR:
		case DMA_RX_UNEXP_RDFRAME_ERR:
		case DMA_RX_PIO_DATA_LEN_ERR:
		case DMA_RX_RDSETUP_STATUS_ERR:
		case DMA_RX_RDSETUP_STATUS_DRQ_ERR:
		case DMA_RX_RDSETUP_STATUS_BSY_ERR:
		case DMA_RX_RDSETUP_LEN_ODD_ERR:
		case DMA_RX_RDSETUP_LEN_ZERO_ERR:
		case DMA_RX_RDSETUP_LEN_OVER_ERR:
		case DMA_RX_RDSETUP_OFFSET_ERR:
		case DMA_RX_RDSETUP_ACTIVE_ERR:
		case DMA_RX_RDSETUP_ESTATUS_ERR:
		case DMA_RX_UNKNOWN_FRM_ERR:
		case TRANS_RX_SSP_FRM_LEN_ERR:
		case TRANS_TX_OPEN_CNX_ERR_STP_RESOURCES_BUSY:
		{
			slot->abort = 1;
			ts->stat = SAS_PHY_DOWN;
			break;
		}
		default:
		{
			ts->stat = SAS_PROTO_RESPONSE;
			break;
		}
		}
		hisi_sas_sata_done(task, slot);
	}
		break;
	default:
		break;
	}
}

static void slot_complete_v2_hw(struct hisi_hba *hisi_hba,
				struct hisi_sas_slot *slot)
{
	struct sas_task *task = slot->task;
	struct hisi_sas_device *sas_dev;
	struct device *dev = hisi_hba->dev;
	struct task_status_struct *ts;
	struct domain_device *device;
	struct sas_ha_struct *ha;
	struct hisi_sas_complete_v2_hdr *complete_queue =
			hisi_hba->complete_hdr[slot->cmplt_queue];
	struct hisi_sas_complete_v2_hdr *complete_hdr =
			&complete_queue[slot->cmplt_queue_slot];
	unsigned long flags;
	bool is_internal = slot->is_internal;
	u32 dw0;

	if (unlikely(!task || !task->lldd_task || !task->dev))
		return;

	ts = &task->task_status;
	device = task->dev;
	ha = device->port->ha;
	sas_dev = device->lldd_dev;

	spin_lock_irqsave(&task->task_state_lock, flags);
	task->task_state_flags &=
		~(SAS_TASK_STATE_PENDING | SAS_TASK_AT_INITIATOR);
	spin_unlock_irqrestore(&task->task_state_lock, flags);

	memset(ts, 0, sizeof(*ts));
	ts->resp = SAS_TASK_COMPLETE;

	if (unlikely(!sas_dev)) {
		dev_dbg(dev, "slot complete: port has no device\n");
		ts->stat = SAS_PHY_DOWN;
		goto out;
	}

	/* Use SAS+TMF status codes */
	dw0 = le32_to_cpu(complete_hdr->dw0);
	switch ((dw0 & CMPLT_HDR_ABORT_STAT_MSK) >>
		CMPLT_HDR_ABORT_STAT_OFF) {
	case STAT_IO_ABORTED:
		/* this io has been aborted by abort command */
		ts->stat = SAS_ABORTED_TASK;
		goto out;
	case STAT_IO_COMPLETE:
		/* internal abort command complete */
		ts->stat = TMF_RESP_FUNC_SUCC;
		del_timer_sync(&slot->internal_abort_timer);
		goto out;
	case STAT_IO_NO_DEVICE:
		ts->stat = TMF_RESP_FUNC_COMPLETE;
		del_timer_sync(&slot->internal_abort_timer);
		goto out;
	case STAT_IO_NOT_VALID:
		/* abort single io, controller don't find
		 * the io need to abort
		 */
		ts->stat = TMF_RESP_FUNC_FAILED;
		del_timer_sync(&slot->internal_abort_timer);
		goto out;
	default:
		break;
	}

	if ((dw0 & CMPLT_HDR_ERX_MSK) && (!(dw0 & CMPLT_HDR_RSPNS_XFRD_MSK))) {
		u32 err_phase = (dw0 & CMPLT_HDR_ERR_PHASE_MSK)
				>> CMPLT_HDR_ERR_PHASE_OFF;
		u32 *error_info = hisi_sas_status_buf_addr_mem(slot);

		/* Analyse error happens on which phase TX or RX */
		if (ERR_ON_TX_PHASE(err_phase))
			slot_err_v2_hw(hisi_hba, task, slot, 1);
		else if (ERR_ON_RX_PHASE(err_phase))
			slot_err_v2_hw(hisi_hba, task, slot, 2);

		if (ts->stat != SAS_DATA_UNDERRUN)
			dev_info(dev, "erroneous completion iptt=%d task=%pK dev id=%d CQ hdr: 0x%x 0x%x 0x%x 0x%x Error info: 0x%x 0x%x 0x%x 0x%x\n",
				 slot->idx, task, sas_dev->device_id,
				 complete_hdr->dw0, complete_hdr->dw1,
				 complete_hdr->act, complete_hdr->dw3,
				 error_info[0], error_info[1],
				 error_info[2], error_info[3]);

		if (unlikely(slot->abort)) {
			sas_task_abort(task);
			return;
		}
		goto out;
	}

	switch (task->task_proto) {
	case SAS_PROTOCOL_SSP:
	{
		struct hisi_sas_status_buffer *status_buffer =
				hisi_sas_status_buf_addr_mem(slot);
		struct ssp_response_iu *iu = (struct ssp_response_iu *)
				&status_buffer->iu[0];

		sas_ssp_task_response(dev, task, iu);
		break;
	}
	case SAS_PROTOCOL_SMP:
	{
		struct scatterlist *sg_resp = &task->smp_task.smp_resp;
		void *to = page_address(sg_page(sg_resp));

		ts->stat = SAS_SAM_STAT_GOOD;

		dma_unmap_sg(dev, &task->smp_task.smp_req, 1,
			     DMA_TO_DEVICE);
		memcpy(to + sg_resp->offset,
		       hisi_sas_status_buf_addr_mem(slot) +
		       sizeof(struct hisi_sas_err_record),
		       sg_resp->length);
		break;
	}
	case SAS_PROTOCOL_SATA:
	case SAS_PROTOCOL_STP:
	case SAS_PROTOCOL_SATA | SAS_PROTOCOL_STP:
	{
		ts->stat = SAS_SAM_STAT_GOOD;
		hisi_sas_sata_done(task, slot);
		break;
	}
	default:
		ts->stat = SAS_SAM_STAT_CHECK_CONDITION;
		break;
	}

	if (!slot->port->port_attached) {
		dev_warn(dev, "slot complete: port %d has removed\n",
			slot->port->sas_port.id);
		ts->stat = SAS_PHY_DOWN;
	}

out:
	spin_lock_irqsave(&task->task_state_lock, flags);
	if (task->task_state_flags & SAS_TASK_STATE_ABORTED) {
		spin_unlock_irqrestore(&task->task_state_lock, flags);
		dev_info(dev, "slot complete: task(%pK) aborted\n", task);
		return;
	}
	task->task_state_flags |= SAS_TASK_STATE_DONE;
	spin_unlock_irqrestore(&task->task_state_lock, flags);
	hisi_sas_slot_task_free(hisi_hba, task, slot);

	if (!is_internal && (task->task_proto != SAS_PROTOCOL_SMP)) {
		spin_lock_irqsave(&device->done_lock, flags);
		if (test_bit(SAS_HA_FROZEN, &ha->state)) {
			spin_unlock_irqrestore(&device->done_lock, flags);
			dev_info(dev, "slot complete: task(%pK) ignored\n",
				 task);
			return;
		}
		spin_unlock_irqrestore(&device->done_lock, flags);
	}

	if (task->task_done)
		task->task_done(task);
}

static void prep_ata_v2_hw(struct hisi_hba *hisi_hba,
			  struct hisi_sas_slot *slot)
{
	struct sas_task *task = slot->task;
	struct domain_device *device = task->dev;
	struct domain_device *parent_dev = device->parent;
	struct hisi_sas_device *sas_dev = device->lldd_dev;
	struct hisi_sas_cmd_hdr *hdr = slot->cmd_hdr;
	struct asd_sas_port *sas_port = device->port;
	struct hisi_sas_port *port = to_hisi_sas_port(sas_port);
	struct hisi_sas_tmf_task *tmf = slot->tmf;
	u8 *buf_cmd;
	int has_data = 0, hdr_tag = 0;
	u32 dw0, dw1 = 0, dw2 = 0;

	/* create header */
	/* dw0 */
	dw0 = port->id << CMD_HDR_PORT_OFF;
	if (parent_dev && dev_is_expander(parent_dev->dev_type))
		dw0 |= 3 << CMD_HDR_CMD_OFF;
	else
		dw0 |= 4 << CMD_HDR_CMD_OFF;

	if (tmf && tmf->force_phy) {
		dw0 |= CMD_HDR_FORCE_PHY_MSK;
		dw0 |= (1 << tmf->phy_id) << CMD_HDR_PHY_ID_OFF;
	}

	hdr->dw0 = cpu_to_le32(dw0);

	/* dw1 */
	switch (task->data_dir) {
	case DMA_TO_DEVICE:
		has_data = 1;
		dw1 |= DIR_TO_DEVICE << CMD_HDR_DIR_OFF;
		break;
	case DMA_FROM_DEVICE:
		has_data = 1;
		dw1 |= DIR_TO_INI << CMD_HDR_DIR_OFF;
		break;
	default:
		dw1 &= ~CMD_HDR_DIR_MSK;
	}

	if ((task->ata_task.fis.command == ATA_CMD_DEV_RESET) &&
			(task->ata_task.fis.control & ATA_SRST))
		dw1 |= 1 << CMD_HDR_RESET_OFF;

	dw1 |= (hisi_sas_get_ata_protocol(
		&task->ata_task.fis, task->data_dir))
		<< CMD_HDR_FRAME_TYPE_OFF;
	dw1 |= sas_dev->device_id << CMD_HDR_DEV_ID_OFF;
	hdr->dw1 = cpu_to_le32(dw1);

	/* dw2 */
	if (task->ata_task.use_ncq) {
		struct ata_queued_cmd *qc = task->uldd_task;

		hdr_tag = qc->tag;
		task->ata_task.fis.sector_count |= (u8) (hdr_tag << 3);
		dw2 |= hdr_tag << CMD_HDR_NCQ_TAG_OFF;
	}

	dw2 |= (HISI_SAS_MAX_STP_RESP_SZ / 4) << CMD_HDR_CFL_OFF |
			2 << CMD_HDR_SG_MOD_OFF;
	hdr->dw2 = cpu_to_le32(dw2);

	/* dw3 */
	hdr->transfer_tags = cpu_to_le32(slot->idx);

	if (has_data)
		prep_prd_sge_v2_hw(hisi_hba, slot, hdr, task->scatter,
					slot->n_elem);

	hdr->data_transfer_len = cpu_to_le32(task->total_xfer_len);
	hdr->cmd_table_addr = cpu_to_le64(hisi_sas_cmd_hdr_addr_dma(slot));
	hdr->sts_buffer_addr = cpu_to_le64(hisi_sas_status_buf_addr_dma(slot));

	buf_cmd = hisi_sas_cmd_hdr_addr_mem(slot);

	if (likely(!task->ata_task.device_control_reg_update))
		task->ata_task.fis.flags |= 0x80; /* C=1: update ATA cmd reg */
	/* fill in command FIS */
	memcpy(buf_cmd, &task->ata_task.fis, sizeof(struct host_to_dev_fis));
}

static void hisi_sas_internal_abort_quirk_timeout(struct timer_list *t)
{
	struct hisi_sas_slot *slot = from_timer(slot, t, internal_abort_timer);
	struct hisi_sas_port *port = slot->port;
	struct asd_sas_port *asd_sas_port;
	struct asd_sas_phy *sas_phy;

	if (!port)
		return;

	asd_sas_port = &port->sas_port;

	/* Kick the hardware - send break command */
	list_for_each_entry(sas_phy, &asd_sas_port->phy_list, port_phy_el) {
		struct hisi_sas_phy *phy = sas_phy->lldd_phy;
		struct hisi_hba *hisi_hba = phy->hisi_hba;
		int phy_no = sas_phy->id;
		u32 link_dfx2;

		link_dfx2 = hisi_sas_phy_read32(hisi_hba, phy_no, LINK_DFX2);
		if ((link_dfx2 == LINK_DFX2_RCVR_HOLD_STS_MSK) ||
		    (link_dfx2 & LINK_DFX2_SEND_HOLD_STS_MSK)) {
			u32 txid_auto;

			txid_auto = hisi_sas_phy_read32(hisi_hba, phy_no,
							TXID_AUTO);
			txid_auto |= TXID_AUTO_CTB_MSK;
			hisi_sas_phy_write32(hisi_hba, phy_no, TXID_AUTO,
					     txid_auto);
			return;
		}
	}
}

static void prep_abort_v2_hw(struct hisi_hba *hisi_hba,
		struct hisi_sas_slot *slot,
		int device_id, int abort_flag, int tag_to_abort)
{
	struct sas_task *task = slot->task;
	struct domain_device *dev = task->dev;
	struct hisi_sas_cmd_hdr *hdr = slot->cmd_hdr;
	struct hisi_sas_port *port = slot->port;
	struct timer_list *timer = &slot->internal_abort_timer;

	/* setup the quirk timer */
	timer_setup(timer, hisi_sas_internal_abort_quirk_timeout, 0);
	/* Set the timeout to 10ms less than internal abort timeout */
	mod_timer(timer, jiffies + msecs_to_jiffies(100));

	/* dw0 */
	hdr->dw0 = cpu_to_le32((5 << CMD_HDR_CMD_OFF) | /*abort*/
			       (port->id << CMD_HDR_PORT_OFF) |
			       (dev_is_sata(dev) <<
				CMD_HDR_ABORT_DEVICE_TYPE_OFF) |
			       (abort_flag << CMD_HDR_ABORT_FLAG_OFF));

	/* dw1 */
	hdr->dw1 = cpu_to_le32(device_id << CMD_HDR_DEV_ID_OFF);

	/* dw7 */
	hdr->dw7 = cpu_to_le32(tag_to_abort << CMD_HDR_ABORT_IPTT_OFF);
	hdr->transfer_tags = cpu_to_le32(slot->idx);
}

static int phy_up_v2_hw(int phy_no, struct hisi_hba *hisi_hba)
{
	int i, res = IRQ_HANDLED;
	u32 port_id, link_rate;
	struct hisi_sas_phy *phy = &hisi_hba->phy[phy_no];
	struct asd_sas_phy *sas_phy = &phy->sas_phy;
	struct device *dev = hisi_hba->dev;
	u32 *frame_rcvd = (u32 *)sas_phy->frame_rcvd;
	struct sas_identify_frame *id = (struct sas_identify_frame *)frame_rcvd;

	hisi_sas_phy_write32(hisi_hba, phy_no, PHYCTRL_PHY_ENA_MSK, 1);

	if (is_sata_phy_v2_hw(hisi_hba, phy_no))
		goto end;

	del_timer(&phy->timer);

	if (phy_no == 8) {
		u32 port_state = hisi_sas_read32(hisi_hba, PORT_STATE);

		port_id = (port_state & PORT_STATE_PHY8_PORT_NUM_MSK) >>
			  PORT_STATE_PHY8_PORT_NUM_OFF;
		link_rate = (port_state & PORT_STATE_PHY8_CONN_RATE_MSK) >>
			    PORT_STATE_PHY8_CONN_RATE_OFF;
	} else {
		port_id = hisi_sas_read32(hisi_hba, PHY_PORT_NUM_MA);
		port_id = (port_id >> (4 * phy_no)) & 0xf;
		link_rate = hisi_sas_read32(hisi_hba, PHY_CONN_RATE);
		link_rate = (link_rate >> (phy_no * 4)) & 0xf;
	}

	if (port_id == 0xf) {
		dev_err(dev, "phyup: phy%d invalid portid\n", phy_no);
		res = IRQ_NONE;
		goto end;
	}

	for (i = 0; i < 6; i++) {
		u32 idaf = hisi_sas_phy_read32(hisi_hba, phy_no,
					       RX_IDAF_DWORD0 + (i * 4));
		frame_rcvd[i] = __swab32(idaf);
	}

	sas_phy->linkrate = link_rate;
	sas_phy->oob_mode = SAS_OOB_MODE;
	memcpy(sas_phy->attached_sas_addr, &id->sas_addr, SAS_ADDR_SIZE);
	dev_info(dev, "phyup: phy%d link_rate=%d\n", phy_no, link_rate);
	phy->port_id = port_id;
	phy->phy_type &= ~(PORT_TYPE_SAS | PORT_TYPE_SATA);
	phy->phy_type |= PORT_TYPE_SAS;
	phy->phy_attached = 1;
	phy->identify.device_type = id->dev_type;
	phy->frame_rcvd_size =	sizeof(struct sas_identify_frame);
	if (phy->identify.device_type == SAS_END_DEVICE)
		phy->identify.target_port_protocols =
			SAS_PROTOCOL_SSP;
	else if (phy->identify.device_type != SAS_PHY_UNUSED) {
		phy->identify.target_port_protocols =
			SAS_PROTOCOL_SMP;
		if (!timer_pending(&hisi_hba->timer))
			set_link_timer_quirk(hisi_hba);
	}
	hisi_sas_notify_phy_event(phy, HISI_PHYE_PHY_UP);
end:
	if (phy->reset_completion)
		complete(phy->reset_completion);
	hisi_sas_phy_write32(hisi_hba, phy_no, CHL_INT0,
			     CHL_INT0_SL_PHY_ENABLE_MSK);
	hisi_sas_phy_write32(hisi_hba, phy_no, PHYCTRL_PHY_ENA_MSK, 0);

	return res;
}

static bool check_any_wideports_v2_hw(struct hisi_hba *hisi_hba)
{
	u32 port_state;

	port_state = hisi_sas_read32(hisi_hba, PORT_STATE);
	if (port_state & 0x1ff)
		return true;

	return false;
}

static int phy_down_v2_hw(int phy_no, struct hisi_hba *hisi_hba)
{
	u32 phy_state, sl_ctrl, txid_auto;
	struct hisi_sas_phy *phy = &hisi_hba->phy[phy_no];
	struct hisi_sas_port *port = phy->port;
	struct device *dev = hisi_hba->dev;

	del_timer(&phy->timer);
	hisi_sas_phy_write32(hisi_hba, phy_no, PHYCTRL_NOT_RDY_MSK, 1);

	phy_state = hisi_sas_read32(hisi_hba, PHY_STATE);
	dev_info(dev, "phydown: phy%d phy_state=0x%x\n", phy_no, phy_state);
	hisi_sas_phy_down(hisi_hba, phy_no, (phy_state & 1 << phy_no) ? 1 : 0,
			  GFP_ATOMIC);

	sl_ctrl = hisi_sas_phy_read32(hisi_hba, phy_no, SL_CONTROL);
	hisi_sas_phy_write32(hisi_hba, phy_no, SL_CONTROL,
			     sl_ctrl & ~SL_CONTROL_CTA_MSK);
	if (port && !get_wideport_bitmap_v2_hw(hisi_hba, port->id))
		if (!check_any_wideports_v2_hw(hisi_hba) &&
				timer_pending(&hisi_hba->timer))
			del_timer(&hisi_hba->timer);

	txid_auto = hisi_sas_phy_read32(hisi_hba, phy_no, TXID_AUTO);
	hisi_sas_phy_write32(hisi_hba, phy_no, TXID_AUTO,
			     txid_auto | TXID_AUTO_CT3_MSK);

	hisi_sas_phy_write32(hisi_hba, phy_no, CHL_INT0, CHL_INT0_NOT_RDY_MSK);
	hisi_sas_phy_write32(hisi_hba, phy_no, PHYCTRL_NOT_RDY_MSK, 0);

	return IRQ_HANDLED;
}

static irqreturn_t int_phy_updown_v2_hw(int irq_no, void *p)
{
	struct hisi_hba *hisi_hba = p;
	u32 irq_msk;
	int phy_no = 0;
	irqreturn_t res = IRQ_NONE;

	irq_msk = (hisi_sas_read32(hisi_hba, HGC_INVLD_DQE_INFO)
		   >> HGC_INVLD_DQE_INFO_FB_CH0_OFF) & 0x1ff;
	while (irq_msk) {
		if (irq_msk  & 1) {
			u32 reg_value = hisi_sas_phy_read32(hisi_hba, phy_no,
					    CHL_INT0);

			switch (reg_value & (CHL_INT0_NOT_RDY_MSK |
					CHL_INT0_SL_PHY_ENABLE_MSK)) {

			case CHL_INT0_SL_PHY_ENABLE_MSK:
				/* phy up */
				if (phy_up_v2_hw(phy_no, hisi_hba) ==
				    IRQ_HANDLED)
					res = IRQ_HANDLED;
				break;

			case CHL_INT0_NOT_RDY_MSK:
				/* phy down */
				if (phy_down_v2_hw(phy_no, hisi_hba) ==
				    IRQ_HANDLED)
					res = IRQ_HANDLED;
				break;

			case (CHL_INT0_NOT_RDY_MSK |
					CHL_INT0_SL_PHY_ENABLE_MSK):
				reg_value = hisi_sas_read32(hisi_hba,
						PHY_STATE);
				if (reg_value & BIT(phy_no)) {
					/* phy up */
					if (phy_up_v2_hw(phy_no, hisi_hba) ==
					    IRQ_HANDLED)
						res = IRQ_HANDLED;
				} else {
					/* phy down */
					if (phy_down_v2_hw(phy_no, hisi_hba) ==
					    IRQ_HANDLED)
						res = IRQ_HANDLED;
				}
				break;

			default:
				break;
			}

		}
		irq_msk >>= 1;
		phy_no++;
	}

	return res;
}

static void phy_bcast_v2_hw(int phy_no, struct hisi_hba *hisi_hba)
{
	struct hisi_sas_phy *phy = &hisi_hba->phy[phy_no];
	struct asd_sas_phy *sas_phy = &phy->sas_phy;
	u32 bcast_status;

	hisi_sas_phy_write32(hisi_hba, phy_no, SL_RX_BCAST_CHK_MSK, 1);
	bcast_status = hisi_sas_phy_read32(hisi_hba, phy_no, RX_PRIMS_STATUS);
	if ((bcast_status & RX_BCAST_CHG_MSK) &&
	    !test_bit(HISI_SAS_RESETTING_BIT, &hisi_hba->flags))
		sas_notify_port_event(sas_phy, PORTE_BROADCAST_RCVD,
				      GFP_ATOMIC);
	hisi_sas_phy_write32(hisi_hba, phy_no, CHL_INT0,
			     CHL_INT0_SL_RX_BCST_ACK_MSK);
	hisi_sas_phy_write32(hisi_hba, phy_no, SL_RX_BCAST_CHK_MSK, 0);
}

static const struct hisi_sas_hw_error port_ecc_axi_error[] = {
	{
		.irq_msk = BIT(CHL_INT1_DMAC_TX_ECC_ERR_OFF),
		.msg = "dmac_tx_ecc_bad_err",
	},
	{
		.irq_msk = BIT(CHL_INT1_DMAC_RX_ECC_ERR_OFF),
		.msg = "dmac_rx_ecc_bad_err",
	},
	{
		.irq_msk = BIT(CHL_INT1_DMAC_TX_AXI_WR_ERR_OFF),
		.msg = "dma_tx_axi_wr_err",
	},
	{
		.irq_msk = BIT(CHL_INT1_DMAC_TX_AXI_RD_ERR_OFF),
		.msg = "dma_tx_axi_rd_err",
	},
	{
		.irq_msk = BIT(CHL_INT1_DMAC_RX_AXI_WR_ERR_OFF),
		.msg = "dma_rx_axi_wr_err",
	},
	{
		.irq_msk = BIT(CHL_INT1_DMAC_RX_AXI_RD_ERR_OFF),
		.msg = "dma_rx_axi_rd_err",
	},
};

static irqreturn_t int_chnl_int_v2_hw(int irq_no, void *p)
{
	struct hisi_hba *hisi_hba = p;
	struct device *dev = hisi_hba->dev;
	u32 ent_msk, ent_tmp, irq_msk;
	int phy_no = 0;

	ent_msk = hisi_sas_read32(hisi_hba, ENT_INT_SRC_MSK3);
	ent_tmp = ent_msk;
	ent_msk |= ENT_INT_SRC_MSK3_ENT95_MSK_MSK;
	hisi_sas_write32(hisi_hba, ENT_INT_SRC_MSK3, ent_msk);

	irq_msk = (hisi_sas_read32(hisi_hba, HGC_INVLD_DQE_INFO) >>
			HGC_INVLD_DQE_INFO_FB_CH3_OFF) & 0x1ff;

	while (irq_msk) {
		u32 irq_value0 = hisi_sas_phy_read32(hisi_hba, phy_no,
						     CHL_INT0);
		u32 irq_value1 = hisi_sas_phy_read32(hisi_hba, phy_no,
						     CHL_INT1);
		u32 irq_value2 = hisi_sas_phy_read32(hisi_hba, phy_no,
						     CHL_INT2);

		if ((irq_msk & (1 << phy_no)) && irq_value1) {
			int i;

			for (i = 0; i < ARRAY_SIZE(port_ecc_axi_error); i++) {
				const struct hisi_sas_hw_error *error =
						&port_ecc_axi_error[i];

				if (!(irq_value1 & error->irq_msk))
					continue;

				dev_warn(dev, "%s error (phy%d 0x%x) found!\n",
					error->msg, phy_no, irq_value1);
				queue_work(hisi_hba->wq, &hisi_hba->rst_work);
			}

			hisi_sas_phy_write32(hisi_hba, phy_no,
					     CHL_INT1, irq_value1);
		}

		if ((irq_msk & (1 << phy_no)) && irq_value2) {
			struct hisi_sas_phy *phy = &hisi_hba->phy[phy_no];

			if (irq_value2 & BIT(CHL_INT2_SL_IDAF_TOUT_CONF_OFF)) {
				dev_warn(dev, "phy%d identify timeout\n",
					 phy_no);
				hisi_sas_notify_phy_event(phy,
						HISI_PHYE_LINK_RESET);
			}

			hisi_sas_phy_write32(hisi_hba, phy_no,
						 CHL_INT2, irq_value2);
		}

		if ((irq_msk & (1 << phy_no)) && irq_value0) {
			if (irq_value0 & CHL_INT0_SL_RX_BCST_ACK_MSK)
				phy_bcast_v2_hw(phy_no, hisi_hba);

			if (irq_value0 & CHL_INT0_PHY_RDY_MSK)
				hisi_sas_phy_oob_ready(hisi_hba, phy_no);

			hisi_sas_phy_write32(hisi_hba, phy_no,
					CHL_INT0, irq_value0
					& (~CHL_INT0_HOTPLUG_TOUT_MSK)
					& (~CHL_INT0_SL_PHY_ENABLE_MSK)
					& (~CHL_INT0_NOT_RDY_MSK));
		}
		irq_msk &= ~(1 << phy_no);
		phy_no++;
	}

	hisi_sas_write32(hisi_hba, ENT_INT_SRC_MSK3, ent_tmp);

	return IRQ_HANDLED;
}

static void
one_bit_ecc_error_process_v2_hw(struct hisi_hba *hisi_hba, u32 irq_value)
{
	struct device *dev = hisi_hba->dev;
	const struct hisi_sas_hw_error *ecc_error;
	u32 val;
	int i;

	for (i = 0; i < ARRAY_SIZE(one_bit_ecc_errors); i++) {
		ecc_error = &one_bit_ecc_errors[i];
		if (irq_value & ecc_error->irq_msk) {
			val = hisi_sas_read32(hisi_hba, ecc_error->reg);
			val &= ecc_error->msk;
			val >>= ecc_error->shift;
			dev_warn(dev, "%s found: mem addr is 0x%08X\n",
				 ecc_error->msg, val);
		}
	}
}

static void multi_bit_ecc_error_process_v2_hw(struct hisi_hba *hisi_hba,
		u32 irq_value)
{
	struct device *dev = hisi_hba->dev;
	const struct hisi_sas_hw_error *ecc_error;
	u32 val;
	int i;

	for (i = 0; i < ARRAY_SIZE(multi_bit_ecc_errors); i++) {
		ecc_error = &multi_bit_ecc_errors[i];
		if (irq_value & ecc_error->irq_msk) {
			val = hisi_sas_read32(hisi_hba, ecc_error->reg);
			val &= ecc_error->msk;
			val >>= ecc_error->shift;
			dev_err(dev, "%s (0x%x) found: mem addr is 0x%08X\n",
				ecc_error->msg, irq_value, val);
			queue_work(hisi_hba->wq, &hisi_hba->rst_work);
		}
	}

	return;
}

static irqreturn_t fatal_ecc_int_v2_hw(int irq_no, void *p)
{
	struct hisi_hba *hisi_hba = p;
	u32 irq_value, irq_msk;

	irq_msk = hisi_sas_read32(hisi_hba, SAS_ECC_INTR_MSK);
	hisi_sas_write32(hisi_hba, SAS_ECC_INTR_MSK, irq_msk | 0xffffffff);

	irq_value = hisi_sas_read32(hisi_hba, SAS_ECC_INTR);
	if (irq_value) {
		one_bit_ecc_error_process_v2_hw(hisi_hba, irq_value);
		multi_bit_ecc_error_process_v2_hw(hisi_hba, irq_value);
	}

	hisi_sas_write32(hisi_hba, SAS_ECC_INTR, irq_value);
	hisi_sas_write32(hisi_hba, SAS_ECC_INTR_MSK, irq_msk);

	return IRQ_HANDLED;
}

static const struct hisi_sas_hw_error axi_error[] = {
	{ .msk = BIT(0), .msg = "IOST_AXI_W_ERR" },
	{ .msk = BIT(1), .msg = "IOST_AXI_R_ERR" },
	{ .msk = BIT(2), .msg = "ITCT_AXI_W_ERR" },
	{ .msk = BIT(3), .msg = "ITCT_AXI_R_ERR" },
	{ .msk = BIT(4), .msg = "SATA_AXI_W_ERR" },
	{ .msk = BIT(5), .msg = "SATA_AXI_R_ERR" },
	{ .msk = BIT(6), .msg = "DQE_AXI_R_ERR" },
	{ .msk = BIT(7), .msg = "CQE_AXI_W_ERR" },
	{}
};

static const struct hisi_sas_hw_error fifo_error[] = {
	{ .msk = BIT(8),  .msg = "CQE_WINFO_FIFO" },
	{ .msk = BIT(9),  .msg = "CQE_MSG_FIFIO" },
	{ .msk = BIT(10), .msg = "GETDQE_FIFO" },
	{ .msk = BIT(11), .msg = "CMDP_FIFO" },
	{ .msk = BIT(12), .msg = "AWTCTRL_FIFO" },
	{}
};

static const struct hisi_sas_hw_error fatal_axi_errors[] = {
	{
		.irq_msk = BIT(ENT_INT_SRC3_WP_DEPTH_OFF),
		.msg = "write pointer and depth",
	},
	{
		.irq_msk = BIT(ENT_INT_SRC3_IPTT_SLOT_NOMATCH_OFF),
		.msg = "iptt no match slot",
	},
	{
		.irq_msk = BIT(ENT_INT_SRC3_RP_DEPTH_OFF),
		.msg = "read pointer and depth",
	},
	{
		.irq_msk = BIT(ENT_INT_SRC3_AXI_OFF),
		.reg = HGC_AXI_FIFO_ERR_INFO,
		.sub = axi_error,
	},
	{
		.irq_msk = BIT(ENT_INT_SRC3_FIFO_OFF),
		.reg = HGC_AXI_FIFO_ERR_INFO,
		.sub = fifo_error,
	},
	{
		.irq_msk = BIT(ENT_INT_SRC3_LM_OFF),
		.msg = "LM add/fetch list",
	},
	{
		.irq_msk = BIT(ENT_INT_SRC3_ABT_OFF),
		.msg = "SAS_HGC_ABT fetch LM list",
	},
};

static irqreturn_t fatal_axi_int_v2_hw(int irq_no, void *p)
{
	struct hisi_hba *hisi_hba = p;
	u32 irq_value, irq_msk, err_value;
	struct device *dev = hisi_hba->dev;
	const struct hisi_sas_hw_error *axi_error;
	int i;

	irq_msk = hisi_sas_read32(hisi_hba, ENT_INT_SRC_MSK3);
	hisi_sas_write32(hisi_hba, ENT_INT_SRC_MSK3, irq_msk | 0xfffffffe);

	irq_value = hisi_sas_read32(hisi_hba, ENT_INT_SRC3);

	for (i = 0; i < ARRAY_SIZE(fatal_axi_errors); i++) {
		axi_error = &fatal_axi_errors[i];
		if (!(irq_value & axi_error->irq_msk))
			continue;

		hisi_sas_write32(hisi_hba, ENT_INT_SRC3,
				 1 << axi_error->shift);
		if (axi_error->sub) {
			const struct hisi_sas_hw_error *sub = axi_error->sub;

			err_value = hisi_sas_read32(hisi_hba, axi_error->reg);
			for (; sub->msk || sub->msg; sub++) {
				if (!(err_value & sub->msk))
					continue;
				dev_err(dev, "%s (0x%x) found!\n",
					sub->msg, irq_value);
				queue_work(hisi_hba->wq, &hisi_hba->rst_work);
			}
		} else {
			dev_err(dev, "%s (0x%x) found!\n",
				axi_error->msg, irq_value);
			queue_work(hisi_hba->wq, &hisi_hba->rst_work);
		}
	}

	if (irq_value & BIT(ENT_INT_SRC3_ITC_INT_OFF)) {
		u32 reg_val = hisi_sas_read32(hisi_hba, ITCT_CLR);
		u32 dev_id = reg_val & ITCT_DEV_MSK;
		struct hisi_sas_device *sas_dev = &hisi_hba->devices[dev_id];

		hisi_sas_write32(hisi_hba, ITCT_CLR, 0);
		dev_dbg(dev, "clear ITCT ok\n");
		complete(sas_dev->completion);
	}

	hisi_sas_write32(hisi_hba, ENT_INT_SRC3, irq_value);
	hisi_sas_write32(hisi_hba, ENT_INT_SRC_MSK3, irq_msk);

	return IRQ_HANDLED;
}

static irqreturn_t  cq_thread_v2_hw(int irq_no, void *p)
{
	struct hisi_sas_cq *cq = p;
	struct hisi_hba *hisi_hba = cq->hisi_hba;
	struct hisi_sas_slot *slot;
	struct hisi_sas_itct *itct;
	struct hisi_sas_complete_v2_hdr *complete_queue;
	u32 rd_point = cq->rd_point, wr_point, dev_id;
	int queue = cq->id;

	if (unlikely(hisi_hba->reject_stp_links_msk))
		phys_try_accept_stp_links_v2_hw(hisi_hba);

	complete_queue = hisi_hba->complete_hdr[queue];

	wr_point = hisi_sas_read32(hisi_hba, COMPL_Q_0_WR_PTR +
				   (0x14 * queue));

	while (rd_point != wr_point) {
		struct hisi_sas_complete_v2_hdr *complete_hdr;
		int iptt;

		complete_hdr = &complete_queue[rd_point];

		/* Check for NCQ completion */
		if (complete_hdr->act) {
			u32 act_tmp = le32_to_cpu(complete_hdr->act);
			int ncq_tag_count = ffs(act_tmp);
			u32 dw1 = le32_to_cpu(complete_hdr->dw1);

			dev_id = (dw1 & CMPLT_HDR_DEV_ID_MSK) >>
				 CMPLT_HDR_DEV_ID_OFF;
			itct = &hisi_hba->itct[dev_id];

			/* The NCQ tags are held in the itct header */
			while (ncq_tag_count) {
				__le64 *_ncq_tag = &itct->qw4_15[0], __ncq_tag;
				u64 ncq_tag;

				ncq_tag_count--;
				__ncq_tag = _ncq_tag[ncq_tag_count / 5];
				ncq_tag = le64_to_cpu(__ncq_tag);
				iptt = (ncq_tag >> (ncq_tag_count % 5) * 12) &
				       0xfff;

				slot = &hisi_hba->slot_info[iptt];
				slot->cmplt_queue_slot = rd_point;
				slot->cmplt_queue = queue;
				slot_complete_v2_hw(hisi_hba, slot);

				act_tmp &= ~(1 << ncq_tag_count);
				ncq_tag_count = ffs(act_tmp);
			}
		} else {
			u32 dw1 = le32_to_cpu(complete_hdr->dw1);

			iptt = dw1 & CMPLT_HDR_IPTT_MSK;
			slot = &hisi_hba->slot_info[iptt];
			slot->cmplt_queue_slot = rd_point;
			slot->cmplt_queue = queue;
			slot_complete_v2_hw(hisi_hba, slot);
		}

		if (++rd_point >= HISI_SAS_QUEUE_SLOTS)
			rd_point = 0;
	}

	/* update rd_point */
	cq->rd_point = rd_point;
	hisi_sas_write32(hisi_hba, COMPL_Q_0_RD_PTR + (0x14 * queue), rd_point);

	return IRQ_HANDLED;
}

static irqreturn_t cq_interrupt_v2_hw(int irq_no, void *p)
{
	struct hisi_sas_cq *cq = p;
	struct hisi_hba *hisi_hba = cq->hisi_hba;
	int queue = cq->id;

	hisi_sas_write32(hisi_hba, OQ_INT_SRC, 1 << queue);

	return IRQ_WAKE_THREAD;
}

static irqreturn_t sata_int_v2_hw(int irq_no, void *p)
{
	struct hisi_sas_phy *phy = p;
	struct hisi_hba *hisi_hba = phy->hisi_hba;
	struct asd_sas_phy *sas_phy = &phy->sas_phy;
	struct device *dev = hisi_hba->dev;
	struct	hisi_sas_initial_fis *initial_fis;
	struct dev_to_host_fis *fis;
	u32 ent_tmp, ent_msk, ent_int, port_id, link_rate, hard_phy_linkrate;
	irqreturn_t res = IRQ_HANDLED;
	u8 attached_sas_addr[SAS_ADDR_SIZE] = {0};
	int phy_no, offset;

	del_timer(&phy->timer);

	phy_no = sas_phy->id;
	initial_fis = &hisi_hba->initial_fis[phy_no];
	fis = &initial_fis->fis;

	offset = 4 * (phy_no / 4);
	ent_msk = hisi_sas_read32(hisi_hba, ENT_INT_SRC_MSK1 + offset);
	hisi_sas_write32(hisi_hba, ENT_INT_SRC_MSK1 + offset,
			 ent_msk | 1 << ((phy_no % 4) * 8));

	ent_int = hisi_sas_read32(hisi_hba, ENT_INT_SRC1 + offset);
	ent_tmp = ent_int & (1 << (ENT_INT_SRC1_D2H_FIS_CH1_OFF *
			     (phy_no % 4)));
	ent_int >>= ENT_INT_SRC1_D2H_FIS_CH1_OFF * (phy_no % 4);
	if ((ent_int & ENT_INT_SRC1_D2H_FIS_CH0_MSK) == 0) {
		dev_warn(dev, "sata int: phy%d did not receive FIS\n", phy_no);
		res = IRQ_NONE;
		goto end;
	}

	/* check ERR bit of Status Register */
	if (fis->status & ATA_ERR) {
		dev_warn(dev, "sata int: phy%d FIS status: 0x%x\n", phy_no,
			 fis->status);
		hisi_sas_notify_phy_event(phy, HISI_PHYE_LINK_RESET);
		res = IRQ_NONE;
		goto end;
	}

	if (unlikely(phy_no == 8)) {
		u32 port_state = hisi_sas_read32(hisi_hba, PORT_STATE);

		port_id = (port_state & PORT_STATE_PHY8_PORT_NUM_MSK) >>
			  PORT_STATE_PHY8_PORT_NUM_OFF;
		link_rate = (port_state & PORT_STATE_PHY8_CONN_RATE_MSK) >>
			    PORT_STATE_PHY8_CONN_RATE_OFF;
	} else {
		port_id = hisi_sas_read32(hisi_hba, PHY_PORT_NUM_MA);
		port_id = (port_id >> (4 * phy_no)) & 0xf;
		link_rate = hisi_sas_read32(hisi_hba, PHY_CONN_RATE);
		link_rate = (link_rate >> (phy_no * 4)) & 0xf;
	}

	if (port_id == 0xf) {
		dev_err(dev, "sata int: phy%d invalid portid\n", phy_no);
		res = IRQ_NONE;
		goto end;
	}

	sas_phy->linkrate = link_rate;
	hard_phy_linkrate = hisi_sas_phy_read32(hisi_hba, phy_no,
						HARD_PHY_LINKRATE);
	phy->maximum_linkrate = hard_phy_linkrate & 0xf;
	phy->minimum_linkrate = (hard_phy_linkrate >> 4) & 0xf;

	sas_phy->oob_mode = SATA_OOB_MODE;
	/* Make up some unique SAS address */
	attached_sas_addr[0] = 0x50;
	attached_sas_addr[6] = hisi_hba->shost->host_no;
	attached_sas_addr[7] = phy_no;
	memcpy(sas_phy->attached_sas_addr, attached_sas_addr, SAS_ADDR_SIZE);
	memcpy(sas_phy->frame_rcvd, fis, sizeof(struct dev_to_host_fis));
	dev_info(dev, "sata int phyup: phy%d link_rate=%d\n", phy_no, link_rate);
	phy->phy_type &= ~(PORT_TYPE_SAS | PORT_TYPE_SATA);
	phy->port_id = port_id;
	phy->phy_type |= PORT_TYPE_SATA;
	phy->phy_attached = 1;
	phy->identify.device_type = SAS_SATA_DEV;
	phy->frame_rcvd_size = sizeof(struct dev_to_host_fis);
	phy->identify.target_port_protocols = SAS_PROTOCOL_SATA;
	hisi_sas_notify_phy_event(phy, HISI_PHYE_PHY_UP);

	if (phy->reset_completion)
		complete(phy->reset_completion);
end:
	hisi_sas_write32(hisi_hba, ENT_INT_SRC1 + offset, ent_tmp);
	hisi_sas_write32(hisi_hba, ENT_INT_SRC_MSK1 + offset, ent_msk);

	return res;
}

static irq_handler_t phy_interrupts[HISI_SAS_PHY_INT_NR] = {
	int_phy_updown_v2_hw,
	int_chnl_int_v2_hw,
};

static irq_handler_t fatal_interrupts[HISI_SAS_FATAL_INT_NR] = {
	fatal_ecc_int_v2_hw,
	fatal_axi_int_v2_hw
};

#define CQ0_IRQ_INDEX (96)

static int hisi_sas_v2_interrupt_preinit(struct hisi_hba *hisi_hba)
{
	struct platform_device *pdev = hisi_hba->platform_dev;
	struct Scsi_Host *shost = hisi_hba->shost;
	struct irq_affinity desc = {
		.pre_vectors = CQ0_IRQ_INDEX,
		.post_vectors = 16,
	};
	int resv = desc.pre_vectors + desc.post_vectors, minvec = resv + 1, nvec;

	nvec = devm_platform_get_irqs_affinity(pdev, &desc, minvec, 128,
					       &hisi_hba->irq_map);
	if (nvec < 0)
		return nvec;

	shost->nr_hw_queues = hisi_hba->cq_nvecs = nvec - resv;

	return 0;
}

/*
 * There is a limitation in the hip06 chipset that we need
 * to map in all mbigen interrupts, even if they are not used.
 */
static int interrupt_init_v2_hw(struct hisi_hba *hisi_hba)
{
	struct platform_device *pdev = hisi_hba->platform_dev;
	struct device *dev = &pdev->dev;
	int irq, rc = 0;
	int i, phy_no, fatal_no, queue_no;

	for (i = 0; i < HISI_SAS_PHY_INT_NR; i++) {
		irq = hisi_hba->irq_map[i + 1]; /* Phy up/down is irq1 */
		rc = devm_request_irq(dev, irq, phy_interrupts[i], 0,
				      DRV_NAME " phy", hisi_hba);
		if (rc) {
			dev_err(dev, "irq init: could not request phy interrupt %d, rc=%d\n",
				irq, rc);
			rc = -ENOENT;
			goto err_out;
		}
	}

	for (phy_no = 0; phy_no < hisi_hba->n_phy; phy_no++) {
		struct hisi_sas_phy *phy = &hisi_hba->phy[phy_no];

		irq = hisi_hba->irq_map[phy_no + 72];
		rc = devm_request_irq(dev, irq, sata_int_v2_hw, 0,
				      DRV_NAME " sata", phy);
		if (rc) {
			dev_err(dev, "irq init: could not request sata interrupt %d, rc=%d\n",
				irq, rc);
			rc = -ENOENT;
			goto err_out;
		}
	}

	for (fatal_no = 0; fatal_no < HISI_SAS_FATAL_INT_NR; fatal_no++) {
		irq = hisi_hba->irq_map[fatal_no + 81];
		rc = devm_request_irq(dev, irq, fatal_interrupts[fatal_no], 0,
				      DRV_NAME " fatal", hisi_hba);
		if (rc) {
			dev_err(dev, "irq init: could not request fatal interrupt %d, rc=%d\n",
				irq, rc);
			rc = -ENOENT;
			goto err_out;
		}
	}

	for (queue_no = 0; queue_no < hisi_hba->cq_nvecs; queue_no++) {
		struct hisi_sas_cq *cq = &hisi_hba->cq[queue_no];

		cq->irq_no = hisi_hba->irq_map[queue_no + 96];
		rc = devm_request_threaded_irq(dev, cq->irq_no,
					       cq_interrupt_v2_hw,
					       cq_thread_v2_hw, IRQF_ONESHOT,
					       DRV_NAME " cq", cq);
		if (rc) {
			dev_err(dev, "irq init: could not request cq interrupt %d, rc=%d\n",
					cq->irq_no, rc);
			rc = -ENOENT;
			goto err_out;
		}
		cq->irq_mask = irq_get_affinity_mask(cq->irq_no);
	}
err_out:
	return rc;
}

static int hisi_sas_v2_init(struct hisi_hba *hisi_hba)
{
	int rc;

	memset(hisi_hba->sata_dev_bitmap, 0, sizeof(hisi_hba->sata_dev_bitmap));

	rc = hw_init_v2_hw(hisi_hba);
	if (rc)
		return rc;

	rc = interrupt_init_v2_hw(hisi_hba);
	if (rc)
		return rc;

	return 0;
}

static void interrupt_disable_v2_hw(struct hisi_hba *hisi_hba)
{
	struct platform_device *pdev = hisi_hba->platform_dev;
	int i;

	for (i = 0; i < hisi_hba->queue_count; i++)
		hisi_sas_write32(hisi_hba, OQ0_INT_SRC_MSK + 0x4 * i, 0x1);

	hisi_sas_write32(hisi_hba, ENT_INT_SRC_MSK1, 0xffffffff);
	hisi_sas_write32(hisi_hba, ENT_INT_SRC_MSK2, 0xffffffff);
	hisi_sas_write32(hisi_hba, ENT_INT_SRC_MSK3, 0xffffffff);
	hisi_sas_write32(hisi_hba, SAS_ECC_INTR_MSK, 0xffffffff);

	for (i = 0; i < hisi_hba->n_phy; i++) {
		hisi_sas_phy_write32(hisi_hba, i, CHL_INT1_MSK, 0xffffffff);
		hisi_sas_phy_write32(hisi_hba, i, CHL_INT2_MSK, 0xffffffff);
	}

	for (i = 0; i < 128; i++)
		synchronize_irq(platform_get_irq(pdev, i));
}


static u32 get_phys_state_v2_hw(struct hisi_hba *hisi_hba)
{
	return hisi_sas_read32(hisi_hba, PHY_STATE);
}

static int soft_reset_v2_hw(struct hisi_hba *hisi_hba)
{
	struct device *dev = hisi_hba->dev;
	int rc, cnt;

	interrupt_disable_v2_hw(hisi_hba);
	hisi_sas_write32(hisi_hba, DLVRY_QUEUE_ENABLE, 0x0);

	hisi_sas_stop_phys(hisi_hba);

	mdelay(10);

	hisi_sas_write32(hisi_hba, AXI_MASTER_CFG_BASE + AM_CTRL_GLOBAL, 0x1);

	/* wait until bus idle */
	cnt = 0;
	while (1) {
		u32 status = hisi_sas_read32_relaxed(hisi_hba,
				AXI_MASTER_CFG_BASE + AM_CURR_TRANS_RETURN);

		if (status == 0x3)
			break;

		udelay(10);
		if (cnt++ > 10) {
			dev_err(dev, "wait axi bus state to idle timeout!\n");
			return -1;
		}
	}

	hisi_sas_init_mem(hisi_hba);

	rc = hw_init_v2_hw(hisi_hba);
	if (rc)
		return rc;

	phys_reject_stp_links_v2_hw(hisi_hba);

	return 0;
}

static int write_gpio_v2_hw(struct hisi_hba *hisi_hba, u8 reg_type,
			u8 reg_index, u8 reg_count, u8 *write_data)
{
	struct device *dev = hisi_hba->dev;
	int phy_no, count;

	if (!hisi_hba->sgpio_regs)
		return -EOPNOTSUPP;

	switch (reg_type) {
	case SAS_GPIO_REG_TX:
		count = reg_count * 4;
		count = min(count, hisi_hba->n_phy);

		for (phy_no = 0; phy_no < count; phy_no++) {
			/*
			 * GPIO_TX[n] register has the highest numbered drive
			 * of the four in the first byte and the lowest
			 * numbered drive in the fourth byte.
			 * See SFF-8485 Rev. 0.7 Table 24.
			 */
			void __iomem  *reg_addr = hisi_hba->sgpio_regs +
					reg_index * 4 + phy_no;
			int data_idx = phy_no + 3 - (phy_no % 4) * 2;

			writeb(write_data[data_idx], reg_addr);
		}

		break;
	default:
		dev_err(dev, "write gpio: unsupported or bad reg type %d\n",
			reg_type);
		return -EINVAL;
	}

	return 0;
}

static void wait_cmds_complete_timeout_v2_hw(struct hisi_hba *hisi_hba,
					     int delay_ms, int timeout_ms)
{
	struct device *dev = hisi_hba->dev;
	int entries, entries_old = 0, time;

	for (time = 0; time < timeout_ms; time += delay_ms) {
		entries = hisi_sas_read32(hisi_hba, CQE_SEND_CNT);
		if (entries == entries_old)
			break;

		entries_old = entries;
		msleep(delay_ms);
	}

	if (time >= timeout_ms) {
		dev_dbg(dev, "Wait commands complete timeout!\n");
		return;
	}

	dev_dbg(dev, "wait commands complete %dms\n", time);

}

static struct attribute *host_v2_hw_attrs[] = {
	&dev_attr_phy_event_threshold.attr,
	NULL
};

ATTRIBUTE_GROUPS(host_v2_hw);

static int map_queues_v2_hw(struct Scsi_Host *shost)
{
	struct hisi_hba *hisi_hba = shost_priv(shost);
	struct blk_mq_queue_map *qmap = &shost->tag_set.map[HCTX_TYPE_DEFAULT];
	const struct cpumask *mask;
	unsigned int queue, cpu;

	for (queue = 0; queue < qmap->nr_queues; queue++) {
		mask = irq_get_affinity_mask(hisi_hba->irq_map[96 + queue]);
		if (!mask)
			continue;

		for_each_cpu(cpu, mask)
			qmap->mq_map[cpu] = qmap->queue_offset + queue;
	}

	return 0;

}

static struct scsi_host_template sht_v2_hw = {
	.name			= DRV_NAME,
	.proc_name		= DRV_NAME,
	.module			= THIS_MODULE,
	.queuecommand		= sas_queuecommand,
	.dma_need_drain		= ata_scsi_dma_need_drain,
	.target_alloc		= sas_target_alloc,
	.slave_configure	= hisi_sas_slave_configure,
	.scan_finished		= hisi_sas_scan_finished,
	.scan_start		= hisi_sas_scan_start,
	.change_queue_depth	= sas_change_queue_depth,
	.bios_param		= sas_bios_param,
	.this_id		= -1,
	.sg_tablesize		= HISI_SAS_SGE_PAGE_CNT,
	.max_sectors		= SCSI_DEFAULT_MAX_SECTORS,
	.eh_device_reset_handler = sas_eh_device_reset_handler,
	.eh_target_reset_handler = sas_eh_target_reset_handler,
<<<<<<< HEAD
	.slave_alloc		= sas_slave_alloc,
=======
	.slave_alloc		= hisi_sas_slave_alloc,
>>>>>>> df0cc57e
	.target_destroy		= sas_target_destroy,
	.ioctl			= sas_ioctl,
#ifdef CONFIG_COMPAT
	.compat_ioctl		= sas_ioctl,
#endif
	.shost_groups		= host_v2_hw_groups,
	.host_reset		= hisi_sas_host_reset,
	.map_queues		= map_queues_v2_hw,
	.host_tagset		= 1,
};

static const struct hisi_sas_hw hisi_sas_v2_hw = {
	.hw_init = hisi_sas_v2_init,
	.interrupt_preinit = hisi_sas_v2_interrupt_preinit,
	.setup_itct = setup_itct_v2_hw,
	.slot_index_alloc = slot_index_alloc_quirk_v2_hw,
	.alloc_dev = alloc_dev_quirk_v2_hw,
	.sl_notify_ssp = sl_notify_ssp_v2_hw,
	.get_wideport_bitmap = get_wideport_bitmap_v2_hw,
	.clear_itct = clear_itct_v2_hw,
	.free_device = free_device_v2_hw,
	.prep_smp = prep_smp_v2_hw,
	.prep_ssp = prep_ssp_v2_hw,
	.prep_stp = prep_ata_v2_hw,
	.prep_abort = prep_abort_v2_hw,
	.start_delivery = start_delivery_v2_hw,
	.phys_init = phys_init_v2_hw,
	.phy_start = start_phy_v2_hw,
	.phy_disable = disable_phy_v2_hw,
	.phy_hard_reset = phy_hard_reset_v2_hw,
	.get_events = phy_get_events_v2_hw,
	.phy_set_linkrate = phy_set_linkrate_v2_hw,
	.phy_get_max_linkrate = phy_get_max_linkrate_v2_hw,
	.complete_hdr_size = sizeof(struct hisi_sas_complete_v2_hdr),
	.soft_reset = soft_reset_v2_hw,
	.get_phys_state = get_phys_state_v2_hw,
	.write_gpio = write_gpio_v2_hw,
	.wait_cmds_complete_timeout = wait_cmds_complete_timeout_v2_hw,
	.sht = &sht_v2_hw,
};

static int hisi_sas_v2_probe(struct platform_device *pdev)
{
	return hisi_sas_probe(pdev, &hisi_sas_v2_hw);
}

static int hisi_sas_v2_remove(struct platform_device *pdev)
{
	return hisi_sas_remove(pdev);
}

static const struct of_device_id sas_v2_of_match[] = {
	{ .compatible = "hisilicon,hip06-sas-v2",},
	{ .compatible = "hisilicon,hip07-sas-v2",},
	{},
};
MODULE_DEVICE_TABLE(of, sas_v2_of_match);

static const struct acpi_device_id sas_v2_acpi_match[] = {
	{ "HISI0162", 0 },
	{ }
};

MODULE_DEVICE_TABLE(acpi, sas_v2_acpi_match);

static struct platform_driver hisi_sas_v2_driver = {
	.probe = hisi_sas_v2_probe,
	.remove = hisi_sas_v2_remove,
	.driver = {
		.name = DRV_NAME,
		.of_match_table = sas_v2_of_match,
		.acpi_match_table = ACPI_PTR(sas_v2_acpi_match),
	},
};

module_platform_driver(hisi_sas_v2_driver);

MODULE_LICENSE("GPL");
MODULE_AUTHOR("John Garry <john.garry@huawei.com>");
MODULE_DESCRIPTION("HISILICON SAS controller v2 hw driver");
MODULE_ALIAS("platform:" DRV_NAME);<|MERGE_RESOLUTION|>--- conflicted
+++ resolved
@@ -3575,11 +3575,7 @@
 	.max_sectors		= SCSI_DEFAULT_MAX_SECTORS,
 	.eh_device_reset_handler = sas_eh_device_reset_handler,
 	.eh_target_reset_handler = sas_eh_target_reset_handler,
-<<<<<<< HEAD
-	.slave_alloc		= sas_slave_alloc,
-=======
 	.slave_alloc		= hisi_sas_slave_alloc,
->>>>>>> df0cc57e
 	.target_destroy		= sas_target_destroy,
 	.ioctl			= sas_ioctl,
 #ifdef CONFIG_COMPAT
