/* Copyright (c) 2012, The Linux Foundation. All rights reserved.
 *
 * Description: CoreSight Trace Memory Controller driver
 *
 * This program is free software; you can redistribute it and/or modify
 * it under the terms of the GNU General Public License version 2 and
 * only version 2 as published by the Free Software Foundation.
 *
 * This program is distributed in the hope that it will be useful,
 * but WITHOUT ANY WARRANTY; without even the implied warranty of
 * MERCHANTABILITY or FITNESS FOR A PARTICULAR PURPOSE.  See the
 * GNU General Public License for more details.
 */

#include <linux/kernel.h>
#include <linux/init.h>
#include <linux/types.h>
#include <linux/device.h>
#include <linux/io.h>
#include <linux/err.h>
#include <linux/fs.h>
#include <linux/miscdevice.h>
#include <linux/uaccess.h>
#include <linux/slab.h>
#include <linux/dma-mapping.h>
#include <linux/spinlock.h>
#include <linux/pm_runtime.h>
#include <linux/of.h>
#include <linux/coresight.h>
#include <linux/amba/bus.h>

#include "coresight-priv.h"
#include "coresight-tmc.h"

void tmc_wait_for_tmcready(struct tmc_drvdata *drvdata)
{
	/* Ensure formatter, unformatter and hardware fifo are empty */
	if (coresight_timeout(drvdata->base,
			      TMC_STS, TMC_STS_TMCREADY_BIT, 1)) {
		dev_err(drvdata->dev,
			"timeout while waiting for TMC to be Ready\n");
	}
}

void tmc_flush_and_stop(struct tmc_drvdata *drvdata)
{
	u32 ffcr;

	ffcr = readl_relaxed(drvdata->base + TMC_FFCR);
	ffcr |= TMC_FFCR_STOP_ON_FLUSH;
	writel_relaxed(ffcr, drvdata->base + TMC_FFCR);
	ffcr |= BIT(TMC_FFCR_FLUSHMAN_BIT);
	writel_relaxed(ffcr, drvdata->base + TMC_FFCR);
	/* Ensure flush completes */
	if (coresight_timeout(drvdata->base,
			      TMC_FFCR, TMC_FFCR_FLUSHMAN_BIT, 0)) {
		dev_err(drvdata->dev,
		"timeout while waiting for completion of Manual Flush\n");
	}

	tmc_wait_for_tmcready(drvdata);
}

void tmc_enable_hw(struct tmc_drvdata *drvdata)
{
	writel_relaxed(TMC_CTL_CAPT_EN, drvdata->base + TMC_CTL);
}

void tmc_disable_hw(struct tmc_drvdata *drvdata)
{
	writel_relaxed(0x0, drvdata->base + TMC_CTL);
}

static int tmc_read_prepare(struct tmc_drvdata *drvdata)
{
	int ret = 0;

	switch (drvdata->config_type) {
	case TMC_CONFIG_TYPE_ETB:
	case TMC_CONFIG_TYPE_ETF:
		ret = tmc_read_prepare_etb(drvdata);
		break;
	case TMC_CONFIG_TYPE_ETR:
		ret = tmc_read_prepare_etr(drvdata);
		break;
	default:
		ret = -EINVAL;
	}

	if (!ret)
		dev_info(drvdata->dev, "TMC read start\n");

	return ret;
}

static int tmc_read_unprepare(struct tmc_drvdata *drvdata)
{
	int ret = 0;

	switch (drvdata->config_type) {
	case TMC_CONFIG_TYPE_ETB:
	case TMC_CONFIG_TYPE_ETF:
		ret = tmc_read_unprepare_etb(drvdata);
		break;
	case TMC_CONFIG_TYPE_ETR:
		ret = tmc_read_unprepare_etr(drvdata);
		break;
	default:
		ret = -EINVAL;
	}

	if (!ret)
		dev_info(drvdata->dev, "TMC read end\n");

	return ret;
}

static int tmc_open(struct inode *inode, struct file *file)
{
	int ret;
	struct tmc_drvdata *drvdata = container_of(file->private_data,
						   struct tmc_drvdata, miscdev);

	ret = tmc_read_prepare(drvdata);
	if (ret)
		return ret;

	nonseekable_open(inode, file);

	dev_dbg(drvdata->dev, "%s: successfully opened\n", __func__);
	return 0;
}

static ssize_t tmc_read(struct file *file, char __user *data, size_t len,
			loff_t *ppos)
{
	struct tmc_drvdata *drvdata = container_of(file->private_data,
						   struct tmc_drvdata, miscdev);
	char *bufp = drvdata->buf + *ppos;

	if (*ppos + len > drvdata->len)
		len = drvdata->len - *ppos;

	if (drvdata->config_type == TMC_CONFIG_TYPE_ETR) {
		if (bufp == (char *)(drvdata->vaddr + drvdata->size))
			bufp = drvdata->vaddr;
		else if (bufp > (char *)(drvdata->vaddr + drvdata->size))
			bufp -= drvdata->size;
		if ((bufp + len) > (char *)(drvdata->vaddr + drvdata->size))
			len = (char *)(drvdata->vaddr + drvdata->size) - bufp;
	}

	if (copy_to_user(data, bufp, len)) {
		dev_dbg(drvdata->dev, "%s: copy_to_user failed\n", __func__);
		return -EFAULT;
	}

	*ppos += len;

	dev_dbg(drvdata->dev, "%s: %zu bytes copied, %d bytes left\n",
		__func__, len, (int)(drvdata->len - *ppos));
	return len;
}

static int tmc_release(struct inode *inode, struct file *file)
{
	int ret;
	struct tmc_drvdata *drvdata = container_of(file->private_data,
						   struct tmc_drvdata, miscdev);

	ret = tmc_read_unprepare(drvdata);
	if (ret)
		return ret;

	dev_dbg(drvdata->dev, "%s: released\n", __func__);
	return 0;
}

static const struct file_operations tmc_fops = {
	.owner		= THIS_MODULE,
	.open		= tmc_open,
	.read		= tmc_read,
	.release	= tmc_release,
	.llseek		= no_llseek,
};

static enum tmc_mem_intf_width tmc_get_memwidth(u32 devid)
{
	enum tmc_mem_intf_width memwidth;

	/*
	 * Excerpt from the TRM:
	 *
	 * DEVID::MEMWIDTH[10:8]
	 * 0x2 Memory interface databus is 32 bits wide.
	 * 0x3 Memory interface databus is 64 bits wide.
	 * 0x4 Memory interface databus is 128 bits wide.
	 * 0x5 Memory interface databus is 256 bits wide.
	 */
	switch (BMVAL(devid, 8, 10)) {
	case 0x2:
		memwidth = TMC_MEM_INTF_WIDTH_32BITS;
		break;
	case 0x3:
		memwidth = TMC_MEM_INTF_WIDTH_64BITS;
		break;
	case 0x4:
		memwidth = TMC_MEM_INTF_WIDTH_128BITS;
		break;
	case 0x5:
		memwidth = TMC_MEM_INTF_WIDTH_256BITS;
		break;
	default:
		memwidth = 0;
	}

	return memwidth;
}

#define coresight_tmc_reg(name, offset)			\
	coresight_simple_reg32(struct tmc_drvdata, name, offset)
#define coresight_tmc_reg64(name, lo_off, hi_off)	\
	coresight_simple_reg64(struct tmc_drvdata, name, lo_off, hi_off)

coresight_tmc_reg(rsz, TMC_RSZ);
coresight_tmc_reg(sts, TMC_STS);
coresight_tmc_reg(trg, TMC_TRG);
coresight_tmc_reg(ctl, TMC_CTL);
coresight_tmc_reg(ffsr, TMC_FFSR);
coresight_tmc_reg(ffcr, TMC_FFCR);
coresight_tmc_reg(mode, TMC_MODE);
coresight_tmc_reg(pscr, TMC_PSCR);
coresight_tmc_reg(axictl, TMC_AXICTL);
coresight_tmc_reg(devid, CORESIGHT_DEVID);
coresight_tmc_reg64(rrp, TMC_RRP, TMC_RRPHI);
coresight_tmc_reg64(rwp, TMC_RWP, TMC_RWPHI);
coresight_tmc_reg64(dba, TMC_DBALO, TMC_DBAHI);

static struct attribute *coresight_tmc_mgmt_attrs[] = {
	&dev_attr_rsz.attr,
	&dev_attr_sts.attr,
	&dev_attr_rrp.attr,
	&dev_attr_rwp.attr,
	&dev_attr_trg.attr,
	&dev_attr_ctl.attr,
	&dev_attr_ffsr.attr,
	&dev_attr_ffcr.attr,
	&dev_attr_mode.attr,
	&dev_attr_pscr.attr,
	&dev_attr_devid.attr,
	&dev_attr_dba.attr,
	&dev_attr_axictl.attr,
	NULL,
};

static ssize_t trigger_cntr_show(struct device *dev,
				 struct device_attribute *attr, char *buf)
{
	struct tmc_drvdata *drvdata = dev_get_drvdata(dev->parent);
	unsigned long val = drvdata->trigger_cntr;

	return sprintf(buf, "%#lx\n", val);
}

static ssize_t trigger_cntr_store(struct device *dev,
			     struct device_attribute *attr,
			     const char *buf, size_t size)
{
	int ret;
	unsigned long val;
	struct tmc_drvdata *drvdata = dev_get_drvdata(dev->parent);

	ret = kstrtoul(buf, 16, &val);
	if (ret)
		return ret;

	drvdata->trigger_cntr = val;
	return size;
}
static DEVICE_ATTR_RW(trigger_cntr);

static struct attribute *coresight_tmc_attrs[] = {
	&dev_attr_trigger_cntr.attr,
	NULL,
};

static const struct attribute_group coresight_tmc_group = {
	.attrs = coresight_tmc_attrs,
};

static const struct attribute_group coresight_tmc_mgmt_group = {
	.attrs = coresight_tmc_mgmt_attrs,
	.name = "mgmt",
};

const struct attribute_group *coresight_tmc_groups[] = {
	&coresight_tmc_group,
	&coresight_tmc_mgmt_group,
	NULL,
};

/* Detect and initialise the capabilities of a TMC ETR */
static int tmc_etr_setup_caps(struct tmc_drvdata *drvdata,
			     u32 devid, void *dev_caps)
{
	u32 dma_mask = 0;

	/* Set the unadvertised capabilities */
	tmc_etr_init_caps(drvdata, (u32)(unsigned long)dev_caps);

	if (!(devid & TMC_DEVID_NOSCAT))
		tmc_etr_set_cap(drvdata, TMC_ETR_SG);

	/* Check if the AXI address width is available */
	if (devid & TMC_DEVID_AXIAW_VALID)
		dma_mask = ((devid >> TMC_DEVID_AXIAW_SHIFT) &
				TMC_DEVID_AXIAW_MASK);

	/*
	 * Unless specified in the device configuration, ETR uses a 40-bit
	 * AXI master in place of the embedded SRAM of ETB/ETF.
	 */
	switch (dma_mask) {
	case 32:
	case 40:
	case 44:
	case 48:
	case 52:
		dev_info(drvdata->dev, "Detected dma mask %dbits\n", dma_mask);
		break;
	default:
		dma_mask = 40;
	}

	return dma_set_mask_and_coherent(drvdata->dev, DMA_BIT_MASK(dma_mask));
}

static int tmc_probe(struct amba_device *adev, const struct amba_id *id)
{
	int ret = 0;
	u32 devid;
	void __iomem *base;
	struct device *dev = &adev->dev;
	struct coresight_platform_data *pdata = NULL;
	struct tmc_drvdata *drvdata;
	struct resource *res = &adev->res;
	struct coresight_desc desc = { 0 };
	struct device_node *np = adev->dev.of_node;

	if (np) {
		pdata = of_get_coresight_platform_data(dev, np);
		if (IS_ERR(pdata)) {
			ret = PTR_ERR(pdata);
			goto out;
		}
		adev->dev.platform_data = pdata;
	}

	ret = -ENOMEM;
	drvdata = devm_kzalloc(dev, sizeof(*drvdata), GFP_KERNEL);
	if (!drvdata)
		goto out;

	drvdata->dev = &adev->dev;
	dev_set_drvdata(dev, drvdata);

	/* Validity for the resource is already checked by the AMBA core */
	base = devm_ioremap_resource(dev, res);
	if (IS_ERR(base)) {
		ret = PTR_ERR(base);
		goto out;
	}

	drvdata->base = base;

	spin_lock_init(&drvdata->spinlock);

	devid = readl_relaxed(drvdata->base + CORESIGHT_DEVID);
	drvdata->config_type = BMVAL(devid, 6, 7);
	drvdata->memwidth = tmc_get_memwidth(devid);

	if (drvdata->config_type == TMC_CONFIG_TYPE_ETR) {
		if (np)
			ret = of_property_read_u32(np,
						   "arm,buffer-size",
						   &drvdata->size);
		if (ret)
			drvdata->size = SZ_1M;
	} else {
		drvdata->size = readl_relaxed(drvdata->base + TMC_RSZ) * 4;
	}

	pm_runtime_put(&adev->dev);

	desc.pdata = pdata;
	desc.dev = dev;
	desc.groups = coresight_tmc_groups;

	switch (drvdata->config_type) {
	case TMC_CONFIG_TYPE_ETB:
		desc.type = CORESIGHT_DEV_TYPE_SINK;
		desc.subtype.sink_subtype = CORESIGHT_DEV_SUBTYPE_SINK_BUFFER;
		desc.ops = &tmc_etb_cs_ops;
		break;
	case TMC_CONFIG_TYPE_ETR:
		desc.type = CORESIGHT_DEV_TYPE_SINK;
		desc.subtype.sink_subtype = CORESIGHT_DEV_SUBTYPE_SINK_BUFFER;
		desc.ops = &tmc_etr_cs_ops;
<<<<<<< HEAD
		/*
		 * ETR configuration uses a 40-bit AXI master in place of
		 * the embedded SRAM of ETB/ETF.
		 */
		ret = dma_set_mask_and_coherent(dev, DMA_BIT_MASK(40));
		if (ret)
			goto out;
	} else {
=======
		ret = tmc_etr_setup_caps(drvdata, devid, id->data);
		if (ret)
			goto out;
		break;
	case TMC_CONFIG_TYPE_ETF:
>>>>>>> bb176f67
		desc.type = CORESIGHT_DEV_TYPE_LINKSINK;
		desc.subtype.link_subtype = CORESIGHT_DEV_SUBTYPE_LINK_FIFO;
		desc.ops = &tmc_etf_cs_ops;
		break;
	default:
		pr_err("%s: Unsupported TMC config\n", pdata->name);
		ret = -EINVAL;
		goto out;
	}

	drvdata->csdev = coresight_register(&desc);
	if (IS_ERR(drvdata->csdev)) {
		ret = PTR_ERR(drvdata->csdev);
		goto out;
	}

	drvdata->miscdev.name = pdata->name;
	drvdata->miscdev.minor = MISC_DYNAMIC_MINOR;
	drvdata->miscdev.fops = &tmc_fops;
	ret = misc_register(&drvdata->miscdev);
	if (ret)
		coresight_unregister(drvdata->csdev);
out:
	return ret;
}

static const struct amba_id tmc_ids[] = {
	{
		.id     = 0x0003b961,
		.mask   = 0x0003ffff,
	},
	{
		/* Coresight SoC 600 TMC-ETR/ETS */
		.id	= 0x000bb9e8,
		.mask	= 0x000fffff,
		.data	= (void *)(unsigned long)CORESIGHT_SOC_600_ETR_CAPS,
	},
	{
		/* Coresight SoC 600 TMC-ETB */
		.id	= 0x000bb9e9,
		.mask	= 0x000fffff,
	},
	{
		/* Coresight SoC 600 TMC-ETF */
		.id	= 0x000bb9ea,
		.mask	= 0x000fffff,
	},
	{ 0, 0},
};

static struct amba_driver tmc_driver = {
	.drv = {
		.name   = "coresight-tmc",
		.owner  = THIS_MODULE,
		.suppress_bind_attrs = true,
	},
	.probe		= tmc_probe,
	.id_table	= tmc_ids,
};
builtin_amba_driver(tmc_driver);<|MERGE_RESOLUTION|>--- conflicted
+++ resolved
@@ -406,22 +406,11 @@
 		desc.type = CORESIGHT_DEV_TYPE_SINK;
 		desc.subtype.sink_subtype = CORESIGHT_DEV_SUBTYPE_SINK_BUFFER;
 		desc.ops = &tmc_etr_cs_ops;
-<<<<<<< HEAD
-		/*
-		 * ETR configuration uses a 40-bit AXI master in place of
-		 * the embedded SRAM of ETB/ETF.
-		 */
-		ret = dma_set_mask_and_coherent(dev, DMA_BIT_MASK(40));
-		if (ret)
-			goto out;
-	} else {
-=======
 		ret = tmc_etr_setup_caps(drvdata, devid, id->data);
 		if (ret)
 			goto out;
 		break;
 	case TMC_CONFIG_TYPE_ETF:
->>>>>>> bb176f67
 		desc.type = CORESIGHT_DEV_TYPE_LINKSINK;
 		desc.subtype.link_subtype = CORESIGHT_DEV_SUBTYPE_LINK_FIFO;
 		desc.ops = &tmc_etf_cs_ops;
