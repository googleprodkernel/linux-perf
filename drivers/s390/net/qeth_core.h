--- conflicted
+++ resolved
@@ -437,10 +437,7 @@
 
 	struct qeth_qdio_out_q *q;
 	struct list_head list_entry;
-<<<<<<< HEAD
-=======
 	struct qaob *aob;
->>>>>>> 4bcf3b75
 };
 
 struct qeth_card;
@@ -503,10 +500,6 @@
 struct qeth_qdio_out_q {
 	struct qdio_buffer *qdio_bufs[QDIO_MAX_BUFFERS_PER_Q];
 	struct qeth_qdio_out_buffer *bufs[QDIO_MAX_BUFFERS_PER_Q];
-<<<<<<< HEAD
-	struct qdio_outbuf_state *bufstates; /* convenience pointer */
-=======
->>>>>>> 4bcf3b75
 	struct list_head pending_bufs;
 	struct qeth_out_q_stats stats;
 	spinlock_t lock;
