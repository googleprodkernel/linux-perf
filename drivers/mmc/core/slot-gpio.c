// SPDX-License-Identifier: GPL-2.0-only
/*
 * Generic GPIO card-detect helper
 *
 * Copyright (C) 2011, Guennadi Liakhovetski <g.liakhovetski@gmx.de>
 */

#include <linux/err.h>
#include <linux/gpio/consumer.h>
#include <linux/interrupt.h>
#include <linux/jiffies.h>
#include <linux/mmc/host.h>
#include <linux/mmc/slot-gpio.h>
#include <linux/module.h>
#include <linux/slab.h>

#include "slot-gpio.h"

struct mmc_gpio {
	struct gpio_desc *ro_gpio;
	struct gpio_desc *cd_gpio;
	irqreturn_t (*cd_gpio_isr)(int irq, void *dev_id);
	char *ro_label;
	char *cd_label;
	u32 cd_debounce_delay_ms;
};

static irqreturn_t mmc_gpio_cd_irqt(int irq, void *dev_id)
{
	/* Schedule a card detection after a debounce timeout */
	struct mmc_host *host = dev_id;
	struct mmc_gpio *ctx = host->slot.handler_priv;

	host->trigger_card_event = true;
	mmc_detect_change(host, msecs_to_jiffies(ctx->cd_debounce_delay_ms));

	return IRQ_HANDLED;
}

int mmc_gpio_alloc(struct mmc_host *host)
{
	struct mmc_gpio *ctx = devm_kzalloc(host->parent,
					    sizeof(*ctx), GFP_KERNEL);

	if (ctx) {
		ctx->cd_debounce_delay_ms = 200;
		ctx->cd_label = devm_kasprintf(host->parent, GFP_KERNEL,
				"%s cd", dev_name(host->parent));
		if (!ctx->cd_label)
			return -ENOMEM;
		ctx->ro_label = devm_kasprintf(host->parent, GFP_KERNEL,
				"%s ro", dev_name(host->parent));
		if (!ctx->ro_label)
			return -ENOMEM;
		host->slot.handler_priv = ctx;
		host->slot.cd_irq = -EINVAL;
	}

	return ctx ? 0 : -ENOMEM;
}

int mmc_gpio_get_ro(struct mmc_host *host)
{
	struct mmc_gpio *ctx = host->slot.handler_priv;

	if (!ctx || !ctx->ro_gpio)
		return -ENOSYS;

	return gpiod_get_value_cansleep(ctx->ro_gpio);
}
EXPORT_SYMBOL(mmc_gpio_get_ro);

int mmc_gpio_get_cd(struct mmc_host *host)
{
	struct mmc_gpio *ctx = host->slot.handler_priv;
	int cansleep;

	if (!ctx || !ctx->cd_gpio)
		return -ENOSYS;

	cansleep = gpiod_cansleep(ctx->cd_gpio);
	return cansleep ?
		gpiod_get_value_cansleep(ctx->cd_gpio) :
		gpiod_get_value(ctx->cd_gpio);
}
EXPORT_SYMBOL(mmc_gpio_get_cd);

void mmc_gpiod_request_cd_irq(struct mmc_host *host)
{
	struct mmc_gpio *ctx = host->slot.handler_priv;
	int irq = -EINVAL;
	int ret;

	if (host->slot.cd_irq >= 0 || !ctx || !ctx->cd_gpio)
		return;

	/*
	 * Do not use IRQ if the platform prefers to poll, e.g., because that
	 * IRQ number is already used by another unit and cannot be shared.
	 */
	if (!(host->caps & MMC_CAP_NEEDS_POLL))
		irq = gpiod_to_irq(ctx->cd_gpio);

	if (irq >= 0) {
		if (!ctx->cd_gpio_isr)
			ctx->cd_gpio_isr = mmc_gpio_cd_irqt;
		ret = devm_request_threaded_irq(host->parent, irq,
			NULL, ctx->cd_gpio_isr,
			IRQF_TRIGGER_RISING | IRQF_TRIGGER_FALLING | IRQF_ONESHOT,
			ctx->cd_label, host);
		if (ret < 0)
			irq = ret;
	}

	host->slot.cd_irq = irq;

	if (irq < 0)
		host->caps |= MMC_CAP_NEEDS_POLL;
}
EXPORT_SYMBOL(mmc_gpiod_request_cd_irq);

int mmc_gpio_set_cd_wake(struct mmc_host *host, bool on)
{
	int ret = 0;

	if (!(host->caps & MMC_CAP_CD_WAKE) ||
	    host->slot.cd_irq < 0 ||
	    on == host->slot.cd_wake_enabled)
		return 0;

	if (on) {
		ret = enable_irq_wake(host->slot.cd_irq);
		host->slot.cd_wake_enabled = !ret;
	} else {
		disable_irq_wake(host->slot.cd_irq);
		host->slot.cd_wake_enabled = false;
	}

	return ret;
}
EXPORT_SYMBOL(mmc_gpio_set_cd_wake);

/* Register an alternate interrupt service routine for
 * the card-detect GPIO.
 */
void mmc_gpio_set_cd_isr(struct mmc_host *host,
			 irqreturn_t (*isr)(int irq, void *dev_id))
{
	struct mmc_gpio *ctx = host->slot.handler_priv;

	WARN_ON(ctx->cd_gpio_isr);
	ctx->cd_gpio_isr = isr;
}
EXPORT_SYMBOL(mmc_gpio_set_cd_isr);

/**
 * mmc_gpiod_request_cd - request a gpio descriptor for card-detection
 * @host: mmc host
 * @con_id: function within the GPIO consumer
 * @idx: index of the GPIO to obtain in the consumer
 * @override_active_level: ignore %GPIO_ACTIVE_LOW flag
 * @debounce: debounce time in microseconds
 *
 * Note that this must be called prior to mmc_add_host()
 * otherwise the caller must also call mmc_gpiod_request_cd_irq().
 *
 * Returns zero on success, else an error.
 */
int mmc_gpiod_request_cd(struct mmc_host *host, const char *con_id,
			 unsigned int idx, bool override_active_level,
			 unsigned int debounce)
{
	struct mmc_gpio *ctx = host->slot.handler_priv;
	struct gpio_desc *desc;
	int ret;

	desc = devm_gpiod_get_index(host->parent, con_id, idx, GPIOD_IN);
	if (IS_ERR(desc))
		return PTR_ERR(desc);

	if (debounce) {
		ret = gpiod_set_debounce(desc, debounce);
		if (ret < 0)
			ctx->cd_debounce_delay_ms = debounce / 1000;
	}

	/* override forces default (active-low) polarity ... */
	if (override_active_level && !gpiod_is_active_low(desc))
		gpiod_toggle_active_low(desc);

	/* ... or active-high */
	if (host->caps2 & MMC_CAP2_CD_ACTIVE_HIGH)
		gpiod_toggle_active_low(desc);

	ctx->cd_gpio = desc;

	return 0;
}
EXPORT_SYMBOL(mmc_gpiod_request_cd);

bool mmc_can_gpio_cd(struct mmc_host *host)
{
	struct mmc_gpio *ctx = host->slot.handler_priv;

	return ctx->cd_gpio ? true : false;
}
EXPORT_SYMBOL(mmc_can_gpio_cd);

/**
 * mmc_gpiod_request_ro - request a gpio descriptor for write protection
 * @host: mmc host
 * @con_id: function within the GPIO consumer
 * @idx: index of the GPIO to obtain in the consumer
 * @debounce: debounce time in microseconds
 *
 * Returns zero on success, else an error.
 */
int mmc_gpiod_request_ro(struct mmc_host *host, const char *con_id,
			 unsigned int idx, unsigned int debounce)
{
	struct mmc_gpio *ctx = host->slot.handler_priv;
	struct gpio_desc *desc;
	int ret;

	desc = devm_gpiod_get_index(host->parent, con_id, idx, GPIOD_IN);
	if (IS_ERR(desc))
		return PTR_ERR(desc);

	if (debounce) {
		ret = gpiod_set_debounce(desc, debounce);
		if (ret < 0)
			return ret;
	}

	if (host->caps2 & MMC_CAP2_RO_ACTIVE_HIGH)
		gpiod_toggle_active_low(desc);
<<<<<<< HEAD

	if (gpio_invert)
		*gpio_invert = !gpiod_is_active_low(desc);
=======
>>>>>>> d1988041

	ctx->ro_gpio = desc;

	return 0;
}
EXPORT_SYMBOL(mmc_gpiod_request_ro);

bool mmc_can_gpio_ro(struct mmc_host *host)
{
	struct mmc_gpio *ctx = host->slot.handler_priv;

	return ctx->ro_gpio ? true : false;
}
EXPORT_SYMBOL(mmc_can_gpio_ro);<|MERGE_RESOLUTION|>--- conflicted
+++ resolved
@@ -234,12 +234,6 @@
 
 	if (host->caps2 & MMC_CAP2_RO_ACTIVE_HIGH)
 		gpiod_toggle_active_low(desc);
-<<<<<<< HEAD
-
-	if (gpio_invert)
-		*gpio_invert = !gpiod_is_active_low(desc);
-=======
->>>>>>> d1988041
 
 	ctx->ro_gpio = desc;
 
