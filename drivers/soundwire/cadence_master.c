--- conflicted
+++ resolved
@@ -483,19 +483,11 @@
 	for (i = 0; i < count; i++) {
 		if (!(cdns->response_buf[i] & CDNS_MCP_RESP_ACK)) {
 			no_ack = 1;
-<<<<<<< HEAD
-			dev_dbg_ratelimited(cdns->dev, "Msg Ack not received\n");
-		}
-		if (cdns->response_buf[i] & CDNS_MCP_RESP_NACK) {
-			nack = 1;
-			dev_err_ratelimited(cdns->dev, "Msg NACK received\n");
-=======
 			dev_vdbg(cdns->dev, "Msg Ack not received, cmd %d\n", i);
 		}
 		if (cdns->response_buf[i] & CDNS_MCP_RESP_NACK) {
 			nack = 1;
 			dev_err_ratelimited(cdns->dev, "Msg NACK received, cmd %d\n", i);
->>>>>>> 4bcf3b75
 		}
 	}
 
