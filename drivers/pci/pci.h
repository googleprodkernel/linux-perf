/* SPDX-License-Identifier: GPL-2.0 */
#ifndef DRIVERS_PCI_H
#define DRIVERS_PCI_H

#include <linux/pci.h>

#define PCI_FIND_CAP_TTL	48

#define PCI_VSEC_ID_INTEL_TBT	0x1234	/* Thunderbolt */

extern const unsigned char pcie_link_speed[];
extern bool pci_early_dump;

bool pcie_cap_has_lnkctl(const struct pci_dev *dev);

/* Functions internal to the PCI core code */

int pci_create_sysfs_dev_files(struct pci_dev *pdev);
void pci_remove_sysfs_dev_files(struct pci_dev *pdev);
#if !defined(CONFIG_DMI) && !defined(CONFIG_ACPI)
static inline void pci_create_firmware_label_files(struct pci_dev *pdev)
{ return; }
static inline void pci_remove_firmware_label_files(struct pci_dev *pdev)
{ return; }
#else
void pci_create_firmware_label_files(struct pci_dev *pdev);
void pci_remove_firmware_label_files(struct pci_dev *pdev);
#endif
void pci_cleanup_rom(struct pci_dev *dev);

enum pci_mmap_api {
	PCI_MMAP_SYSFS,	/* mmap on /sys/bus/pci/devices/<BDF>/resource<N> */
	PCI_MMAP_PROCFS	/* mmap on /proc/bus/pci/<BDF> */
};
int pci_mmap_fits(struct pci_dev *pdev, int resno, struct vm_area_struct *vmai,
		  enum pci_mmap_api mmap_api);

int pci_probe_reset_function(struct pci_dev *dev);
int pci_bridge_secondary_bus_reset(struct pci_dev *dev);
int pci_bus_error_reset(struct pci_dev *dev);
<<<<<<< HEAD
=======

#define PCI_PM_D2_DELAY         200
#define PCI_PM_D3_WAIT          10
#define PCI_PM_D3COLD_WAIT      100
#define PCI_PM_BUS_WAIT         50
>>>>>>> f7688b48

/**
 * struct pci_platform_pm_ops - Firmware PM callbacks
 *
 * @bridge_d3: Does the bridge allow entering into D3
 *
 * @is_manageable: returns 'true' if given device is power manageable by the
 *		   platform firmware
 *
 * @set_state: invokes the platform firmware to set the device's power state
 *
 * @get_state: queries the platform firmware for a device's current power state
 *
 * @refresh_state: asks the platform to refresh the device's power state data
 *
 * @choose_state: returns PCI power state of given device preferred by the
 *		  platform; to be used during system-wide transitions from a
 *		  sleeping state to the working state and vice versa
 *
 * @set_wakeup: enables/disables wakeup capability for the device
 *
 * @need_resume: returns 'true' if the given device (which is currently
 *		 suspended) needs to be resumed to be configured for system
 *		 wakeup.
 *
 * If given platform is generally capable of power managing PCI devices, all of
 * these callbacks are mandatory.
 */
struct pci_platform_pm_ops {
	bool (*bridge_d3)(struct pci_dev *dev);
	bool (*is_manageable)(struct pci_dev *dev);
	int (*set_state)(struct pci_dev *dev, pci_power_t state);
	pci_power_t (*get_state)(struct pci_dev *dev);
	void (*refresh_state)(struct pci_dev *dev);
	pci_power_t (*choose_state)(struct pci_dev *dev);
	int (*set_wakeup)(struct pci_dev *dev, bool enable);
	bool (*need_resume)(struct pci_dev *dev);
};

int pci_set_platform_pm(const struct pci_platform_pm_ops *ops);
void pci_update_current_state(struct pci_dev *dev, pci_power_t state);
void pci_refresh_power_state(struct pci_dev *dev);
void pci_power_up(struct pci_dev *dev);
void pci_disable_enabled_device(struct pci_dev *dev);
int pci_finish_runtime_suspend(struct pci_dev *dev);
void pcie_clear_root_pme_status(struct pci_dev *dev);
bool pci_check_pme_status(struct pci_dev *dev);
void pci_pme_wakeup_bus(struct pci_bus *bus);
int __pci_pme_wakeup(struct pci_dev *dev, void *ign);
void pci_pme_restore(struct pci_dev *dev);
bool pci_dev_need_resume(struct pci_dev *dev);
void pci_dev_adjust_pme(struct pci_dev *dev);
void pci_dev_complete_resume(struct pci_dev *pci_dev);
void pci_config_pm_runtime_get(struct pci_dev *dev);
void pci_config_pm_runtime_put(struct pci_dev *dev);
void pci_pm_init(struct pci_dev *dev);
void pci_ea_init(struct pci_dev *dev);
void pci_allocate_cap_save_buffers(struct pci_dev *dev);
void pci_free_cap_save_buffers(struct pci_dev *dev);
bool pci_bridge_d3_possible(struct pci_dev *dev);
void pci_bridge_d3_update(struct pci_dev *dev);

static inline void pci_wakeup_event(struct pci_dev *dev)
{
	/* Wait 100 ms before the system can be put into a sleep state. */
	pm_wakeup_event(&dev->dev, 100);
}

static inline bool pci_has_subordinate(struct pci_dev *pci_dev)
{
	return !!(pci_dev->subordinate);
}

static inline bool pci_power_manageable(struct pci_dev *pci_dev)
{
	/*
	 * Currently we allow normal PCI devices and PCI bridges transition
	 * into D3 if their bridge_d3 is set.
	 */
	return !pci_has_subordinate(pci_dev) || pci_dev->bridge_d3;
}

static inline bool pcie_downstream_port(const struct pci_dev *dev)
{
	int type = pci_pcie_type(dev);

	return type == PCI_EXP_TYPE_ROOT_PORT ||
	       type == PCI_EXP_TYPE_DOWNSTREAM ||
	       type == PCI_EXP_TYPE_PCIE_BRIDGE;
}

int pci_vpd_init(struct pci_dev *dev);
void pci_vpd_release(struct pci_dev *dev);
void pcie_vpd_create_sysfs_dev_files(struct pci_dev *dev);
void pcie_vpd_remove_sysfs_dev_files(struct pci_dev *dev);

/* PCI Virtual Channel */
int pci_save_vc_state(struct pci_dev *dev);
void pci_restore_vc_state(struct pci_dev *dev);
void pci_allocate_vc_save_buffers(struct pci_dev *dev);

/* PCI /proc functions */
#ifdef CONFIG_PROC_FS
int pci_proc_attach_device(struct pci_dev *dev);
int pci_proc_detach_device(struct pci_dev *dev);
int pci_proc_detach_bus(struct pci_bus *bus);
#else
static inline int pci_proc_attach_device(struct pci_dev *dev) { return 0; }
static inline int pci_proc_detach_device(struct pci_dev *dev) { return 0; }
static inline int pci_proc_detach_bus(struct pci_bus *bus) { return 0; }
#endif

/* Functions for PCI Hotplug drivers to use */
int pci_hp_add_bridge(struct pci_dev *dev);

#ifdef HAVE_PCI_LEGACY
void pci_create_legacy_files(struct pci_bus *bus);
void pci_remove_legacy_files(struct pci_bus *bus);
#else
static inline void pci_create_legacy_files(struct pci_bus *bus) { return; }
static inline void pci_remove_legacy_files(struct pci_bus *bus) { return; }
#endif

/* Lock for read/write access to pci device and bus lists */
extern struct rw_semaphore pci_bus_sem;
extern struct mutex pci_slot_mutex;

extern raw_spinlock_t pci_lock;

extern unsigned int pci_pm_d3_delay;

#ifdef CONFIG_PCI_MSI
void pci_no_msi(void);
#else
static inline void pci_no_msi(void) { }
#endif

static inline void pci_msi_set_enable(struct pci_dev *dev, int enable)
{
	u16 control;

	pci_read_config_word(dev, dev->msi_cap + PCI_MSI_FLAGS, &control);
	control &= ~PCI_MSI_FLAGS_ENABLE;
	if (enable)
		control |= PCI_MSI_FLAGS_ENABLE;
	pci_write_config_word(dev, dev->msi_cap + PCI_MSI_FLAGS, control);
}

static inline void pci_msix_clear_and_set_ctrl(struct pci_dev *dev, u16 clear, u16 set)
{
	u16 ctrl;

	pci_read_config_word(dev, dev->msix_cap + PCI_MSIX_FLAGS, &ctrl);
	ctrl &= ~clear;
	ctrl |= set;
	pci_write_config_word(dev, dev->msix_cap + PCI_MSIX_FLAGS, ctrl);
}

void pci_realloc_get_opt(char *);

static inline int pci_no_d1d2(struct pci_dev *dev)
{
	unsigned int parent_dstates = 0;

	if (dev->bus->self)
		parent_dstates = dev->bus->self->no_d1d2;
	return (dev->no_d1d2 || parent_dstates);

}
extern const struct attribute_group *pci_dev_groups[];
extern const struct attribute_group *pcibus_groups[];
extern const struct device_type pci_dev_type;
extern const struct attribute_group *pci_bus_groups[];

extern unsigned long pci_hotplug_io_size;
extern unsigned long pci_hotplug_mem_size;
extern unsigned long pci_hotplug_bus_size;

/**
 * pci_match_one_device - Tell if a PCI device structure has a matching
 *			  PCI device id structure
 * @id: single PCI device id structure to match
 * @dev: the PCI device structure to match against
 *
 * Returns the matching pci_device_id structure or %NULL if there is no match.
 */
static inline const struct pci_device_id *
pci_match_one_device(const struct pci_device_id *id, const struct pci_dev *dev)
{
	if ((id->vendor == PCI_ANY_ID || id->vendor == dev->vendor) &&
	    (id->device == PCI_ANY_ID || id->device == dev->device) &&
	    (id->subvendor == PCI_ANY_ID || id->subvendor == dev->subsystem_vendor) &&
	    (id->subdevice == PCI_ANY_ID || id->subdevice == dev->subsystem_device) &&
	    !((id->class ^ dev->class) & id->class_mask))
		return id;
	return NULL;
}

/* PCI slot sysfs helper code */
#define to_pci_slot(s) container_of(s, struct pci_slot, kobj)

extern struct kset *pci_slots_kset;

struct pci_slot_attribute {
	struct attribute attr;
	ssize_t (*show)(struct pci_slot *, char *);
	ssize_t (*store)(struct pci_slot *, const char *, size_t);
};
#define to_pci_slot_attr(s) container_of(s, struct pci_slot_attribute, attr)

enum pci_bar_type {
	pci_bar_unknown,	/* Standard PCI BAR probe */
	pci_bar_io,		/* An I/O port BAR */
	pci_bar_mem32,		/* A 32-bit memory BAR */
	pci_bar_mem64,		/* A 64-bit memory BAR */
};

struct device *pci_get_host_bridge_device(struct pci_dev *dev);
void pci_put_host_bridge_device(struct device *dev);

int pci_configure_extended_tags(struct pci_dev *dev, void *ign);
bool pci_bus_read_dev_vendor_id(struct pci_bus *bus, int devfn, u32 *pl,
				int crs_timeout);
bool pci_bus_generic_read_dev_vendor_id(struct pci_bus *bus, int devfn, u32 *pl,
					int crs_timeout);
int pci_idt_bus_quirk(struct pci_bus *bus, int devfn, u32 *pl, int crs_timeout);

int pci_setup_device(struct pci_dev *dev);
int __pci_read_base(struct pci_dev *dev, enum pci_bar_type type,
		    struct resource *res, unsigned int reg);
void pci_configure_ari(struct pci_dev *dev);
void __pci_bus_size_bridges(struct pci_bus *bus,
			struct list_head *realloc_head);
void __pci_bus_assign_resources(const struct pci_bus *bus,
				struct list_head *realloc_head,
				struct list_head *fail_head);
bool pci_bus_clip_resource(struct pci_dev *dev, int idx);

void pci_reassigndev_resource_alignment(struct pci_dev *dev);
void pci_disable_bridge_window(struct pci_dev *dev);
struct pci_bus *pci_bus_get(struct pci_bus *bus);
void pci_bus_put(struct pci_bus *bus);

/* PCIe link information */
#define PCIE_SPEED2STR(speed) \
	((speed) == PCIE_SPEED_16_0GT ? "16 GT/s" : \
	 (speed) == PCIE_SPEED_8_0GT ? "8 GT/s" : \
	 (speed) == PCIE_SPEED_5_0GT ? "5 GT/s" : \
	 (speed) == PCIE_SPEED_2_5GT ? "2.5 GT/s" : \
	 "Unknown speed")

/* PCIe speed to Mb/s reduced by encoding overhead */
#define PCIE_SPEED2MBS_ENC(speed) \
	((speed) == PCIE_SPEED_16_0GT ? 16000*128/130 : \
	 (speed) == PCIE_SPEED_8_0GT  ?  8000*128/130 : \
	 (speed) == PCIE_SPEED_5_0GT  ?  5000*8/10 : \
	 (speed) == PCIE_SPEED_2_5GT  ?  2500*8/10 : \
	 0)

enum pci_bus_speed pcie_get_speed_cap(struct pci_dev *dev);
enum pcie_link_width pcie_get_width_cap(struct pci_dev *dev);
u32 pcie_bandwidth_capable(struct pci_dev *dev, enum pci_bus_speed *speed,
			   enum pcie_link_width *width);
void __pcie_print_link_status(struct pci_dev *dev, bool verbose);
void pcie_report_downtraining(struct pci_dev *dev);
void pcie_update_link_speed(struct pci_bus *bus, u16 link_status);

/* Single Root I/O Virtualization */
struct pci_sriov {
	int		pos;		/* Capability position */
	int		nres;		/* Number of resources */
	u32		cap;		/* SR-IOV Capabilities */
	u16		ctrl;		/* SR-IOV Control */
	u16		total_VFs;	/* Total VFs associated with the PF */
	u16		initial_VFs;	/* Initial VFs associated with the PF */
	u16		num_VFs;	/* Number of VFs available */
	u16		offset;		/* First VF Routing ID offset */
	u16		stride;		/* Following VF stride */
	u16		vf_device;	/* VF device ID */
	u32		pgsz;		/* Page size for BAR alignment */
	u8		link;		/* Function Dependency Link */
	u8		max_VF_buses;	/* Max buses consumed by VFs */
	u16		driver_max_VFs;	/* Max num VFs driver supports */
	struct pci_dev	*dev;		/* Lowest numbered PF */
	struct pci_dev	*self;		/* This PF */
	u32		class;		/* VF device */
	u8		hdr_type;	/* VF header type */
	u16		subsystem_vendor; /* VF subsystem vendor */
	u16		subsystem_device; /* VF subsystem device */
	resource_size_t	barsz[PCI_SRIOV_NUM_BARS];	/* VF BAR size */
	bool		drivers_autoprobe; /* Auto probing of VFs by driver */
};

/**
 * pci_dev_set_io_state - Set the new error state if possible.
 *
 * @dev - pci device to set new error_state
 * @new - the state we want dev to be in
 *
 * Must be called with device_lock held.
 *
 * Returns true if state has been changed to the requested state.
 */
static inline bool pci_dev_set_io_state(struct pci_dev *dev,
					pci_channel_state_t new)
{
	bool changed = false;

	device_lock_assert(&dev->dev);
	switch (new) {
	case pci_channel_io_perm_failure:
		switch (dev->error_state) {
		case pci_channel_io_frozen:
		case pci_channel_io_normal:
		case pci_channel_io_perm_failure:
			changed = true;
			break;
		}
		break;
	case pci_channel_io_frozen:
		switch (dev->error_state) {
		case pci_channel_io_frozen:
		case pci_channel_io_normal:
			changed = true;
			break;
		}
		break;
	case pci_channel_io_normal:
		switch (dev->error_state) {
		case pci_channel_io_frozen:
		case pci_channel_io_normal:
			changed = true;
			break;
		}
		break;
	}
	if (changed)
		dev->error_state = new;
	return changed;
}

static inline int pci_dev_set_disconnected(struct pci_dev *dev, void *unused)
{
	device_lock(&dev->dev);
	pci_dev_set_io_state(dev, pci_channel_io_perm_failure);
	device_unlock(&dev->dev);

	return 0;
}

static inline bool pci_dev_is_disconnected(const struct pci_dev *dev)
{
	return dev->error_state == pci_channel_io_perm_failure;
}

/* pci_dev priv_flags */
#define PCI_DEV_ADDED 0

static inline void pci_dev_assign_added(struct pci_dev *dev, bool added)
{
	assign_bit(PCI_DEV_ADDED, &dev->priv_flags, added);
}

static inline bool pci_dev_is_added(const struct pci_dev *dev)
{
	return test_bit(PCI_DEV_ADDED, &dev->priv_flags);
}

#ifdef CONFIG_PCIEAER
#include <linux/aer.h>

#define AER_MAX_MULTI_ERR_DEVICES	5	/* Not likely to have more */

struct aer_err_info {
	struct pci_dev *dev[AER_MAX_MULTI_ERR_DEVICES];
	int error_dev_num;

	unsigned int id:16;

	unsigned int severity:2;	/* 0:NONFATAL | 1:FATAL | 2:COR */
	unsigned int __pad1:5;
	unsigned int multi_error_valid:1;

	unsigned int first_error:5;
	unsigned int __pad2:2;
	unsigned int tlp_header_valid:1;

	unsigned int status;		/* COR/UNCOR Error Status */
	unsigned int mask;		/* COR/UNCOR Error Mask */
	struct aer_header_log_regs tlp;	/* TLP Header */
};

int aer_get_device_error_info(struct pci_dev *dev, struct aer_err_info *info);
void aer_print_error(struct pci_dev *dev, struct aer_err_info *info);
#endif	/* CONFIG_PCIEAER */

#ifdef CONFIG_PCIE_DPC
void pci_save_dpc_state(struct pci_dev *dev);
void pci_restore_dpc_state(struct pci_dev *dev);
#else
static inline void pci_save_dpc_state(struct pci_dev *dev) {}
static inline void pci_restore_dpc_state(struct pci_dev *dev) {}
#endif

#ifdef CONFIG_PCI_ATS
/* Address Translation Service */
void pci_ats_init(struct pci_dev *dev);
void pci_restore_ats_state(struct pci_dev *dev);
#else
static inline void pci_ats_init(struct pci_dev *d) { }
static inline void pci_restore_ats_state(struct pci_dev *dev) { }
#endif /* CONFIG_PCI_ATS */

#ifdef CONFIG_PCI_IOV
int pci_iov_init(struct pci_dev *dev);
void pci_iov_release(struct pci_dev *dev);
void pci_iov_remove(struct pci_dev *dev);
void pci_iov_update_resource(struct pci_dev *dev, int resno);
resource_size_t pci_sriov_resource_alignment(struct pci_dev *dev, int resno);
void pci_restore_iov_state(struct pci_dev *dev);
int pci_iov_bus_range(struct pci_bus *bus);
extern const struct attribute_group sriov_dev_attr_group;
#else
static inline int pci_iov_init(struct pci_dev *dev)
{
	return -ENODEV;
}
static inline void pci_iov_release(struct pci_dev *dev)

{
}
static inline void pci_iov_remove(struct pci_dev *dev)
{
}
static inline void pci_restore_iov_state(struct pci_dev *dev)
{
}
static inline int pci_iov_bus_range(struct pci_bus *bus)
{
	return 0;
}

#endif /* CONFIG_PCI_IOV */

unsigned long pci_cardbus_resource_alignment(struct resource *);

static inline resource_size_t pci_resource_alignment(struct pci_dev *dev,
						     struct resource *res)
{
#ifdef CONFIG_PCI_IOV
	int resno = res - dev->resource;

	if (resno >= PCI_IOV_RESOURCES && resno <= PCI_IOV_RESOURCE_END)
		return pci_sriov_resource_alignment(dev, resno);
#endif
	if (dev->class >> 8 == PCI_CLASS_BRIDGE_CARDBUS)
		return pci_cardbus_resource_alignment(res);
	return resource_alignment(res);
}

void pci_enable_acs(struct pci_dev *dev);
#ifdef CONFIG_PCI_QUIRKS
int pci_dev_specific_acs_enabled(struct pci_dev *dev, u16 acs_flags);
int pci_dev_specific_enable_acs(struct pci_dev *dev);
int pci_dev_specific_disable_acs_redir(struct pci_dev *dev);
#else
static inline int pci_dev_specific_acs_enabled(struct pci_dev *dev,
					       u16 acs_flags)
{
	return -ENOTTY;
}
static inline int pci_dev_specific_enable_acs(struct pci_dev *dev)
{
	return -ENOTTY;
}
static inline int pci_dev_specific_disable_acs_redir(struct pci_dev *dev)
{
	return -ENOTTY;
}
#endif

/* PCI error reporting and recovery */
void pcie_do_recovery(struct pci_dev *dev, enum pci_channel_state state,
		      u32 service);

bool pcie_wait_for_link(struct pci_dev *pdev, bool active);
#ifdef CONFIG_PCIEASPM
void pcie_aspm_init_link_state(struct pci_dev *pdev);
void pcie_aspm_exit_link_state(struct pci_dev *pdev);
void pcie_aspm_pm_state_change(struct pci_dev *pdev);
void pcie_aspm_powersave_config_link(struct pci_dev *pdev);
#else
static inline void pcie_aspm_init_link_state(struct pci_dev *pdev) { }
static inline void pcie_aspm_exit_link_state(struct pci_dev *pdev) { }
static inline void pcie_aspm_pm_state_change(struct pci_dev *pdev) { }
static inline void pcie_aspm_powersave_config_link(struct pci_dev *pdev) { }
#endif

#ifdef CONFIG_PCIEASPM_DEBUG
void pcie_aspm_create_sysfs_dev_files(struct pci_dev *pdev);
void pcie_aspm_remove_sysfs_dev_files(struct pci_dev *pdev);
#else
static inline void pcie_aspm_create_sysfs_dev_files(struct pci_dev *pdev) { }
static inline void pcie_aspm_remove_sysfs_dev_files(struct pci_dev *pdev) { }
#endif

#ifdef CONFIG_PCIE_ECRC
void pcie_set_ecrc_checking(struct pci_dev *dev);
void pcie_ecrc_get_policy(char *str);
#else
static inline void pcie_set_ecrc_checking(struct pci_dev *dev) { }
static inline void pcie_ecrc_get_policy(char *str) { }
#endif

#ifdef CONFIG_PCIE_PTM
void pci_ptm_init(struct pci_dev *dev);
int pci_enable_ptm(struct pci_dev *dev, u8 *granularity);
#else
static inline void pci_ptm_init(struct pci_dev *dev) { }
static inline int pci_enable_ptm(struct pci_dev *dev, u8 *granularity)
{ return -EINVAL; }
#endif

struct pci_dev_reset_methods {
	u16 vendor;
	u16 device;
	int (*reset)(struct pci_dev *dev, int probe);
};

#ifdef CONFIG_PCI_QUIRKS
int pci_dev_specific_reset(struct pci_dev *dev, int probe);
#else
static inline int pci_dev_specific_reset(struct pci_dev *dev, int probe)
{
	return -ENOTTY;
}
#endif

#if defined(CONFIG_PCI_QUIRKS) && defined(CONFIG_ARM64)
int acpi_get_rc_resources(struct device *dev, const char *hid, u16 segment,
			  struct resource *res);
#endif

u32 pci_rebar_get_possible_sizes(struct pci_dev *pdev, int bar);
int pci_rebar_get_current_size(struct pci_dev *pdev, int bar);
int pci_rebar_set_size(struct pci_dev *pdev, int bar, int size);
static inline u64 pci_rebar_size_to_bytes(int size)
{
	return 1ULL << (size + 20);
}

struct device_node;

#ifdef CONFIG_OF
int of_pci_parse_bus_range(struct device_node *node, struct resource *res);
int of_get_pci_domain_nr(struct device_node *node);
int of_pci_get_max_link_speed(struct device_node *node);
void pci_set_of_node(struct pci_dev *dev);
void pci_release_of_node(struct pci_dev *dev);
void pci_set_bus_of_node(struct pci_bus *bus);
void pci_release_bus_of_node(struct pci_bus *bus);

#else
static inline int
of_pci_parse_bus_range(struct device_node *node, struct resource *res)
{
	return -EINVAL;
}

static inline int
of_get_pci_domain_nr(struct device_node *node)
{
	return -1;
}

static inline int
of_pci_get_max_link_speed(struct device_node *node)
{
	return -EINVAL;
}

static inline void pci_set_of_node(struct pci_dev *dev) { }
static inline void pci_release_of_node(struct pci_dev *dev) { }
static inline void pci_set_bus_of_node(struct pci_bus *bus) { }
static inline void pci_release_bus_of_node(struct pci_bus *bus) { }
#endif /* CONFIG_OF */

#if defined(CONFIG_OF_ADDRESS)
int devm_of_pci_get_host_bridge_resources(struct device *dev,
			unsigned char busno, unsigned char bus_max,
			struct list_head *resources, resource_size_t *io_base);
#else
static inline int devm_of_pci_get_host_bridge_resources(struct device *dev,
			unsigned char busno, unsigned char bus_max,
			struct list_head *resources, resource_size_t *io_base)
{
	return -EINVAL;
}
#endif

#ifdef CONFIG_PCIEAER
void pci_no_aer(void);
void pci_aer_init(struct pci_dev *dev);
void pci_aer_exit(struct pci_dev *dev);
extern const struct attribute_group aer_stats_attr_group;
void pci_aer_clear_fatal_status(struct pci_dev *dev);
void pci_aer_clear_device_status(struct pci_dev *dev);
#else
static inline void pci_no_aer(void) { }
static inline void pci_aer_init(struct pci_dev *d) { }
static inline void pci_aer_exit(struct pci_dev *d) { }
static inline void pci_aer_clear_fatal_status(struct pci_dev *dev) { }
static inline void pci_aer_clear_device_status(struct pci_dev *dev) { }
#endif

#ifdef CONFIG_ACPI
int pci_acpi_program_hp_params(struct pci_dev *dev);
#else
static inline int pci_acpi_program_hp_params(struct pci_dev *dev)
{
	return -ENODEV;
}
#endif

#endif /* DRIVERS_PCI_H */<|MERGE_RESOLUTION|>--- conflicted
+++ resolved
@@ -38,14 +38,11 @@
 int pci_probe_reset_function(struct pci_dev *dev);
 int pci_bridge_secondary_bus_reset(struct pci_dev *dev);
 int pci_bus_error_reset(struct pci_dev *dev);
-<<<<<<< HEAD
-=======
 
 #define PCI_PM_D2_DELAY         200
 #define PCI_PM_D3_WAIT          10
 #define PCI_PM_D3COLD_WAIT      100
 #define PCI_PM_BUS_WAIT         50
->>>>>>> f7688b48
 
 /**
  * struct pci_platform_pm_ops - Firmware PM callbacks
