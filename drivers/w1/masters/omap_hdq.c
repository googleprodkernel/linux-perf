--- conflicted
+++ resolved
@@ -146,13 +146,10 @@
 		goto rtn;
 	}
 
-<<<<<<< HEAD
-=======
 	if (hdq_data->hdq_irqstatus)
 		dev_err(hdq_data->dev, "TX irqstatus not cleared (%02x)\n",
 			hdq_data->hdq_irqstatus);
 
->>>>>>> ad8c735b
 	*status = 0;
 
 	hdq_reg_out(hdq_data, OMAP_HDQ_TX_DATA, val);
