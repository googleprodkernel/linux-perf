--- conflicted
+++ resolved
@@ -1436,40 +1436,6 @@
 	return 0;
 }
 
-<<<<<<< HEAD
-static int i915_emon_status(struct seq_file *m, void *unused)
-{
-	struct drm_i915_private *dev_priv = node_to_i915(m->private);
-	struct drm_device *dev = &dev_priv->drm;
-	unsigned long temp, chipset, gfx;
-	int ret;
-
-	if (!IS_GEN5(dev_priv))
-		return -ENODEV;
-
-	intel_runtime_pm_get(dev_priv);
-
-	ret = mutex_lock_interruptible(&dev->struct_mutex);
-	if (ret)
-		return ret;
-
-	temp = i915_mch_val(dev_priv);
-	chipset = i915_chipset_val(dev_priv);
-	gfx = i915_gfx_val(dev_priv);
-	mutex_unlock(&dev->struct_mutex);
-
-	seq_printf(m, "GMCH temp: %ld\n", temp);
-	seq_printf(m, "Chipset power: %ld\n", chipset);
-	seq_printf(m, "GFX power: %ld\n", gfx);
-	seq_printf(m, "Total power: %ld\n", chipset + gfx);
-
-	intel_runtime_pm_put(dev_priv);
-
-	return 0;
-}
-
-=======
->>>>>>> f7688b48
 static int i915_ring_freq_table(struct seq_file *m, void *unused)
 {
 	struct drm_i915_private *dev_priv = node_to_i915(m->private);
