--- conflicted
+++ resolved
@@ -391,8 +391,6 @@
 	return round_down(max / 2, PAGE_SIZE);
 }
 
-<<<<<<< HEAD
-=======
 /**
  * struct xe_bo_shrink_flags - flags governing the shrink behaviour.
  * @purge: Only purging allowed. Don't shrink if bo not purgeable.
@@ -407,8 +405,6 @@
 		  const struct xe_bo_shrink_flags flags,
 		  unsigned long *scanned);
 
-#if IS_ENABLED(CONFIG_DRM_XE_KUNIT_TEST)
->>>>>>> cf05922d
 /**
  * xe_bo_is_mem_type - Whether the bo currently resides in the given
  * TTM memory type
