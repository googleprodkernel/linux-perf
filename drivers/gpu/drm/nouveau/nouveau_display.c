/*
 * Copyright (C) 2008 Maarten Maathuis.
 * All Rights Reserved.
 *
 * Permission is hereby granted, free of charge, to any person obtaining
 * a copy of this software and associated documentation files (the
 * "Software"), to deal in the Software without restriction, including
 * without limitation the rights to use, copy, modify, merge, publish,
 * distribute, sublicense, and/or sell copies of the Software, and to
 * permit persons to whom the Software is furnished to do so, subject to
 * the following conditions:
 *
 * The above copyright notice and this permission notice (including the
 * next paragraph) shall be included in all copies or substantial
 * portions of the Software.
 *
 * THE SOFTWARE IS PROVIDED "AS IS", WITHOUT WARRANTY OF ANY KIND,
 * EXPRESS OR IMPLIED, INCLUDING BUT NOT LIMITED TO THE WARRANTIES OF
 * MERCHANTABILITY, FITNESS FOR A PARTICULAR PURPOSE AND NONINFRINGEMENT.
 * IN NO EVENT SHALL THE COPYRIGHT OWNER(S) AND/OR ITS SUPPLIERS BE
 * LIABLE FOR ANY CLAIM, DAMAGES OR OTHER LIABILITY, WHETHER IN AN ACTION
 * OF CONTRACT, TORT OR OTHERWISE, ARISING FROM, OUT OF OR IN CONNECTION
 * WITH THE SOFTWARE OR THE USE OR OTHER DEALINGS IN THE SOFTWARE.
 *
 */

#include <acpi/video.h>

#include <drm/drm_atomic.h>
#include <drm/drm_atomic_helper.h>
#include <drm/drm_crtc_helper.h>
#include <drm/drm_fb_helper.h>
#include <drm/drm_fourcc.h>
#include <drm/drm_gem_framebuffer_helper.h>
#include <drm/drm_probe_helper.h>
#include <drm/drm_vblank.h>

#include "nouveau_crtc.h"
#include "nouveau_gem.h"
#include "nouveau_connector.h"
#include "nv50_display.h"

#include <nvif/class.h>
#include <nvif/if0011.h>
#include <nvif/if0013.h>
#include <dispnv50/crc.h>

int
nouveau_display_vblank_enable(struct drm_crtc *crtc)
{
	struct nouveau_crtc *nv_crtc;

	nv_crtc = nouveau_crtc(crtc);
	nvif_event_allow(&nv_crtc->vblank);

	return 0;
}

void
nouveau_display_vblank_disable(struct drm_crtc *crtc)
{
	struct nouveau_crtc *nv_crtc;

	nv_crtc = nouveau_crtc(crtc);
	nvif_event_block(&nv_crtc->vblank);
}

static inline int
calc(int blanks, int blanke, int total, int line)
{
	if (blanke >= blanks) {
		if (line >= blanks)
			line -= total;
	} else {
		if (line >= blanks)
			line -= total;
		line -= blanke + 1;
	}
	return line;
}

static bool
nouveau_display_scanoutpos_head(struct drm_crtc *crtc, int *vpos, int *hpos,
				ktime_t *stime, ktime_t *etime)
{
	struct drm_vblank_crtc *vblank = drm_crtc_vblank_crtc(crtc);
	struct nvif_head *head = &nouveau_crtc(crtc)->head;
	struct nvif_head_scanoutpos_v0 args;
	int retry = 20;
	bool ret = false;

	args.version = 0;

	do {
		ret = nvif_mthd(&head->object, NVIF_HEAD_V0_SCANOUTPOS, &args, sizeof(args));
		if (ret != 0)
			return false;

		if (args.vline) {
			ret = true;
			break;
		}

		if (retry) ndelay(vblank->linedur_ns);
	} while (retry--);

	*hpos = args.hline;
	*vpos = calc(args.vblanks, args.vblanke, args.vtotal, args.vline);
	if (stime) *stime = ns_to_ktime(args.time[0]);
	if (etime) *etime = ns_to_ktime(args.time[1]);

	return ret;
}

bool
nouveau_display_scanoutpos(struct drm_crtc *crtc,
			   bool in_vblank_irq, int *vpos, int *hpos,
			   ktime_t *stime, ktime_t *etime,
			   const struct drm_display_mode *mode)
{
	return nouveau_display_scanoutpos_head(crtc, vpos, hpos,
					       stime, etime);
}

static const struct drm_framebuffer_funcs nouveau_framebuffer_funcs = {
	.destroy = drm_gem_fb_destroy,
	.create_handle = drm_gem_fb_create_handle,
};

static void
nouveau_decode_mod(struct nouveau_drm *drm,
		   uint64_t modifier,
		   uint32_t *tile_mode,
		   uint8_t *kind)
{
	struct nouveau_display *disp = nouveau_display(drm->dev);
	BUG_ON(!tile_mode || !kind);

	if (modifier == DRM_FORMAT_MOD_LINEAR) {
		/* tile_mode will not be used in this case */
		*tile_mode = 0;
		*kind = 0;
	} else {
		/*
		 * Extract the block height and kind from the corresponding
		 * modifier fields.  See drm_fourcc.h for details.
		 */

		if ((modifier & (0xffull << 12)) == 0ull) {
			/* Legacy modifier.  Translate to this dev's 'kind.' */
			modifier |= disp->format_modifiers[0] & (0xffull << 12);
		}

		*tile_mode = (uint32_t)(modifier & 0xF);
		*kind = (uint8_t)((modifier >> 12) & 0xFF);

		if (drm->client.device.info.chipset >= 0xc0)
			*tile_mode <<= 4;
	}
}

void
nouveau_framebuffer_get_layout(struct drm_framebuffer *fb,
			       uint32_t *tile_mode,
			       uint8_t *kind)
{
	if (fb->flags & DRM_MODE_FB_MODIFIERS) {
		struct nouveau_drm *drm = nouveau_drm(fb->dev);

		nouveau_decode_mod(drm, fb->modifier, tile_mode, kind);
	} else {
		const struct nouveau_bo *nvbo = nouveau_gem_object(fb->obj[0]);

		*tile_mode = nvbo->mode;
		*kind = nvbo->kind;
	}
}

static const u64 legacy_modifiers[] = {
	DRM_FORMAT_MOD_NVIDIA_16BX2_BLOCK(0),
	DRM_FORMAT_MOD_NVIDIA_16BX2_BLOCK(1),
	DRM_FORMAT_MOD_NVIDIA_16BX2_BLOCK(2),
	DRM_FORMAT_MOD_NVIDIA_16BX2_BLOCK(3),
	DRM_FORMAT_MOD_NVIDIA_16BX2_BLOCK(4),
	DRM_FORMAT_MOD_NVIDIA_16BX2_BLOCK(5),
	DRM_FORMAT_MOD_INVALID
};

static int
nouveau_validate_decode_mod(struct nouveau_drm *drm,
			    uint64_t modifier,
			    uint32_t *tile_mode,
			    uint8_t *kind)
{
	struct nouveau_display *disp = nouveau_display(drm->dev);
	int mod;

	if (drm->client.device.info.family < NV_DEVICE_INFO_V0_TESLA) {
		return -EINVAL;
	}

	BUG_ON(!disp->format_modifiers);

	for (mod = 0;
	     (disp->format_modifiers[mod] != DRM_FORMAT_MOD_INVALID) &&
	     (disp->format_modifiers[mod] != modifier);
	     mod++);

	if (disp->format_modifiers[mod] == DRM_FORMAT_MOD_INVALID) {
		for (mod = 0;
		     (legacy_modifiers[mod] != DRM_FORMAT_MOD_INVALID) &&
		     (legacy_modifiers[mod] != modifier);
		     mod++);
		if (legacy_modifiers[mod] == DRM_FORMAT_MOD_INVALID)
			return -EINVAL;
	}

	nouveau_decode_mod(drm, modifier, tile_mode, kind);

	return 0;
}

static inline uint32_t
nouveau_get_width_in_blocks(uint32_t stride)
{
	/* GOBs per block in the x direction is always one, and GOBs are
	 * 64 bytes wide
	 */
	static const uint32_t log_block_width = 6;

	return (stride + (1 << log_block_width) - 1) >> log_block_width;
}

static inline uint32_t
nouveau_get_height_in_blocks(struct nouveau_drm *drm,
			     uint32_t height,
			     uint32_t log_block_height_in_gobs)
{
	uint32_t log_gob_height;
	uint32_t log_block_height;

	BUG_ON(drm->client.device.info.family < NV_DEVICE_INFO_V0_TESLA);

	if (drm->client.device.info.family < NV_DEVICE_INFO_V0_FERMI)
		log_gob_height = 2;
	else
		log_gob_height = 3;

	log_block_height = log_block_height_in_gobs + log_gob_height;

	return (height + (1 << log_block_height) - 1) >> log_block_height;
}

static int
nouveau_check_bl_size(struct nouveau_drm *drm, struct nouveau_bo *nvbo,
		      uint32_t offset, uint32_t stride, uint32_t h,
		      uint32_t tile_mode)
{
	uint32_t gob_size, bw, bh;
	uint64_t bl_size;

	BUG_ON(drm->client.device.info.family < NV_DEVICE_INFO_V0_TESLA);

	if (drm->client.device.info.chipset >= 0xc0) {
		if (tile_mode & 0xF)
			return -EINVAL;
		tile_mode >>= 4;
	}

	if (tile_mode & 0xFFFFFFF0)
		return -EINVAL;

	if (drm->client.device.info.family < NV_DEVICE_INFO_V0_FERMI)
		gob_size = 256;
	else
		gob_size = 512;

	bw = nouveau_get_width_in_blocks(stride);
	bh = nouveau_get_height_in_blocks(drm, h, tile_mode);

	bl_size = bw * bh * (1 << tile_mode) * gob_size;

	DRM_DEBUG_KMS("offset=%u stride=%u h=%u tile_mode=0x%02x bw=%u bh=%u gob_size=%u bl_size=%llu size=%zu\n",
		      offset, stride, h, tile_mode, bw, bh, gob_size, bl_size,
		      nvbo->bo.base.size);

	if (bl_size + offset > nvbo->bo.base.size)
		return -ERANGE;

	return 0;
}

int
nouveau_framebuffer_new(struct drm_device *dev,
			const struct drm_mode_fb_cmd2 *mode_cmd,
			struct drm_gem_object *gem,
			struct drm_framebuffer **pfb)
{
	struct nouveau_drm *drm = nouveau_drm(dev);
	struct nouveau_bo *nvbo = nouveau_gem_object(gem);
	struct drm_framebuffer *fb;
	const struct drm_format_info *info;
	unsigned int height, i;
	uint32_t tile_mode;
	uint8_t kind;
	int ret;

        /* YUV overlays have special requirements pre-NV50 */
	if (drm->client.device.info.family < NV_DEVICE_INFO_V0_TESLA &&

	    (mode_cmd->pixel_format == DRM_FORMAT_YUYV ||
	     mode_cmd->pixel_format == DRM_FORMAT_UYVY ||
	     mode_cmd->pixel_format == DRM_FORMAT_NV12 ||
	     mode_cmd->pixel_format == DRM_FORMAT_NV21) &&
	    (mode_cmd->pitches[0] & 0x3f || /* align 64 */
	     mode_cmd->pitches[0] >= 0x10000 || /* at most 64k pitch */
	     (mode_cmd->pitches[1] && /* pitches for planes must match */
	      mode_cmd->pitches[0] != mode_cmd->pitches[1]))) {
		DRM_DEBUG_KMS("Unsuitable framebuffer: format: %p4cc; pitches: 0x%x\n 0x%x\n",
			      &mode_cmd->pixel_format,
			      mode_cmd->pitches[0], mode_cmd->pitches[1]);
		return -EINVAL;
	}

	if (mode_cmd->flags & DRM_MODE_FB_MODIFIERS) {
		if (nouveau_validate_decode_mod(drm, mode_cmd->modifier[0],
						&tile_mode, &kind)) {
			DRM_DEBUG_KMS("Unsupported modifier: 0x%llx\n",
				      mode_cmd->modifier[0]);
			return -EINVAL;
		}
	} else {
		tile_mode = nvbo->mode;
		kind = nvbo->kind;
	}

	info = drm_get_format_info(dev, mode_cmd);

	for (i = 0; i < info->num_planes; i++) {
		height = drm_format_info_plane_height(info,
						      mode_cmd->height,
						      i);

		if (kind) {
			ret = nouveau_check_bl_size(drm, nvbo,
						    mode_cmd->offsets[i],
						    mode_cmd->pitches[i],
						    height, tile_mode);
			if (ret)
				return ret;
		} else {
			uint32_t size = mode_cmd->pitches[i] * height;

			if (size + mode_cmd->offsets[i] > nvbo->bo.base.size)
				return -ERANGE;
		}
	}

	if (!(fb = *pfb = kzalloc(sizeof(*fb), GFP_KERNEL)))
		return -ENOMEM;

	drm_helper_mode_fill_fb_struct(dev, fb, mode_cmd);
	fb->obj[0] = gem;

	ret = drm_framebuffer_init(dev, fb, &nouveau_framebuffer_funcs);
	if (ret)
		kfree(fb);
	return ret;
}

struct drm_framebuffer *
nouveau_user_framebuffer_create(struct drm_device *dev,
				struct drm_file *file_priv,
				const struct drm_mode_fb_cmd2 *mode_cmd)
{
	struct drm_framebuffer *fb;
	struct drm_gem_object *gem;
	int ret;

	gem = drm_gem_object_lookup(file_priv, mode_cmd->handles[0]);
	if (!gem)
		return ERR_PTR(-ENOENT);

	ret = nouveau_framebuffer_new(dev, mode_cmd, gem, &fb);
	if (ret == 0)
		return fb;

	drm_gem_object_put(gem);
	return ERR_PTR(ret);
}

static const struct drm_mode_config_funcs nouveau_mode_config_funcs = {
	.fb_create = nouveau_user_framebuffer_create,
	.output_poll_changed = drm_fb_helper_output_poll_changed,
};


struct nouveau_drm_prop_enum_list {
	u8 gen_mask;
	int type;
	char *name;
};

static struct nouveau_drm_prop_enum_list underscan[] = {
	{ 6, UNDERSCAN_AUTO, "auto" },
	{ 6, UNDERSCAN_OFF, "off" },
	{ 6, UNDERSCAN_ON, "on" },
	{}
};

static struct nouveau_drm_prop_enum_list dither_mode[] = {
	{ 7, DITHERING_MODE_AUTO, "auto" },
	{ 7, DITHERING_MODE_OFF, "off" },
	{ 1, DITHERING_MODE_ON, "on" },
	{ 6, DITHERING_MODE_STATIC2X2, "static 2x2" },
	{ 6, DITHERING_MODE_DYNAMIC2X2, "dynamic 2x2" },
	{ 4, DITHERING_MODE_TEMPORAL, "temporal" },
	{}
};

static struct nouveau_drm_prop_enum_list dither_depth[] = {
	{ 6, DITHERING_DEPTH_AUTO, "auto" },
	{ 6, DITHERING_DEPTH_6BPC, "6 bpc" },
	{ 6, DITHERING_DEPTH_8BPC, "8 bpc" },
	{}
};

#define PROP_ENUM(p,gen,n,list) do {                                           \
	struct nouveau_drm_prop_enum_list *l = (list);                         \
	int c = 0;                                                             \
	while (l->gen_mask) {                                                  \
		if (l->gen_mask & (1 << (gen)))                                \
			c++;                                                   \
		l++;                                                           \
	}                                                                      \
	if (c) {                                                               \
		p = drm_property_create(dev, DRM_MODE_PROP_ENUM, n, c);        \
		l = (list);                                                    \
		while (p && l->gen_mask) {                                     \
			if (l->gen_mask & (1 << (gen))) {                      \
				drm_property_add_enum(p, l->type, l->name);    \
			}                                                      \
			l++;                                                   \
		}                                                              \
	}                                                                      \
} while(0)

void
nouveau_display_hpd_resume(struct drm_device *dev)
{
	struct nouveau_drm *drm = nouveau_drm(dev);

	if (drm->headless)
		return;

	spin_lock_irq(&drm->hpd_lock);
	drm->hpd_pending = ~0;
	spin_unlock_irq(&drm->hpd_lock);

	schedule_work(&drm->hpd_work);
}

static void
nouveau_display_hpd_work(struct work_struct *work)
{
	struct nouveau_drm *drm = container_of(work, typeof(*drm), hpd_work);
	struct drm_device *dev = drm->dev;
	struct drm_connector *connector;
	struct drm_connector_list_iter conn_iter;
	u32 pending;
	int changed = 0;
	struct drm_connector *first_changed_connector = NULL;

	pm_runtime_get_sync(dev->dev);

	spin_lock_irq(&drm->hpd_lock);
	pending = drm->hpd_pending;
	drm->hpd_pending = 0;
	spin_unlock_irq(&drm->hpd_lock);

	/* Nothing to do, exit early without updating the last busy counter */
	if (!pending)
		goto noop;

	mutex_lock(&dev->mode_config.mutex);
	drm_connector_list_iter_begin(dev, &conn_iter);

	nouveau_for_each_non_mst_connector_iter(connector, &conn_iter) {
		struct nouveau_connector *nv_connector = nouveau_connector(connector);
		enum drm_connector_status old_status = connector->status;
		u64 bits, old_epoch_counter = connector->epoch_counter;

		if (!(pending & drm_connector_mask(connector)))
			continue;

		spin_lock_irq(&drm->hpd_lock);
		bits = nv_connector->hpd_pending;
		nv_connector->hpd_pending = 0;
		spin_unlock_irq(&drm->hpd_lock);

		drm_dbg_kms(dev, "[CONNECTOR:%d:%s] plug:%d unplug:%d irq:%d\n",
			    connector->base.id, connector->name,
			    !!(bits & NVIF_CONN_EVENT_V0_PLUG),
			    !!(bits & NVIF_CONN_EVENT_V0_UNPLUG),
			    !!(bits & NVIF_CONN_EVENT_V0_IRQ));

		if (bits & NVIF_CONN_EVENT_V0_IRQ) {
			if (nouveau_dp_link_check(nv_connector))
				continue;
		}

		connector->status = drm_helper_probe_detect(connector, NULL, false);
		if (old_epoch_counter == connector->epoch_counter)
			continue;

		changed++;
		if (!first_changed_connector) {
			drm_connector_get(connector);
			first_changed_connector = connector;
		}

		drm_dbg_kms(dev, "[CONNECTOR:%d:%s] status updated from %s to %s (epoch counter %llu->%llu)\n",
			    connector->base.id, connector->name,
			    drm_get_connector_status_name(old_status),
			    drm_get_connector_status_name(connector->status),
			    old_epoch_counter, connector->epoch_counter);
	}

	drm_connector_list_iter_end(&conn_iter);
	mutex_unlock(&dev->mode_config.mutex);

	if (changed == 1)
		drm_kms_helper_connector_hotplug_event(first_changed_connector);
	else if (changed > 0)
		drm_kms_helper_hotplug_event(dev);

	if (first_changed_connector)
		drm_connector_put(first_changed_connector);

	pm_runtime_mark_last_busy(drm->dev->dev);
noop:
	pm_runtime_put_autosuspend(dev->dev);
}

#ifdef CONFIG_ACPI

static int
nouveau_display_acpi_ntfy(struct notifier_block *nb, unsigned long val,
			  void *data)
{
	struct nouveau_drm *drm = container_of(nb, typeof(*drm), acpi_nb);
	struct acpi_bus_event *info = data;
	int ret;

	if (!strcmp(info->device_class, ACPI_VIDEO_CLASS)) {
		if (info->type == ACPI_VIDEO_NOTIFY_PROBE) {
			ret = pm_runtime_get(drm->dev->dev);
			if (ret == 1 || ret == -EACCES) {
				/* If the GPU is already awake, or in a state
				 * where we can't wake it up, it can handle
				 * it's own hotplug events.
				 */
				pm_runtime_put_autosuspend(drm->dev->dev);
			} else if (ret == 0 || ret == -EINPROGRESS) {
				/* We've started resuming the GPU already, so
				 * it will handle scheduling a full reprobe
				 * itself
				 */
				NV_DEBUG(drm, "ACPI requested connector reprobe\n");
				pm_runtime_put_noidle(drm->dev->dev);
			} else {
				NV_WARN(drm, "Dropped ACPI reprobe event due to RPM error: %d\n",
					ret);
			}

			/* acpi-video should not generate keypresses for this */
			return NOTIFY_BAD;
		}
	}

	return NOTIFY_DONE;
}
#endif

int
nouveau_display_init(struct drm_device *dev, bool resume, bool runtime)
{
	struct nouveau_display *disp = nouveau_display(dev);
	struct drm_connector *connector;
	struct drm_connector_list_iter conn_iter;
	int ret;

	/*
	 * Enable hotplug interrupts (done as early as possible, since we need
	 * them for MST)
	 */
	drm_connector_list_iter_begin(dev, &conn_iter);
	nouveau_for_each_non_mst_connector_iter(connector, &conn_iter) {
		struct nouveau_connector *conn = nouveau_connector(connector);
		nvif_event_allow(&conn->hpd);
		nvif_event_allow(&conn->irq);
	}
	drm_connector_list_iter_end(&conn_iter);

	ret = disp->init(dev, resume, runtime);
	if (ret)
		return ret;

	/* enable connector detection and polling for connectors without HPD
	 * support
	 */
	drm_kms_helper_poll_enable(dev);

	return ret;
}

void
nouveau_display_fini(struct drm_device *dev, bool suspend, bool runtime)
{
	struct nouveau_display *disp = nouveau_display(dev);
	struct nouveau_drm *drm = nouveau_drm(dev);
	struct drm_connector *connector;
	struct drm_connector_list_iter conn_iter;

	if (!suspend) {
		if (drm_drv_uses_atomic_modeset(dev))
			drm_atomic_helper_shutdown(dev);
		else
			drm_helper_force_disable_all(dev);
	}

	/* disable hotplug interrupts */
	drm_connector_list_iter_begin(dev, &conn_iter);
	nouveau_for_each_non_mst_connector_iter(connector, &conn_iter) {
		struct nouveau_connector *conn = nouveau_connector(connector);
		nvif_event_block(&conn->irq);
		nvif_event_block(&conn->hpd);
	}
	drm_connector_list_iter_end(&conn_iter);

	if (!runtime && !drm->headless)
		cancel_work_sync(&drm->hpd_work);

	drm_kms_helper_poll_disable(dev);
	disp->fini(dev, runtime, suspend);
}

static void
nouveau_display_create_properties(struct drm_device *dev)
{
	struct nouveau_display *disp = nouveau_display(dev);
	int gen;

	if (disp->disp.object.oclass < NV50_DISP)
		gen = 0;
	else
	if (disp->disp.object.oclass < GF110_DISP)
		gen = 1;
	else
		gen = 2;

	PROP_ENUM(disp->dithering_mode, gen, "dithering mode", dither_mode);
	PROP_ENUM(disp->dithering_depth, gen, "dithering depth", dither_depth);
	PROP_ENUM(disp->underscan_property, gen, "underscan", underscan);

	disp->underscan_hborder_property =
		drm_property_create_range(dev, 0, "underscan hborder", 0, 128);

	disp->underscan_vborder_property =
		drm_property_create_range(dev, 0, "underscan vborder", 0, 128);

	if (gen < 1)
		return;

	/* -90..+90 */
	disp->vibrant_hue_property =
		drm_property_create_range(dev, 0, "vibrant hue", 0, 180);

	/* -100..+100 */
	disp->color_vibrance_property =
		drm_property_create_range(dev, 0, "color vibrance", 0, 200);
}

int
nouveau_display_create(struct drm_device *dev)
{
	struct nouveau_drm *drm = nouveau_drm(dev);
	struct nouveau_display *disp;
	int ret;

	disp = drm->display = kzalloc(sizeof(*disp), GFP_KERNEL);
	if (!disp)
		return -ENOMEM;

	drm_mode_config_init(dev);
	drm_mode_create_scaling_mode_property(dev);
	drm_mode_create_dvi_i_properties(dev);

	dev->mode_config.funcs = &nouveau_mode_config_funcs;

	dev->mode_config.min_width = 0;
	dev->mode_config.min_height = 0;
	if (drm->client.device.info.family < NV_DEVICE_INFO_V0_CELSIUS) {
		dev->mode_config.max_width = 2048;
		dev->mode_config.max_height = 2048;
	} else
	if (drm->client.device.info.family < NV_DEVICE_INFO_V0_TESLA) {
		dev->mode_config.max_width = 4096;
		dev->mode_config.max_height = 4096;
	} else
	if (drm->client.device.info.family < NV_DEVICE_INFO_V0_FERMI) {
		dev->mode_config.max_width = 8192;
		dev->mode_config.max_height = 8192;
	} else {
		dev->mode_config.max_width = 16384;
		dev->mode_config.max_height = 16384;
	}

	dev->mode_config.preferred_depth = 24;
	dev->mode_config.prefer_shadow = 1;

	if (drm->client.device.info.chipset < 0x11)
		dev->mode_config.async_page_flip = false;
	else
		dev->mode_config.async_page_flip = true;

	drm_kms_helper_poll_init(dev);
	drm_kms_helper_poll_disable(dev);

	if (nouveau_modeset != 2) {
		ret = nvif_disp_ctor(&drm->client.device, "kmsDisp", 0, &disp->disp);
		/* no display hw */
		if (ret == -ENODEV) {
			ret = 0;
<<<<<<< HEAD
=======
			drm->headless = true;
>>>>>>> 0c383648
			goto disp_create_err;
		}

		if (!ret && (disp->disp.outp_mask || drm->vbios.dcb.entries)) {
			nouveau_display_create_properties(dev);
			if (disp->disp.object.oclass < NV50_DISP) {
				dev->mode_config.fb_modifiers_not_supported = true;
				ret = nv04_display_create(dev);
			} else {
				ret = nv50_display_create(dev);
			}
		}
	} else {
		ret = 0;
	}

	if (ret)
		goto disp_create_err;

	drm_mode_config_reset(dev);

	if (dev->mode_config.num_crtc) {
		ret = drm_vblank_init(dev, dev->mode_config.num_crtc);
		if (ret)
			goto vblank_err;

		if (disp->disp.object.oclass >= NV50_DISP)
			nv50_crc_init(dev);
	}

	INIT_WORK(&drm->hpd_work, nouveau_display_hpd_work);
	spin_lock_init(&drm->hpd_lock);
#ifdef CONFIG_ACPI
	drm->acpi_nb.notifier_call = nouveau_display_acpi_ntfy;
	register_acpi_notifier(&drm->acpi_nb);
#endif

	return 0;

vblank_err:
	disp->dtor(dev);
disp_create_err:
	drm_kms_helper_poll_fini(dev);
	drm_mode_config_cleanup(dev);
	return ret;
}

void
nouveau_display_destroy(struct drm_device *dev)
{
	struct nouveau_display *disp = nouveau_display(dev);
	struct nouveau_drm *drm = nouveau_drm(dev);

#ifdef CONFIG_ACPI
	unregister_acpi_notifier(&drm->acpi_nb);
#endif

	drm_kms_helper_poll_fini(dev);
	drm_mode_config_cleanup(dev);

	if (disp->dtor)
		disp->dtor(dev);

	nvif_disp_dtor(&disp->disp);

	drm->display = NULL;
	kfree(disp);
}

int
nouveau_display_suspend(struct drm_device *dev, bool runtime)
{
	struct nouveau_display *disp = nouveau_display(dev);

	/* Disable console. */
	drm_fb_helper_set_suspend_unlocked(dev->fb_helper, true);

	if (drm_drv_uses_atomic_modeset(dev)) {
		if (!runtime) {
			disp->suspend = drm_atomic_helper_suspend(dev);
			if (IS_ERR(disp->suspend)) {
				int ret = PTR_ERR(disp->suspend);
				disp->suspend = NULL;
				return ret;
			}
		}
	}

	nouveau_display_fini(dev, true, runtime);
	return 0;
}

void
nouveau_display_resume(struct drm_device *dev, bool runtime)
{
	struct nouveau_display *disp = nouveau_display(dev);

	nouveau_display_init(dev, true, runtime);

	if (drm_drv_uses_atomic_modeset(dev)) {
		if (disp->suspend) {
			drm_atomic_helper_resume(dev, disp->suspend);
			disp->suspend = NULL;
		}
	}

	/* Enable console. */
	drm_fb_helper_set_suspend_unlocked(dev->fb_helper, false);
}

int
nouveau_display_dumb_create(struct drm_file *file_priv, struct drm_device *dev,
			    struct drm_mode_create_dumb *args)
{
	struct nouveau_cli *cli = nouveau_cli(file_priv);
	struct nouveau_bo *bo;
	uint32_t domain;
	int ret;

	args->pitch = roundup(args->width * (args->bpp / 8), 256);
	args->size = args->pitch * args->height;
	args->size = roundup(args->size, PAGE_SIZE);

	/* Use VRAM if there is any ; otherwise fallback to system memory */
	if (nouveau_drm(dev)->client.device.info.ram_size != 0)
		domain = NOUVEAU_GEM_DOMAIN_VRAM;
	else
		domain = NOUVEAU_GEM_DOMAIN_GART;

	ret = nouveau_gem_new(cli, args->size, 0, domain, 0, 0, &bo);
	if (ret)
		return ret;

	ret = drm_gem_handle_create(file_priv, &bo->bo.base, &args->handle);
	drm_gem_object_put(&bo->bo.base);
	return ret;
}<|MERGE_RESOLUTION|>--- conflicted
+++ resolved
@@ -732,10 +732,7 @@
 		/* no display hw */
 		if (ret == -ENODEV) {
 			ret = 0;
-<<<<<<< HEAD
-=======
 			drm->headless = true;
->>>>>>> 0c383648
 			goto disp_create_err;
 		}
 
