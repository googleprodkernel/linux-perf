--- conflicted
+++ resolved
@@ -2686,16 +2686,8 @@
 {
 	int i, r;
 
-<<<<<<< HEAD
-	if (adev->in_poweroff_reboot_com || adev->in_hibernate ||
-	    !amdgpu_acpi_is_s0ix_supported(adev) || amdgpu_in_reset(adev)) {
-		amdgpu_device_set_pg_state(adev, AMD_PG_STATE_UNGATE);
-		amdgpu_device_set_cg_state(adev, AMD_CG_STATE_UNGATE);
-	}
-=======
 	amdgpu_device_set_pg_state(adev, AMD_PG_STATE_UNGATE);
 	amdgpu_device_set_cg_state(adev, AMD_CG_STATE_UNGATE);
->>>>>>> 4bcf3b75
 
 	for (i = adev->num_ip_blocks - 1; i >= 0; i--) {
 		if (!adev->ip_blocks[i].status.valid)
@@ -3727,19 +3719,7 @@
 
 	amdgpu_fence_driver_suspend(adev);
 
-<<<<<<< HEAD
-	/*
-	 * TODO: Need figure out the each GNB IP idle off dependency and then
-	 * improve the AMDGPU suspend/resume sequence for system-wide Sx entry/exit.
-	 */
-	if (adev->in_poweroff_reboot_com || adev->in_hibernate ||
-	    !amdgpu_acpi_is_s0ix_supported(adev) || amdgpu_in_reset(adev))
-		r = amdgpu_device_ip_suspend_phase2(adev);
-	else
-		amdgpu_gfx_state_change_set(adev, sGpuChangeState_D3Entry);
-=======
 	r = amdgpu_device_ip_suspend_phase2(adev);
->>>>>>> 4bcf3b75
 	/* evict remaining vram memory
 	 * This second call to evict vram is to evict the gart page table
 	 * using the CPU.
