--- conflicted
+++ resolved
@@ -1883,27 +1883,15 @@
 		}
 	}
 
-<<<<<<< HEAD
+	ret = psp_asd_unload(psp);
+	if (ret) {
+		DRM_ERROR("Failed to unload asd\n");
+		return ret;
+	}
+
 	ret = psp_tmr_terminate(psp);
 	if (ret) {
 		DRM_ERROR("Falied to terminate tmr\n");
-		return ret;
-	}
-
-	ret = psp_asd_unload(psp);
-	if (ret) {
-		DRM_ERROR("Failed to unload asd\n");
-=======
-	ret = psp_asd_unload(psp);
-	if (ret) {
-		DRM_ERROR("Failed to unload asd\n");
-		return ret;
-	}
-
-	ret = psp_tmr_terminate(psp);
-	if (ret) {
-		DRM_ERROR("Falied to terminate tmr\n");
->>>>>>> ad8c735b
 		return ret;
 	}
 
