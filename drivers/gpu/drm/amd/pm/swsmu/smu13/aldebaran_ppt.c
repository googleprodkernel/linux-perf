--- conflicted
+++ resolved
@@ -1625,12 +1625,6 @@
 
 static int aldebaran_allow_xgmi_power_down(struct smu_context *smu, bool en)
 {
-<<<<<<< HEAD
-	return smu_cmn_send_smc_msg_with_param(smu,
-					       SMU_MSG_GmiPwrDnControl,
-					       en ? 0 : 1,
-					       NULL);
-=======
 	struct amdgpu_device *adev = smu->adev;
 
 	/* The message only works on master die and NACK will be sent
@@ -1643,7 +1637,6 @@
 				   NULL);
 	else
 		return 0;
->>>>>>> 754e0b0e
 }
 
 static const struct throttling_logging_label {
