--- conflicted
+++ resolved
@@ -1080,9 +1080,6 @@
 
 		/* set first unblanked pipe as master */
 		for (j = 0; j < group_size; j++) {
-<<<<<<< HEAD
-			if (pipe_set[j]->plane_state) {
-=======
 			bool is_blanked;
 
 			if (pipe_set[j]->stream_res.opp->funcs->dpg_is_blanked)
@@ -1092,7 +1089,6 @@
 				is_blanked =
 					pipe_set[j]->stream_res.tg->funcs->is_blanked(pipe_set[j]->stream_res.tg);
 			if (!is_blanked) {
->>>>>>> d1988041
 				if (j == 0)
 					break;
 
@@ -1477,8 +1473,6 @@
 	return (result == DC_OK);
 }
 
-<<<<<<< HEAD
-=======
 #if defined(CONFIG_DRM_AMD_DC_DCN3_0)
 bool dc_acquire_release_mpc_3dlut(
 		struct dc *dc, bool acquire,
@@ -1516,7 +1510,6 @@
 	return ret;
 }
 #endif
->>>>>>> d1988041
 static bool is_flip_pending_in_pipes(struct dc *dc, struct dc_state *context)
 {
 	int i;
@@ -2723,11 +2716,7 @@
 
 	copy_stream_update_to_stream(dc, context, stream, stream_update);
 
-<<<<<<< HEAD
-	if (update_type > UPDATE_TYPE_FAST) {
-=======
 	if (update_type >= UPDATE_TYPE_FULL) {
->>>>>>> d1988041
 		if (!dc->res_pool->funcs->validate_bandwidth(dc, context, false)) {
 			DC_ERROR("Mode validation failed for stream update!\n");
 			dc_release_state(context);
