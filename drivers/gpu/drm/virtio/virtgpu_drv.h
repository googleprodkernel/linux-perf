--- conflicted
+++ resolved
@@ -137,10 +137,6 @@
 	struct edid *edid;
 	int cur_x;
 	int cur_y;
-<<<<<<< HEAD
-	bool enabled;
-=======
->>>>>>> 85b047c6
 	bool needs_modeset;
 };
 #define drm_crtc_to_virtio_gpu_output(x) \
