--- conflicted
+++ resolved
@@ -213,10 +213,7 @@
 	bool has_gpu_clamps;
 	bool needs_mbist_war;
 	bool has_impl_33v_pwr;
-<<<<<<< HEAD
-=======
 	bool maybe_tz_only;
->>>>>>> f7688b48
 
 	const struct tegra_io_pad_soc *io_pads;
 	unsigned int num_io_pads;
@@ -730,11 +727,7 @@
  */
 static int tegra_powergate_is_powered(struct tegra_pmc *pmc, unsigned int id)
 {
-<<<<<<< HEAD
-	if (!tegra_powergate_is_valid(id))
-=======
 	if (!tegra_powergate_is_valid(pmc, id))
->>>>>>> f7688b48
 		return -EINVAL;
 
 	return tegra_powergate_state(id);
@@ -1344,32 +1337,13 @@
 	mutex_lock(&pmc->powergates_lock);
 
 	if (pmc->soc->has_impl_33v_pwr) {
-<<<<<<< HEAD
-		value = tegra_pmc_readl(PMC_IMPL_E_33V_PWR);
-
-		if (voltage == TEGRA_IO_PAD_1800000UV)
-=======
 		value = tegra_pmc_readl(pmc, PMC_IMPL_E_33V_PWR);
 
 		if (voltage == TEGRA_IO_PAD_VOLTAGE_1V8)
->>>>>>> f7688b48
 			value &= ~BIT(pad->voltage);
 		else
 			value |= BIT(pad->voltage);
 
-<<<<<<< HEAD
-		tegra_pmc_writel(value, PMC_IMPL_E_33V_PWR);
-	} else {
-		/* write-enable PMC_PWR_DET_VALUE[pad->voltage] */
-		value = tegra_pmc_readl(PMC_PWR_DET);
-		value |= BIT(pad->voltage);
-		tegra_pmc_writel(value, PMC_PWR_DET);
-
-		/* update I/O voltage */
-		value = tegra_pmc_readl(PMC_PWR_DET_VALUE);
-
-		if (voltage == TEGRA_IO_PAD_1800000UV)
-=======
 		tegra_pmc_writel(pmc, value, PMC_IMPL_E_33V_PWR);
 	} else {
 		/* write-enable PMC_PWR_DET_VALUE[pad->voltage] */
@@ -1381,16 +1355,11 @@
 		value = tegra_pmc_readl(pmc, PMC_PWR_DET_VALUE);
 
 		if (voltage == TEGRA_IO_PAD_VOLTAGE_1V8)
->>>>>>> f7688b48
 			value &= ~BIT(pad->voltage);
 		else
 			value |= BIT(pad->voltage);
 
-<<<<<<< HEAD
-		tegra_pmc_writel(value, PMC_PWR_DET_VALUE);
-=======
 		tegra_pmc_writel(pmc, value, PMC_PWR_DET_VALUE);
->>>>>>> f7688b48
 	}
 
 	mutex_unlock(&pmc->powergates_lock);
@@ -1413,15 +1382,9 @@
 		return -ENOTSUPP;
 
 	if (pmc->soc->has_impl_33v_pwr)
-<<<<<<< HEAD
-		value = tegra_pmc_readl(PMC_IMPL_E_33V_PWR);
-	else
-		value = tegra_pmc_readl(PMC_PWR_DET_VALUE);
-=======
 		value = tegra_pmc_readl(pmc, PMC_IMPL_E_33V_PWR);
 	else
 		value = tegra_pmc_readl(pmc, PMC_PWR_DET_VALUE);
->>>>>>> f7688b48
 
 	if ((value & BIT(pad->voltage)) == 0)
 		return TEGRA_IO_PAD_VOLTAGE_1V8;
@@ -2314,13 +2277,9 @@
 	.cpu_powergates = tegra30_cpu_powergates,
 	.has_tsense_reset = true,
 	.has_gpu_clamps = false,
-<<<<<<< HEAD
-	.has_impl_33v_pwr = false,
-=======
 	.needs_mbist_war = false,
 	.has_impl_33v_pwr = false,
 	.maybe_tz_only = false,
->>>>>>> f7688b48
 	.num_io_pads = 0,
 	.io_pads = NULL,
 	.num_pin_descs = 0,
@@ -2369,13 +2328,9 @@
 	.cpu_powergates = tegra114_cpu_powergates,
 	.has_tsense_reset = true,
 	.has_gpu_clamps = false,
-<<<<<<< HEAD
-	.has_impl_33v_pwr = false,
-=======
 	.needs_mbist_war = false,
 	.has_impl_33v_pwr = false,
 	.maybe_tz_only = false,
->>>>>>> f7688b48
 	.num_io_pads = 0,
 	.io_pads = NULL,
 	.num_pin_descs = 0,
@@ -2484,13 +2439,9 @@
 	.cpu_powergates = tegra124_cpu_powergates,
 	.has_tsense_reset = true,
 	.has_gpu_clamps = true,
-<<<<<<< HEAD
-	.has_impl_33v_pwr = false,
-=======
 	.needs_mbist_war = false,
 	.has_impl_33v_pwr = false,
 	.maybe_tz_only = false,
->>>>>>> f7688b48
 	.num_io_pads = ARRAY_SIZE(tegra124_io_pads),
 	.io_pads = tegra124_io_pads,
 	.num_pin_descs = ARRAY_SIZE(tegra124_pin_descs),
@@ -2594,7 +2545,6 @@
 	.cpu_powergates = tegra210_cpu_powergates,
 	.has_tsense_reset = true,
 	.has_gpu_clamps = true,
-	.has_impl_33v_pwr = false,
 	.needs_mbist_war = true,
 	.has_impl_33v_pwr = false,
 	.maybe_tz_only = true,
@@ -2653,52 +2603,11 @@
 	_pad(TEGRA_IO_PAD_AO_HV,	UINT_MAX, 0,	    "ao-hv")
 
 static const struct tegra_io_pad_soc tegra186_io_pads[] = {
-<<<<<<< HEAD
-	{ .id = TEGRA_IO_PAD_CSIA, .dpd = 0, .voltage = UINT_MAX },
-	{ .id = TEGRA_IO_PAD_CSIB, .dpd = 1, .voltage = UINT_MAX },
-	{ .id = TEGRA_IO_PAD_DSI, .dpd = 2, .voltage = UINT_MAX },
-	{ .id = TEGRA_IO_PAD_MIPI_BIAS, .dpd = 3, .voltage = UINT_MAX },
-	{ .id = TEGRA_IO_PAD_PEX_CLK_BIAS, .dpd = 4, .voltage = UINT_MAX },
-	{ .id = TEGRA_IO_PAD_PEX_CLK3, .dpd = 5, .voltage = UINT_MAX },
-	{ .id = TEGRA_IO_PAD_PEX_CLK2, .dpd = 6, .voltage = UINT_MAX },
-	{ .id = TEGRA_IO_PAD_PEX_CLK1, .dpd = 7, .voltage = UINT_MAX },
-	{ .id = TEGRA_IO_PAD_USB0, .dpd = 9, .voltage = UINT_MAX },
-	{ .id = TEGRA_IO_PAD_USB1, .dpd = 10, .voltage = UINT_MAX },
-	{ .id = TEGRA_IO_PAD_USB2, .dpd = 11, .voltage = UINT_MAX },
-	{ .id = TEGRA_IO_PAD_USB_BIAS, .dpd = 12, .voltage = UINT_MAX },
-	{ .id = TEGRA_IO_PAD_UART, .dpd = 14, .voltage = UINT_MAX },
-	{ .id = TEGRA_IO_PAD_AUDIO, .dpd = 17, .voltage = UINT_MAX },
-	{ .id = TEGRA_IO_PAD_HSIC, .dpd = 19, .voltage = UINT_MAX },
-	{ .id = TEGRA_IO_PAD_DBG, .dpd = 25, .voltage = UINT_MAX },
-	{ .id = TEGRA_IO_PAD_HDMI_DP0, .dpd = 28, .voltage = UINT_MAX },
-	{ .id = TEGRA_IO_PAD_HDMI_DP1, .dpd = 29, .voltage = UINT_MAX },
-	{ .id = TEGRA_IO_PAD_PEX_CNTRL, .dpd = 32, .voltage = UINT_MAX },
-	{ .id = TEGRA_IO_PAD_SDMMC2_HV, .dpd = 34, .voltage = 5 },
-	{ .id = TEGRA_IO_PAD_SDMMC4, .dpd = 36, .voltage = UINT_MAX },
-	{ .id = TEGRA_IO_PAD_CAM, .dpd = 38, .voltage = UINT_MAX },
-	{ .id = TEGRA_IO_PAD_DSIB, .dpd = 40, .voltage = UINT_MAX },
-	{ .id = TEGRA_IO_PAD_DSIC, .dpd = 41, .voltage = UINT_MAX },
-	{ .id = TEGRA_IO_PAD_DSID, .dpd = 42, .voltage = UINT_MAX },
-	{ .id = TEGRA_IO_PAD_CSIC, .dpd = 43, .voltage = UINT_MAX },
-	{ .id = TEGRA_IO_PAD_CSID, .dpd = 44, .voltage = UINT_MAX },
-	{ .id = TEGRA_IO_PAD_CSIE, .dpd = 45, .voltage = UINT_MAX },
-	{ .id = TEGRA_IO_PAD_CSIF, .dpd = 46, .voltage = UINT_MAX },
-	{ .id = TEGRA_IO_PAD_SPI, .dpd = 47, .voltage = UINT_MAX },
-	{ .id = TEGRA_IO_PAD_UFS, .dpd = 49, .voltage = UINT_MAX },
-	{ .id = TEGRA_IO_PAD_DMIC_HV, .dpd = 52, .voltage = 2 },
-	{ .id = TEGRA_IO_PAD_EDP, .dpd = 53, .voltage = UINT_MAX },
-	{ .id = TEGRA_IO_PAD_SDMMC1_HV, .dpd = 55, .voltage = 4 },
-	{ .id = TEGRA_IO_PAD_SDMMC3_HV, .dpd = 56, .voltage = 6 },
-	{ .id = TEGRA_IO_PAD_CONN, .dpd = 60, .voltage = UINT_MAX },
-	{ .id = TEGRA_IO_PAD_AUDIO_HV, .dpd = 61, .voltage = 1 },
-	{ .id = TEGRA_IO_PAD_AO_HV, .dpd = UINT_MAX, .voltage = 0 },
-=======
 	TEGRA186_IO_PAD_TABLE(TEGRA_IO_PAD)
 };
 
 static const struct pinctrl_pin_desc tegra186_pin_descs[] = {
 	TEGRA186_IO_PAD_TABLE(TEGRA_IO_PIN_DESC)
->>>>>>> f7688b48
 };
 
 static const struct tegra_pmc_regs tegra186_pmc_regs = {
@@ -2761,13 +2670,9 @@
 	.cpu_powergates = NULL,
 	.has_tsense_reset = false,
 	.has_gpu_clamps = false,
-<<<<<<< HEAD
-	.has_impl_33v_pwr = true,
-=======
 	.needs_mbist_war = false,
 	.has_impl_33v_pwr = true,
 	.maybe_tz_only = false,
->>>>>>> f7688b48
 	.num_io_pads = ARRAY_SIZE(tegra186_io_pads),
 	.io_pads = tegra186_io_pads,
 	.num_pin_descs = ARRAY_SIZE(tegra186_pin_descs),
