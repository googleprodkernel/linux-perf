--- conflicted
+++ resolved
@@ -283,13 +283,6 @@
 	/*
 	 * If we are making an active request on a RSC that does not have a
 	 * dedicated TCS for active state use, then re-purpose a wake TCS to
-<<<<<<< HEAD
-	 * send active votes.
-	 */
-	tcs = get_tcs_of_type(drv, type);
-	if (msg->state == RPMH_ACTIVE_ONLY_STATE && !tcs->num_tcs)
-		tcs = get_tcs_of_type(drv, WAKE_TCS);
-=======
 	 * send active votes. This is safe because we ensure any active-only
 	 * transfers have finished before we use it (maybe by running from
 	 * the last CPU in PM code).
@@ -297,7 +290,6 @@
 	tcs = &drv->tcs[type];
 	if (msg->state == RPMH_ACTIVE_ONLY_STATE && !tcs->num_tcs)
 		tcs = &drv->tcs[WAKE_TCS];
->>>>>>> ad8c735b
 
 	return tcs;
 }
@@ -331,42 +323,6 @@
 	}
 
 	return NULL;
-}
-
-static void __tcs_set_trigger(struct rsc_drv *drv, int tcs_id, bool trigger)
-{
-	u32 enable;
-
-	/*
-	 * HW req: Clear the DRV_CONTROL and enable TCS again
-	 * While clearing ensure that the AMC mode trigger is cleared
-	 * and then the mode enable is cleared.
-	 */
-	enable = read_tcs_reg(drv, RSC_DRV_CONTROL, tcs_id, 0);
-	enable &= ~TCS_AMC_MODE_TRIGGER;
-	write_tcs_reg_sync(drv, RSC_DRV_CONTROL, tcs_id, enable);
-	enable &= ~TCS_AMC_MODE_ENABLE;
-	write_tcs_reg_sync(drv, RSC_DRV_CONTROL, tcs_id, enable);
-
-	if (trigger) {
-		/* Enable the AMC mode on the TCS and then trigger the TCS */
-		enable = TCS_AMC_MODE_ENABLE;
-		write_tcs_reg_sync(drv, RSC_DRV_CONTROL, tcs_id, enable);
-		enable |= TCS_AMC_MODE_TRIGGER;
-		write_tcs_reg_sync(drv, RSC_DRV_CONTROL, tcs_id, enable);
-	}
-}
-
-static void enable_tcs_irq(struct rsc_drv *drv, int tcs_id, bool enable)
-{
-	u32 data;
-
-	data = read_tcs_reg(drv, RSC_DRV_IRQ_ENABLE, 0, 0);
-	if (enable)
-		data |= BIT(tcs_id);
-	else
-		data &= ~BIT(tcs_id);
-	write_tcs_reg(drv, RSC_DRV_IRQ_ENABLE, 0, data);
 }
 
 /**
@@ -547,8 +503,6 @@
 	write_tcs_reg(drv, RSC_DRV_CMD_ENABLE, tcs_id, cmd_enable);
 }
 
-<<<<<<< HEAD
-=======
 /**
  * check_for_req_inflight() - Look to see if conflicting cmds are in flight.
  * @drv: The controller.
@@ -569,7 +523,6 @@
  *         the only way tcs_is_free() will ever return true and the only way
  *         RSC_DRV_CMD_ENABLE will ever be cleared.
  */
->>>>>>> ad8c735b
 static int check_for_req_inflight(struct rsc_drv *drv, struct tcs_group *tcs,
 				  const struct tcs_request *msg)
 {
@@ -668,11 +621,7 @@
 		write_tcs_reg_sync(drv, RSC_DRV_CMD_WAIT_FOR_CMPL, tcs_id, 0);
 		enable_tcs_irq(drv, tcs_id, true);
 	}
-<<<<<<< HEAD
-	spin_unlock(&drv->lock);
-=======
 	spin_unlock_irqrestore(&drv->lock, flags);
->>>>>>> ad8c735b
 
 	/*
 	 * These two can be done after the lock is released because:
