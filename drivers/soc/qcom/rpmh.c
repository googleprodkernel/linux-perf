// SPDX-License-Identifier: GPL-2.0
/*
 * Copyright (c) 2016-2018, The Linux Foundation. All rights reserved.
 */

#include <linux/atomic.h>
#include <linux/bug.h>
#include <linux/interrupt.h>
#include <linux/jiffies.h>
#include <linux/kernel.h>
#include <linux/list.h>
#include <linux/lockdep.h>
#include <linux/module.h>
#include <linux/of.h>
#include <linux/platform_device.h>
#include <linux/slab.h>
#include <linux/spinlock.h>
#include <linux/types.h>
#include <linux/wait.h>

#include <soc/qcom/rpmh.h>

#include "rpmh-internal.h"

#define RPMH_TIMEOUT_MS			msecs_to_jiffies(10000)

#define DEFINE_RPMH_MSG_ONSTACK(device, s, q, name)	\
	struct rpmh_request name = {			\
		.msg = {				\
			.state = s,			\
			.cmds = name.cmd,		\
			.num_cmds = 0,			\
			.wait_for_compl = true,		\
		},					\
		.cmd = { { 0 } },			\
		.completion = q,			\
		.dev = device,				\
		.needs_free = false,				\
	}

#define ctrlr_to_drv(ctrlr) container_of(ctrlr, struct rsc_drv, client)

/**
 * struct cache_req: the request object for caching
 *
 * @addr: the address of the resource
 * @sleep_val: the sleep vote
 * @wake_val: the wake vote
 * @list: linked list obj
 */
struct cache_req {
	u32 addr;
	u32 sleep_val;
	u32 wake_val;
	struct list_head list;
};

/**
 * struct batch_cache_req - An entry in our batch catch
 *
 * @list: linked list obj
 * @count: number of messages
 * @rpm_msgs: the messages
 */

struct batch_cache_req {
	struct list_head list;
	int count;
	struct rpmh_request rpm_msgs[];
};

static struct rpmh_ctrlr *get_rpmh_ctrlr(const struct device *dev)
{
	struct rsc_drv *drv = dev_get_drvdata(dev->parent);

	return &drv->client;
}

void rpmh_tx_done(const struct tcs_request *msg, int r)
{
	struct rpmh_request *rpm_msg = container_of(msg, struct rpmh_request,
						    msg);
	struct completion *compl = rpm_msg->completion;
	bool free = rpm_msg->needs_free;

	rpm_msg->err = r;

	if (r)
		dev_err(rpm_msg->dev, "RPMH TX fail in msg addr=%#x, err=%d\n",
			rpm_msg->msg.cmds[0].addr, r);

	if (!compl)
		goto exit;

	/* Signal the blocking thread we are done */
	complete(compl);

exit:
	if (free)
		kfree(rpm_msg);
}

static struct cache_req *__find_req(struct rpmh_ctrlr *ctrlr, u32 addr)
{
	struct cache_req *p, *req = NULL;

	list_for_each_entry(p, &ctrlr->cache, list) {
		if (p->addr == addr) {
			req = p;
			break;
		}
	}

	return req;
}

static struct cache_req *cache_rpm_request(struct rpmh_ctrlr *ctrlr,
					   enum rpmh_state state,
					   struct tcs_cmd *cmd)
{
	struct cache_req *req;
	unsigned long flags;
	u32 old_sleep_val, old_wake_val;

	spin_lock_irqsave(&ctrlr->cache_lock, flags);
	req = __find_req(ctrlr, cmd->addr);
	if (req)
		goto existing;

	req = kzalloc(sizeof(*req), GFP_ATOMIC);
	if (!req) {
		req = ERR_PTR(-ENOMEM);
		goto unlock;
	}

	req->addr = cmd->addr;
	req->sleep_val = req->wake_val = UINT_MAX;
	list_add_tail(&req->list, &ctrlr->cache);

existing:
	old_sleep_val = req->sleep_val;
	old_wake_val = req->wake_val;

	switch (state) {
	case RPMH_ACTIVE_ONLY_STATE:
	case RPMH_WAKE_ONLY_STATE:
		req->wake_val = cmd->data;
		break;
	case RPMH_SLEEP_STATE:
		req->sleep_val = cmd->data;
		break;
	}

	ctrlr->dirty |= (req->sleep_val != old_sleep_val ||
			 req->wake_val != old_wake_val) &&
			 req->sleep_val != UINT_MAX &&
			 req->wake_val != UINT_MAX;

unlock:
	spin_unlock_irqrestore(&ctrlr->cache_lock, flags);

	return req;
}

/**
 * __rpmh_write: Cache and send the RPMH request
 *
 * @dev: The device making the request
 * @state: Active/Sleep request type
 * @rpm_msg: The data that needs to be sent (cmds).
 *
 * Cache the RPMH request and send if the state is ACTIVE_ONLY.
 * SLEEP/WAKE_ONLY requests are not sent to the controller at
 * this time. Use rpmh_flush() to send them to the controller.
 */
static int __rpmh_write(const struct device *dev, enum rpmh_state state,
			struct rpmh_request *rpm_msg)
{
	struct rpmh_ctrlr *ctrlr = get_rpmh_ctrlr(dev);
	int ret = -EINVAL;
	struct cache_req *req;
	int i;

	rpm_msg->msg.state = state;

	/* Cache the request in our store and link the payload */
	for (i = 0; i < rpm_msg->msg.num_cmds; i++) {
		req = cache_rpm_request(ctrlr, state, &rpm_msg->msg.cmds[i]);
		if (IS_ERR(req))
			return PTR_ERR(req);
	}

	rpm_msg->msg.state = state;

	if (state == RPMH_ACTIVE_ONLY_STATE) {
		WARN_ON(irqs_disabled());
		ret = rpmh_rsc_send_data(ctrlr_to_drv(ctrlr), &rpm_msg->msg);
	} else {
		/* Clean up our call by spoofing tx_done */
		ret = 0;
		rpmh_tx_done(&rpm_msg->msg, ret);
	}

	return ret;
}

static int __fill_rpmh_msg(struct rpmh_request *req, enum rpmh_state state,
		const struct tcs_cmd *cmd, u32 n)
{
	if (!cmd || !n || n > MAX_RPMH_PAYLOAD)
		return -EINVAL;

	memcpy(req->cmd, cmd, n * sizeof(*cmd));

	req->msg.state = state;
	req->msg.cmds = req->cmd;
	req->msg.num_cmds = n;

	return 0;
}

/**
 * rpmh_write_async: Write a set of RPMH commands
 *
 * @dev: The device making the request
 * @state: Active/sleep set
 * @cmd: The payload data
 * @n: The number of elements in payload
 *
 * Write a set of RPMH commands, the order of commands is maintained
 * and will be sent as a single shot.
 */
int rpmh_write_async(const struct device *dev, enum rpmh_state state,
		     const struct tcs_cmd *cmd, u32 n)
{
	struct rpmh_request *rpm_msg;
	int ret;

	rpm_msg = kzalloc(sizeof(*rpm_msg), GFP_ATOMIC);
	if (!rpm_msg)
		return -ENOMEM;
	rpm_msg->needs_free = true;

	ret = __fill_rpmh_msg(rpm_msg, state, cmd, n);
	if (ret) {
		kfree(rpm_msg);
		return ret;
	}

	return __rpmh_write(dev, state, rpm_msg);
}
EXPORT_SYMBOL(rpmh_write_async);

/**
 * rpmh_write: Write a set of RPMH commands and block until response
 *
 * @rc: The RPMH handle got from rpmh_get_client
 * @state: Active/sleep set
 * @cmd: The payload data
 * @n: The number of elements in @cmd
 *
 * May sleep. Do not call from atomic contexts.
 */
int rpmh_write(const struct device *dev, enum rpmh_state state,
	       const struct tcs_cmd *cmd, u32 n)
{
	DECLARE_COMPLETION_ONSTACK(compl);
	DEFINE_RPMH_MSG_ONSTACK(dev, state, &compl, rpm_msg);
	int ret;

	if (!cmd || !n || n > MAX_RPMH_PAYLOAD)
		return -EINVAL;

	memcpy(rpm_msg.cmd, cmd, n * sizeof(*cmd));
	rpm_msg.msg.num_cmds = n;

	ret = __rpmh_write(dev, state, &rpm_msg);
	if (ret)
		return ret;

	ret = wait_for_completion_timeout(&compl, RPMH_TIMEOUT_MS);
	WARN_ON(!ret);
	return (ret > 0) ? 0 : -ETIMEDOUT;
}
EXPORT_SYMBOL(rpmh_write);

static void cache_batch(struct rpmh_ctrlr *ctrlr, struct batch_cache_req *req)
{
	unsigned long flags;

	spin_lock_irqsave(&ctrlr->cache_lock, flags);
	list_add_tail(&req->list, &ctrlr->batch_cache);
	ctrlr->dirty = true;
	spin_unlock_irqrestore(&ctrlr->cache_lock, flags);
}

static int flush_batch(struct rpmh_ctrlr *ctrlr)
{
	struct batch_cache_req *req;
	const struct rpmh_request *rpm_msg;
	int ret = 0;
	int i;

	/* Send Sleep/Wake requests to the controller, expect no response */
	list_for_each_entry(req, &ctrlr->batch_cache, list) {
		for (i = 0; i < req->count; i++) {
			rpm_msg = req->rpm_msgs + i;
			ret = rpmh_rsc_write_ctrl_data(ctrlr_to_drv(ctrlr),
						       &rpm_msg->msg);
			if (ret)
				break;
		}
	}

	return ret;
}

/**
 * rpmh_write_batch: Write multiple sets of RPMH commands and wait for the
 * batch to finish.
 *
 * @dev: the device making the request
 * @state: Active/sleep set
 * @cmd: The payload data
 * @n: The array of count of elements in each batch, 0 terminated.
 *
 * Write a request to the RSC controller without caching. If the request
 * state is ACTIVE, then the requests are treated as completion request
 * and sent to the controller immediately. The function waits until all the
 * commands are complete. If the request was to SLEEP or WAKE_ONLY, then the
 * request is sent as fire-n-forget and no ack is expected.
 *
 * May sleep. Do not call from atomic contexts for ACTIVE_ONLY requests.
 */
int rpmh_write_batch(const struct device *dev, enum rpmh_state state,
		     const struct tcs_cmd *cmd, u32 *n)
{
	struct batch_cache_req *req;
	struct rpmh_request *rpm_msgs;
	struct completion *compls;
	struct rpmh_ctrlr *ctrlr = get_rpmh_ctrlr(dev);
	unsigned long time_left;
	int count = 0;
	int ret, i;
	void *ptr;

	if (!cmd || !n)
		return -EINVAL;

	while (n[count] > 0)
		count++;
	if (!count)
		return -EINVAL;

	ptr = kzalloc(sizeof(*req) +
		      count * (sizeof(req->rpm_msgs[0]) + sizeof(*compls)),
		      GFP_ATOMIC);
	if (!ptr)
		return -ENOMEM;

	req = ptr;
	compls = ptr + sizeof(*req) + count * sizeof(*rpm_msgs);

	req->count = count;
	rpm_msgs = req->rpm_msgs;

	for (i = 0; i < count; i++) {
		__fill_rpmh_msg(rpm_msgs + i, state, cmd, n[i]);
		cmd += n[i];
	}

	if (state != RPMH_ACTIVE_ONLY_STATE) {
		cache_batch(ctrlr, req);
		return 0;
	}

	for (i = 0; i < count; i++) {
		struct completion *compl = &compls[i];

		init_completion(compl);
		rpm_msgs[i].completion = compl;
		ret = rpmh_rsc_send_data(ctrlr_to_drv(ctrlr), &rpm_msgs[i].msg);
		if (ret) {
			pr_err("Error(%d) sending RPMH message addr=%#x\n",
			       ret, rpm_msgs[i].msg.cmds[0].addr);
			break;
		}
	}

	time_left = RPMH_TIMEOUT_MS;
	while (i--) {
		time_left = wait_for_completion_timeout(&compls[i], time_left);
		if (!time_left) {
			/*
			 * Better hope they never finish because they'll signal
			 * the completion that we're going to free once
			 * we've returned from this function.
			 */
			WARN_ON(1);
			ret = -ETIMEDOUT;
			goto exit;
		}
	}

exit:
	kfree(ptr);

	return ret;
}
EXPORT_SYMBOL(rpmh_write_batch);

static int is_req_valid(struct cache_req *req)
{
	return (req->sleep_val != UINT_MAX &&
		req->wake_val != UINT_MAX &&
		req->sleep_val != req->wake_val);
}

static int send_single(struct rpmh_ctrlr *ctrlr, enum rpmh_state state,
		       u32 addr, u32 data)
{
	DEFINE_RPMH_MSG_ONSTACK(NULL, state, NULL, rpm_msg);

	/* Wake sets are always complete and sleep sets are not */
	rpm_msg.msg.wait_for_compl = (state == RPMH_WAKE_ONLY_STATE);
	rpm_msg.cmd[0].addr = addr;
	rpm_msg.cmd[0].data = data;
	rpm_msg.msg.num_cmds = 1;

	return rpmh_rsc_write_ctrl_data(ctrlr_to_drv(ctrlr), &rpm_msg.msg);
}

/**
 * rpmh_flush() - Flushes the buffered sleep and wake sets to TCSes
 *
 * @ctrlr: Controller making request to flush cached data
 *
 * Return:
 * * 0          - Success
 * * Error code - Otherwise
 */
int rpmh_flush(struct rpmh_ctrlr *ctrlr)
{
	struct cache_req *p;
	int ret = 0;

	lockdep_assert_irqs_disabled();

	/*
	 * Currently rpmh_flush() is only called when we think we're running
	 * on the last processor.  If the lock is busy it means another
	 * processor is up and it's better to abort than spin.
	 */
	if (!spin_trylock(&ctrlr->cache_lock))
		return -EBUSY;

	if (!ctrlr->dirty) {
		pr_debug("Skipping flush, TCS has latest data.\n");
		goto exit;
	}

	/* Invalidate the TCSes first to avoid stale data */
<<<<<<< HEAD
	do {
		ret = rpmh_rsc_invalidate(ctrlr_to_drv(ctrlr));
	} while (ret == -EAGAIN);
	if (ret)
		return ret;
=======
	rpmh_rsc_invalidate(ctrlr_to_drv(ctrlr));
>>>>>>> d1988041

	/* First flush the cached batch requests */
	ret = flush_batch(ctrlr);
	if (ret)
		goto exit;

	list_for_each_entry(p, &ctrlr->cache, list) {
		if (!is_req_valid(p)) {
			pr_debug("%s: skipping RPMH req: a:%#x s:%#x w:%#x",
				 __func__, p->addr, p->sleep_val, p->wake_val);
			continue;
		}
		ret = send_single(ctrlr, RPMH_SLEEP_STATE, p->addr,
				  p->sleep_val);
		if (ret)
			goto exit;
		ret = send_single(ctrlr, RPMH_WAKE_ONLY_STATE, p->addr,
				  p->wake_val);
		if (ret)
			goto exit;
	}

	ctrlr->dirty = false;

exit:
	spin_unlock(&ctrlr->cache_lock);
	return ret;
}

/**
 * rpmh_invalidate: Invalidate sleep and wake sets in batch_cache
 *
 * @dev: The device making the request
 *
 * Invalidate the sleep and wake values in batch_cache.
 */
void rpmh_invalidate(const struct device *dev)
{
	struct rpmh_ctrlr *ctrlr = get_rpmh_ctrlr(dev);
	struct batch_cache_req *req, *tmp;
	unsigned long flags;

	spin_lock_irqsave(&ctrlr->cache_lock, flags);
	list_for_each_entry_safe(req, tmp, &ctrlr->batch_cache, list)
		kfree(req);
	INIT_LIST_HEAD(&ctrlr->batch_cache);
	ctrlr->dirty = true;
	spin_unlock_irqrestore(&ctrlr->cache_lock, flags);
<<<<<<< HEAD

	return 0;
=======
>>>>>>> d1988041
}
EXPORT_SYMBOL(rpmh_invalidate);<|MERGE_RESOLUTION|>--- conflicted
+++ resolved
@@ -460,15 +460,7 @@
 	}
 
 	/* Invalidate the TCSes first to avoid stale data */
-<<<<<<< HEAD
-	do {
-		ret = rpmh_rsc_invalidate(ctrlr_to_drv(ctrlr));
-	} while (ret == -EAGAIN);
-	if (ret)
-		return ret;
-=======
 	rpmh_rsc_invalidate(ctrlr_to_drv(ctrlr));
->>>>>>> d1988041
 
 	/* First flush the cached batch requests */
 	ret = flush_batch(ctrlr);
@@ -517,10 +509,5 @@
 	INIT_LIST_HEAD(&ctrlr->batch_cache);
 	ctrlr->dirty = true;
 	spin_unlock_irqrestore(&ctrlr->cache_lock, flags);
-<<<<<<< HEAD
-
-	return 0;
-=======
->>>>>>> d1988041
 }
 EXPORT_SYMBOL(rpmh_invalidate);