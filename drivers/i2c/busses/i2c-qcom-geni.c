--- conflicted
+++ resolved
@@ -404,10 +404,7 @@
 		gi2c->dma_buf = dma_buf;
 	}
 
-<<<<<<< HEAD
-=======
 	cur = gi2c->cur;
->>>>>>> e0733463
 	time_left = wait_for_completion_timeout(&gi2c->done, XFER_TIMEOUT);
 	if (!time_left)
 		geni_i2c_abort_xfer(gi2c);
