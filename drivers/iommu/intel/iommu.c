// SPDX-License-Identifier: GPL-2.0-only
/*
 * Copyright © 2006-2014 Intel Corporation.
 *
 * Authors: David Woodhouse <dwmw2@infradead.org>,
 *          Ashok Raj <ashok.raj@intel.com>,
 *          Shaohua Li <shaohua.li@intel.com>,
 *          Anil S Keshavamurthy <anil.s.keshavamurthy@intel.com>,
 *          Fenghua Yu <fenghua.yu@intel.com>
 *          Joerg Roedel <jroedel@suse.de>
 */

#define pr_fmt(fmt)     "DMAR: " fmt
#define dev_fmt(fmt)    pr_fmt(fmt)

#include <linux/init.h>
#include <linux/bitmap.h>
#include <linux/debugfs.h>
#include <linux/export.h>
#include <linux/slab.h>
#include <linux/irq.h>
#include <linux/interrupt.h>
#include <linux/spinlock.h>
#include <linux/pci.h>
#include <linux/dmar.h>
#include <linux/dma-map-ops.h>
#include <linux/mempool.h>
#include <linux/memory.h>
#include <linux/cpu.h>
#include <linux/timer.h>
#include <linux/io.h>
#include <linux/iova.h>
#include <linux/iommu.h>
#include <linux/dma-iommu.h>
#include <linux/intel-iommu.h>
#include <linux/syscore_ops.h>
#include <linux/tboot.h>
#include <linux/dmi.h>
#include <linux/pci-ats.h>
#include <linux/memblock.h>
#include <linux/dma-direct.h>
#include <linux/crash_dump.h>
#include <linux/numa.h>
#include <asm/irq_remapping.h>
#include <asm/cacheflush.h>
#include <asm/iommu.h>
#include <trace/events/intel_iommu.h>

#include "../irq_remapping.h"
#include "pasid.h"

#define ROOT_SIZE		VTD_PAGE_SIZE
#define CONTEXT_SIZE		VTD_PAGE_SIZE

#define IS_GFX_DEVICE(pdev) ((pdev->class >> 16) == PCI_BASE_CLASS_DISPLAY)
#define IS_USB_DEVICE(pdev) ((pdev->class >> 8) == PCI_CLASS_SERIAL_USB)
#define IS_ISA_DEVICE(pdev) ((pdev->class >> 8) == PCI_CLASS_BRIDGE_ISA)
#define IS_AZALIA(pdev) ((pdev)->vendor == 0x8086 && (pdev)->device == 0x3a3e)

#define IOAPIC_RANGE_START	(0xfee00000)
#define IOAPIC_RANGE_END	(0xfeefffff)
#define IOVA_START_ADDR		(0x1000)

#define DEFAULT_DOMAIN_ADDRESS_WIDTH 57

#define MAX_AGAW_WIDTH 64
#define MAX_AGAW_PFN_WIDTH	(MAX_AGAW_WIDTH - VTD_PAGE_SHIFT)

#define __DOMAIN_MAX_PFN(gaw)  ((((uint64_t)1) << ((gaw) - VTD_PAGE_SHIFT)) - 1)
#define __DOMAIN_MAX_ADDR(gaw) ((((uint64_t)1) << (gaw)) - 1)

/* We limit DOMAIN_MAX_PFN to fit in an unsigned long, and DOMAIN_MAX_ADDR
   to match. That way, we can use 'unsigned long' for PFNs with impunity. */
#define DOMAIN_MAX_PFN(gaw)	((unsigned long) min_t(uint64_t, \
				__DOMAIN_MAX_PFN(gaw), (unsigned long)-1))
#define DOMAIN_MAX_ADDR(gaw)	(((uint64_t)__DOMAIN_MAX_PFN(gaw)) << VTD_PAGE_SHIFT)

/* IO virtual address start page frame number */
#define IOVA_START_PFN		(1)

#define IOVA_PFN(addr)		((addr) >> PAGE_SHIFT)

/* page table handling */
#define LEVEL_STRIDE		(9)
#define LEVEL_MASK		(((u64)1 << LEVEL_STRIDE) - 1)

/*
 * This bitmap is used to advertise the page sizes our hardware support
 * to the IOMMU core, which will then use this information to split
 * physically contiguous memory regions it is mapping into page sizes
 * that we support.
 *
 * Traditionally the IOMMU core just handed us the mappings directly,
 * after making sure the size is an order of a 4KiB page and that the
 * mapping has natural alignment.
 *
 * To retain this behavior, we currently advertise that we support
 * all page sizes that are an order of 4KiB.
 *
 * If at some point we'd like to utilize the IOMMU core's new behavior,
 * we could change this to advertise the real page sizes we support.
 */
#define INTEL_IOMMU_PGSIZES	(~0xFFFUL)

static inline int agaw_to_level(int agaw)
{
	return agaw + 2;
}

static inline int agaw_to_width(int agaw)
{
	return min_t(int, 30 + agaw * LEVEL_STRIDE, MAX_AGAW_WIDTH);
}

static inline int width_to_agaw(int width)
{
	return DIV_ROUND_UP(width - 30, LEVEL_STRIDE);
}

static inline unsigned int level_to_offset_bits(int level)
{
	return (level - 1) * LEVEL_STRIDE;
}

static inline int pfn_level_offset(u64 pfn, int level)
{
	return (pfn >> level_to_offset_bits(level)) & LEVEL_MASK;
}

static inline u64 level_mask(int level)
{
	return -1ULL << level_to_offset_bits(level);
}

static inline u64 level_size(int level)
{
	return 1ULL << level_to_offset_bits(level);
}

static inline u64 align_to_level(u64 pfn, int level)
{
	return (pfn + level_size(level) - 1) & level_mask(level);
}

static inline unsigned long lvl_to_nr_pages(unsigned int lvl)
{
	return 1UL << min_t(int, (lvl - 1) * LEVEL_STRIDE, MAX_AGAW_PFN_WIDTH);
}

/* VT-d pages must always be _smaller_ than MM pages. Otherwise things
   are never going to work. */
static inline unsigned long dma_to_mm_pfn(unsigned long dma_pfn)
{
	return dma_pfn >> (PAGE_SHIFT - VTD_PAGE_SHIFT);
}

static inline unsigned long mm_to_dma_pfn(unsigned long mm_pfn)
{
	return mm_pfn << (PAGE_SHIFT - VTD_PAGE_SHIFT);
}
static inline unsigned long page_to_dma_pfn(struct page *pg)
{
	return mm_to_dma_pfn(page_to_pfn(pg));
}
static inline unsigned long virt_to_dma_pfn(void *p)
{
	return page_to_dma_pfn(virt_to_page(p));
}

/* global iommu list, set NULL for ignored DMAR units */
static struct intel_iommu **g_iommus;

static void __init check_tylersburg_isoch(void);
static int rwbf_quirk;

/*
 * set to 1 to panic kernel if can't successfully enable VT-d
 * (used when kernel is launched w/ TXT)
 */
static int force_on = 0;
static int intel_iommu_tboot_noforce;
static int no_platform_optin;

#define ROOT_ENTRY_NR (VTD_PAGE_SIZE/sizeof(struct root_entry))

/*
 * Take a root_entry and return the Lower Context Table Pointer (LCTP)
 * if marked present.
 */
static phys_addr_t root_entry_lctp(struct root_entry *re)
{
	if (!(re->lo & 1))
		return 0;

	return re->lo & VTD_PAGE_MASK;
}

/*
 * Take a root_entry and return the Upper Context Table Pointer (UCTP)
 * if marked present.
 */
static phys_addr_t root_entry_uctp(struct root_entry *re)
{
	if (!(re->hi & 1))
		return 0;

	return re->hi & VTD_PAGE_MASK;
}

static inline void context_clear_pasid_enable(struct context_entry *context)
{
	context->lo &= ~(1ULL << 11);
}

static inline bool context_pasid_enabled(struct context_entry *context)
{
	return !!(context->lo & (1ULL << 11));
}

static inline void context_set_copied(struct context_entry *context)
{
	context->hi |= (1ull << 3);
}

static inline bool context_copied(struct context_entry *context)
{
	return !!(context->hi & (1ULL << 3));
}

static inline bool __context_present(struct context_entry *context)
{
	return (context->lo & 1);
}

bool context_present(struct context_entry *context)
{
	return context_pasid_enabled(context) ?
	     __context_present(context) :
	     __context_present(context) && !context_copied(context);
}

static inline void context_set_present(struct context_entry *context)
{
	context->lo |= 1;
}

static inline void context_set_fault_enable(struct context_entry *context)
{
	context->lo &= (((u64)-1) << 2) | 1;
}

static inline void context_set_translation_type(struct context_entry *context,
						unsigned long value)
{
	context->lo &= (((u64)-1) << 4) | 3;
	context->lo |= (value & 3) << 2;
}

static inline void context_set_address_root(struct context_entry *context,
					    unsigned long value)
{
	context->lo &= ~VTD_PAGE_MASK;
	context->lo |= value & VTD_PAGE_MASK;
}

static inline void context_set_address_width(struct context_entry *context,
					     unsigned long value)
{
	context->hi |= value & 7;
}

static inline void context_set_domain_id(struct context_entry *context,
					 unsigned long value)
{
	context->hi |= (value & ((1 << 16) - 1)) << 8;
}

static inline int context_domain_id(struct context_entry *c)
{
	return((c->hi >> 8) & 0xffff);
}

static inline void context_clear_entry(struct context_entry *context)
{
	context->lo = 0;
	context->hi = 0;
}

/*
 * This domain is a statically identity mapping domain.
 *	1. This domain creats a static 1:1 mapping to all usable memory.
 * 	2. It maps to each iommu if successful.
 *	3. Each iommu mapps to this domain if successful.
 */
static struct dmar_domain *si_domain;
static int hw_pass_through = 1;

#define for_each_domain_iommu(idx, domain)			\
	for (idx = 0; idx < g_num_of_iommus; idx++)		\
		if (domain->iommu_refcnt[idx])

struct dmar_rmrr_unit {
	struct list_head list;		/* list of rmrr units	*/
	struct acpi_dmar_header *hdr;	/* ACPI header		*/
	u64	base_address;		/* reserved base address*/
	u64	end_address;		/* reserved end address */
	struct dmar_dev_scope *devices;	/* target devices */
	int	devices_cnt;		/* target device count */
};

struct dmar_atsr_unit {
	struct list_head list;		/* list of ATSR units */
	struct acpi_dmar_header *hdr;	/* ACPI header */
	struct dmar_dev_scope *devices;	/* target devices */
	int devices_cnt;		/* target device count */
	u8 include_all:1;		/* include all ports */
};

static LIST_HEAD(dmar_atsr_units);
static LIST_HEAD(dmar_rmrr_units);

#define for_each_rmrr_units(rmrr) \
	list_for_each_entry(rmrr, &dmar_rmrr_units, list)

/* bitmap for indexing intel_iommus */
static int g_num_of_iommus;

static void domain_exit(struct dmar_domain *domain);
static void domain_remove_dev_info(struct dmar_domain *domain);
static void dmar_remove_one_dev_info(struct device *dev);
static void __dmar_remove_one_dev_info(struct device_domain_info *info);
static int intel_iommu_attach_device(struct iommu_domain *domain,
				     struct device *dev);
static phys_addr_t intel_iommu_iova_to_phys(struct iommu_domain *domain,
					    dma_addr_t iova);

#ifdef CONFIG_INTEL_IOMMU_DEFAULT_ON
int dmar_disabled = 0;
#else
int dmar_disabled = 1;
#endif /* CONFIG_INTEL_IOMMU_DEFAULT_ON */

#ifdef CONFIG_INTEL_IOMMU_SCALABLE_MODE_DEFAULT_ON
int intel_iommu_sm = 1;
#else
int intel_iommu_sm;
#endif /* CONFIG_INTEL_IOMMU_SCALABLE_MODE_DEFAULT_ON */

int intel_iommu_enabled = 0;
EXPORT_SYMBOL_GPL(intel_iommu_enabled);

static int dmar_map_gfx = 1;
static int dmar_forcedac;
static int intel_iommu_strict;
static int intel_iommu_superpage = 1;
static int iommu_identity_mapping;
static int iommu_skip_te_disable;

#define IDENTMAP_GFX		2
#define IDENTMAP_AZALIA		4

int intel_iommu_gfx_mapped;
EXPORT_SYMBOL_GPL(intel_iommu_gfx_mapped);

#define DEFER_DEVICE_DOMAIN_INFO ((struct device_domain_info *)(-2))
struct device_domain_info *get_domain_info(struct device *dev)
{
	struct device_domain_info *info;

	if (!dev)
		return NULL;

	info = dev_iommu_priv_get(dev);
	if (unlikely(info == DEFER_DEVICE_DOMAIN_INFO))
		return NULL;

	return info;
}

DEFINE_SPINLOCK(device_domain_lock);
static LIST_HEAD(device_domain_list);

/*
 * Iterate over elements in device_domain_list and call the specified
 * callback @fn against each element.
 */
int for_each_device_domain(int (*fn)(struct device_domain_info *info,
				     void *data), void *data)
{
	int ret = 0;
	unsigned long flags;
	struct device_domain_info *info;

	spin_lock_irqsave(&device_domain_lock, flags);
	list_for_each_entry(info, &device_domain_list, global) {
		ret = fn(info, data);
		if (ret) {
			spin_unlock_irqrestore(&device_domain_lock, flags);
			return ret;
		}
	}
	spin_unlock_irqrestore(&device_domain_lock, flags);

	return 0;
}

const struct iommu_ops intel_iommu_ops;

static bool translation_pre_enabled(struct intel_iommu *iommu)
{
	return (iommu->flags & VTD_FLAG_TRANS_PRE_ENABLED);
}

static void clear_translation_pre_enabled(struct intel_iommu *iommu)
{
	iommu->flags &= ~VTD_FLAG_TRANS_PRE_ENABLED;
}

static void init_translation_status(struct intel_iommu *iommu)
{
	u32 gsts;

	gsts = readl(iommu->reg + DMAR_GSTS_REG);
	if (gsts & DMA_GSTS_TES)
		iommu->flags |= VTD_FLAG_TRANS_PRE_ENABLED;
}

static int __init intel_iommu_setup(char *str)
{
	if (!str)
		return -EINVAL;
	while (*str) {
		if (!strncmp(str, "on", 2)) {
			dmar_disabled = 0;
			pr_info("IOMMU enabled\n");
		} else if (!strncmp(str, "off", 3)) {
			dmar_disabled = 1;
			no_platform_optin = 1;
			pr_info("IOMMU disabled\n");
		} else if (!strncmp(str, "igfx_off", 8)) {
			dmar_map_gfx = 0;
			pr_info("Disable GFX device mapping\n");
		} else if (!strncmp(str, "forcedac", 8)) {
			pr_info("Forcing DAC for PCI devices\n");
			dmar_forcedac = 1;
		} else if (!strncmp(str, "strict", 6)) {
			pr_info("Disable batched IOTLB flush\n");
			intel_iommu_strict = 1;
		} else if (!strncmp(str, "sp_off", 6)) {
			pr_info("Disable supported super page\n");
			intel_iommu_superpage = 0;
		} else if (!strncmp(str, "sm_on", 5)) {
			pr_info("Intel-IOMMU: scalable mode supported\n");
			intel_iommu_sm = 1;
		} else if (!strncmp(str, "tboot_noforce", 13)) {
			pr_info("Intel-IOMMU: not forcing on after tboot. This could expose security risk for tboot\n");
			intel_iommu_tboot_noforce = 1;
		}

		str += strcspn(str, ",");
		while (*str == ',')
			str++;
	}
	return 0;
}
__setup("intel_iommu=", intel_iommu_setup);

static struct kmem_cache *iommu_domain_cache;
static struct kmem_cache *iommu_devinfo_cache;

static struct dmar_domain* get_iommu_domain(struct intel_iommu *iommu, u16 did)
{
	struct dmar_domain **domains;
	int idx = did >> 8;

	domains = iommu->domains[idx];
	if (!domains)
		return NULL;

	return domains[did & 0xff];
}

static void set_iommu_domain(struct intel_iommu *iommu, u16 did,
			     struct dmar_domain *domain)
{
	struct dmar_domain **domains;
	int idx = did >> 8;

	if (!iommu->domains[idx]) {
		size_t size = 256 * sizeof(struct dmar_domain *);
		iommu->domains[idx] = kzalloc(size, GFP_ATOMIC);
	}

	domains = iommu->domains[idx];
	if (WARN_ON(!domains))
		return;
	else
		domains[did & 0xff] = domain;
}

void *alloc_pgtable_page(int node)
{
	struct page *page;
	void *vaddr = NULL;

	page = alloc_pages_node(node, GFP_ATOMIC | __GFP_ZERO, 0);
	if (page)
		vaddr = page_address(page);
	return vaddr;
}

void free_pgtable_page(void *vaddr)
{
	free_page((unsigned long)vaddr);
}

static inline void *alloc_domain_mem(void)
{
	return kmem_cache_alloc(iommu_domain_cache, GFP_ATOMIC);
}

static void free_domain_mem(void *vaddr)
{
	kmem_cache_free(iommu_domain_cache, vaddr);
}

static inline void * alloc_devinfo_mem(void)
{
	return kmem_cache_alloc(iommu_devinfo_cache, GFP_ATOMIC);
}

static inline void free_devinfo_mem(void *vaddr)
{
	kmem_cache_free(iommu_devinfo_cache, vaddr);
}

static inline int domain_type_is_si(struct dmar_domain *domain)
{
	return domain->flags & DOMAIN_FLAG_STATIC_IDENTITY;
}

static inline bool domain_use_first_level(struct dmar_domain *domain)
{
	return domain->flags & DOMAIN_FLAG_USE_FIRST_LEVEL;
}

static inline int domain_pfn_supported(struct dmar_domain *domain,
				       unsigned long pfn)
{
	int addr_width = agaw_to_width(domain->agaw) - VTD_PAGE_SHIFT;

	return !(addr_width < BITS_PER_LONG && pfn >> addr_width);
}

static int __iommu_calculate_agaw(struct intel_iommu *iommu, int max_gaw)
{
	unsigned long sagaw;
	int agaw = -1;

	sagaw = cap_sagaw(iommu->cap);
	for (agaw = width_to_agaw(max_gaw);
	     agaw >= 0; agaw--) {
		if (test_bit(agaw, &sagaw))
			break;
	}

	return agaw;
}

/*
 * Calculate max SAGAW for each iommu.
 */
int iommu_calculate_max_sagaw(struct intel_iommu *iommu)
{
	return __iommu_calculate_agaw(iommu, MAX_AGAW_WIDTH);
}

/*
 * calculate agaw for each iommu.
 * "SAGAW" may be different across iommus, use a default agaw, and
 * get a supported less agaw for iommus that don't support the default agaw.
 */
int iommu_calculate_agaw(struct intel_iommu *iommu)
{
	return __iommu_calculate_agaw(iommu, DEFAULT_DOMAIN_ADDRESS_WIDTH);
}

/* This functionin only returns single iommu in a domain */
struct intel_iommu *domain_get_iommu(struct dmar_domain *domain)
{
	int iommu_id;

	/* si_domain and vm domain should not get here. */
	if (WARN_ON(domain->domain.type != IOMMU_DOMAIN_DMA))
		return NULL;

	for_each_domain_iommu(iommu_id, domain)
		break;

	if (iommu_id < 0 || iommu_id >= g_num_of_iommus)
		return NULL;

	return g_iommus[iommu_id];
}

static inline bool iommu_paging_structure_coherency(struct intel_iommu *iommu)
{
	return sm_supported(iommu) ?
			ecap_smpwc(iommu->ecap) : ecap_coherent(iommu->ecap);
}

static void domain_update_iommu_coherency(struct dmar_domain *domain)
{
	struct dmar_drhd_unit *drhd;
	struct intel_iommu *iommu;
	bool found = false;
	int i;

	domain->iommu_coherency = 1;

	for_each_domain_iommu(i, domain) {
		found = true;
		if (!iommu_paging_structure_coherency(g_iommus[i])) {
			domain->iommu_coherency = 0;
			break;
		}
	}
	if (found)
		return;

	/* No hardware attached; use lowest common denominator */
	rcu_read_lock();
	for_each_active_iommu(iommu, drhd) {
		if (!iommu_paging_structure_coherency(iommu)) {
			domain->iommu_coherency = 0;
			break;
		}
	}
	rcu_read_unlock();
}

static int domain_update_iommu_snooping(struct intel_iommu *skip)
{
	struct dmar_drhd_unit *drhd;
	struct intel_iommu *iommu;
	int ret = 1;

	rcu_read_lock();
	for_each_active_iommu(iommu, drhd) {
		if (iommu != skip) {
			if (!ecap_sc_support(iommu->ecap)) {
				ret = 0;
				break;
			}
		}
	}
	rcu_read_unlock();

	return ret;
}

static int domain_update_iommu_superpage(struct dmar_domain *domain,
					 struct intel_iommu *skip)
{
	struct dmar_drhd_unit *drhd;
	struct intel_iommu *iommu;
	int mask = 0x3;

	if (!intel_iommu_superpage) {
		return 0;
	}

	/* set iommu_superpage to the smallest common denominator */
	rcu_read_lock();
	for_each_active_iommu(iommu, drhd) {
		if (iommu != skip) {
			if (domain && domain_use_first_level(domain)) {
				if (!cap_fl1gp_support(iommu->cap))
					mask = 0x1;
			} else {
				mask &= cap_super_page_val(iommu->cap);
			}

			if (!mask)
				break;
		}
	}
	rcu_read_unlock();

	return fls(mask);
}

static int domain_update_device_node(struct dmar_domain *domain)
{
	struct device_domain_info *info;
	int nid = NUMA_NO_NODE;

	assert_spin_locked(&device_domain_lock);

	if (list_empty(&domain->devices))
		return NUMA_NO_NODE;

	list_for_each_entry(info, &domain->devices, link) {
		if (!info->dev)
			continue;

		/*
		 * There could possibly be multiple device numa nodes as devices
		 * within the same domain may sit behind different IOMMUs. There
		 * isn't perfect answer in such situation, so we select first
		 * come first served policy.
		 */
		nid = dev_to_node(info->dev);
		if (nid != NUMA_NO_NODE)
			break;
	}

	return nid;
}

static void domain_update_iotlb(struct dmar_domain *domain);

/* Some capabilities may be different across iommus */
static void domain_update_iommu_cap(struct dmar_domain *domain)
{
	domain_update_iommu_coherency(domain);
	domain->iommu_snooping = domain_update_iommu_snooping(NULL);
	domain->iommu_superpage = domain_update_iommu_superpage(domain, NULL);

	/*
	 * If RHSA is missing, we should default to the device numa domain
	 * as fall back.
	 */
	if (domain->nid == NUMA_NO_NODE)
		domain->nid = domain_update_device_node(domain);

	/*
	 * First-level translation restricts the input-address to a
	 * canonical address (i.e., address bits 63:N have the same
	 * value as address bit [N-1], where N is 48-bits with 4-level
	 * paging and 57-bits with 5-level paging). Hence, skip bit
	 * [N-1].
	 */
	if (domain_use_first_level(domain))
		domain->domain.geometry.aperture_end = __DOMAIN_MAX_ADDR(domain->gaw - 1);
	else
		domain->domain.geometry.aperture_end = __DOMAIN_MAX_ADDR(domain->gaw);
<<<<<<< HEAD
=======

	domain_update_iotlb(domain);
>>>>>>> e0733463
}

struct context_entry *iommu_context_addr(struct intel_iommu *iommu, u8 bus,
					 u8 devfn, int alloc)
{
	struct root_entry *root = &iommu->root_entry[bus];
	struct context_entry *context;
	u64 *entry;

	entry = &root->lo;
	if (sm_supported(iommu)) {
		if (devfn >= 0x80) {
			devfn -= 0x80;
			entry = &root->hi;
		}
		devfn *= 2;
	}
	if (*entry & 1)
		context = phys_to_virt(*entry & VTD_PAGE_MASK);
	else {
		unsigned long phy_addr;
		if (!alloc)
			return NULL;

		context = alloc_pgtable_page(iommu->node);
		if (!context)
			return NULL;

		__iommu_flush_cache(iommu, (void *)context, CONTEXT_SIZE);
		phy_addr = virt_to_phys((void *)context);
		*entry = phy_addr | 1;
		__iommu_flush_cache(iommu, entry, sizeof(*entry));
	}
	return &context[devfn];
}

static bool attach_deferred(struct device *dev)
{
	return dev_iommu_priv_get(dev) == DEFER_DEVICE_DOMAIN_INFO;
}

/**
 * is_downstream_to_pci_bridge - test if a device belongs to the PCI
 *				 sub-hierarchy of a candidate PCI-PCI bridge
 * @dev: candidate PCI device belonging to @bridge PCI sub-hierarchy
 * @bridge: the candidate PCI-PCI bridge
 *
 * Return: true if @dev belongs to @bridge PCI sub-hierarchy, else false.
 */
static bool
is_downstream_to_pci_bridge(struct device *dev, struct device *bridge)
{
	struct pci_dev *pdev, *pbridge;

	if (!dev_is_pci(dev) || !dev_is_pci(bridge))
		return false;

	pdev = to_pci_dev(dev);
	pbridge = to_pci_dev(bridge);

	if (pbridge->subordinate &&
	    pbridge->subordinate->number <= pdev->bus->number &&
	    pbridge->subordinate->busn_res.end >= pdev->bus->number)
		return true;

	return false;
}

static bool quirk_ioat_snb_local_iommu(struct pci_dev *pdev)
{
	struct dmar_drhd_unit *drhd;
	u32 vtbar;
	int rc;

	/* We know that this device on this chipset has its own IOMMU.
	 * If we find it under a different IOMMU, then the BIOS is lying
	 * to us. Hope that the IOMMU for this device is actually
	 * disabled, and it needs no translation...
	 */
	rc = pci_bus_read_config_dword(pdev->bus, PCI_DEVFN(0, 0), 0xb0, &vtbar);
	if (rc) {
		/* "can't" happen */
		dev_info(&pdev->dev, "failed to run vt-d quirk\n");
		return false;
	}
	vtbar &= 0xffff0000;

	/* we know that the this iommu should be at offset 0xa000 from vtbar */
	drhd = dmar_find_matched_drhd_unit(pdev);
	if (!drhd || drhd->reg_base_addr - vtbar != 0xa000) {
		pr_warn_once(FW_BUG "BIOS assigned incorrect VT-d unit for Intel(R) QuickData Technology device\n");
		add_taint(TAINT_FIRMWARE_WORKAROUND, LOCKDEP_STILL_OK);
		return true;
	}

	return false;
}

static bool iommu_is_dummy(struct intel_iommu *iommu, struct device *dev)
{
	if (!iommu || iommu->drhd->ignored)
		return true;

	if (dev_is_pci(dev)) {
		struct pci_dev *pdev = to_pci_dev(dev);

		if (pdev->vendor == PCI_VENDOR_ID_INTEL &&
		    pdev->device == PCI_DEVICE_ID_INTEL_IOAT_SNB &&
		    quirk_ioat_snb_local_iommu(pdev))
			return true;
	}

	return false;
}

struct intel_iommu *device_to_iommu(struct device *dev, u8 *bus, u8 *devfn)
{
	struct dmar_drhd_unit *drhd = NULL;
	struct pci_dev *pdev = NULL;
	struct intel_iommu *iommu;
	struct device *tmp;
	u16 segment = 0;
	int i;

	if (!dev)
		return NULL;

	if (dev_is_pci(dev)) {
		struct pci_dev *pf_pdev;

		pdev = pci_real_dma_dev(to_pci_dev(dev));

		/* VFs aren't listed in scope tables; we need to look up
		 * the PF instead to find the IOMMU. */
		pf_pdev = pci_physfn(pdev);
		dev = &pf_pdev->dev;
		segment = pci_domain_nr(pdev->bus);
	} else if (has_acpi_companion(dev))
		dev = &ACPI_COMPANION(dev)->dev;

	rcu_read_lock();
	for_each_iommu(iommu, drhd) {
		if (pdev && segment != drhd->segment)
			continue;

		for_each_active_dev_scope(drhd->devices,
					  drhd->devices_cnt, i, tmp) {
			if (tmp == dev) {
				/* For a VF use its original BDF# not that of the PF
				 * which we used for the IOMMU lookup. Strictly speaking
				 * we could do this for all PCI devices; we only need to
				 * get the BDF# from the scope table for ACPI matches. */
				if (pdev && pdev->is_virtfn)
					goto got_pdev;

				if (bus && devfn) {
					*bus = drhd->devices[i].bus;
					*devfn = drhd->devices[i].devfn;
				}
				goto out;
			}

			if (is_downstream_to_pci_bridge(dev, tmp))
				goto got_pdev;
		}

		if (pdev && drhd->include_all) {
		got_pdev:
			if (bus && devfn) {
				*bus = pdev->bus->number;
				*devfn = pdev->devfn;
			}
			goto out;
		}
	}
	iommu = NULL;
 out:
	if (iommu_is_dummy(iommu, dev))
		iommu = NULL;

	rcu_read_unlock();

	return iommu;
}

static void domain_flush_cache(struct dmar_domain *domain,
			       void *addr, int size)
{
	if (!domain->iommu_coherency)
		clflush_cache_range(addr, size);
}

static int device_context_mapped(struct intel_iommu *iommu, u8 bus, u8 devfn)
{
	struct context_entry *context;
	int ret = 0;
	unsigned long flags;

	spin_lock_irqsave(&iommu->lock, flags);
	context = iommu_context_addr(iommu, bus, devfn, 0);
	if (context)
		ret = context_present(context);
	spin_unlock_irqrestore(&iommu->lock, flags);
	return ret;
}

static void free_context_table(struct intel_iommu *iommu)
{
	int i;
	unsigned long flags;
	struct context_entry *context;

	spin_lock_irqsave(&iommu->lock, flags);
	if (!iommu->root_entry) {
		goto out;
	}
	for (i = 0; i < ROOT_ENTRY_NR; i++) {
		context = iommu_context_addr(iommu, i, 0, 0);
		if (context)
			free_pgtable_page(context);

		if (!sm_supported(iommu))
			continue;

		context = iommu_context_addr(iommu, i, 0x80, 0);
		if (context)
			free_pgtable_page(context);

	}
	free_pgtable_page(iommu->root_entry);
	iommu->root_entry = NULL;
out:
	spin_unlock_irqrestore(&iommu->lock, flags);
}

static struct dma_pte *pfn_to_dma_pte(struct dmar_domain *domain,
				      unsigned long pfn, int *target_level)
{
	struct dma_pte *parent, *pte;
	int level = agaw_to_level(domain->agaw);
	int offset;

	BUG_ON(!domain->pgd);

	if (!domain_pfn_supported(domain, pfn))
		/* Address beyond IOMMU's addressing capabilities. */
		return NULL;

	parent = domain->pgd;

	while (1) {
		void *tmp_page;

		offset = pfn_level_offset(pfn, level);
		pte = &parent[offset];
		if (!*target_level && (dma_pte_superpage(pte) || !dma_pte_present(pte)))
			break;
		if (level == *target_level)
			break;

		if (!dma_pte_present(pte)) {
			uint64_t pteval;

			tmp_page = alloc_pgtable_page(domain->nid);

			if (!tmp_page)
				return NULL;

			domain_flush_cache(domain, tmp_page, VTD_PAGE_SIZE);
			pteval = ((uint64_t)virt_to_dma_pfn(tmp_page) << VTD_PAGE_SHIFT) | DMA_PTE_READ | DMA_PTE_WRITE;
			if (domain_use_first_level(domain))
				pteval |= DMA_FL_PTE_XD | DMA_FL_PTE_US;
			if (cmpxchg64(&pte->val, 0ULL, pteval))
				/* Someone else set it while we were thinking; use theirs. */
				free_pgtable_page(tmp_page);
			else
				domain_flush_cache(domain, pte, sizeof(*pte));
		}
		if (level == 1)
			break;

		parent = phys_to_virt(dma_pte_addr(pte));
		level--;
	}

	if (!*target_level)
		*target_level = level;

	return pte;
}

/* return address's pte at specific level */
static struct dma_pte *dma_pfn_level_pte(struct dmar_domain *domain,
					 unsigned long pfn,
					 int level, int *large_page)
{
	struct dma_pte *parent, *pte;
	int total = agaw_to_level(domain->agaw);
	int offset;

	parent = domain->pgd;
	while (level <= total) {
		offset = pfn_level_offset(pfn, total);
		pte = &parent[offset];
		if (level == total)
			return pte;

		if (!dma_pte_present(pte)) {
			*large_page = total;
			break;
		}

		if (dma_pte_superpage(pte)) {
			*large_page = total;
			return pte;
		}

		parent = phys_to_virt(dma_pte_addr(pte));
		total--;
	}
	return NULL;
}

/* clear last level pte, a tlb flush should be followed */
static void dma_pte_clear_range(struct dmar_domain *domain,
				unsigned long start_pfn,
				unsigned long last_pfn)
{
	unsigned int large_page;
	struct dma_pte *first_pte, *pte;

	BUG_ON(!domain_pfn_supported(domain, start_pfn));
	BUG_ON(!domain_pfn_supported(domain, last_pfn));
	BUG_ON(start_pfn > last_pfn);

	/* we don't need lock here; nobody else touches the iova range */
	do {
		large_page = 1;
		first_pte = pte = dma_pfn_level_pte(domain, start_pfn, 1, &large_page);
		if (!pte) {
			start_pfn = align_to_level(start_pfn + 1, large_page + 1);
			continue;
		}
		do {
			dma_clear_pte(pte);
			start_pfn += lvl_to_nr_pages(large_page);
			pte++;
		} while (start_pfn <= last_pfn && !first_pte_in_page(pte));

		domain_flush_cache(domain, first_pte,
				   (void *)pte - (void *)first_pte);

	} while (start_pfn && start_pfn <= last_pfn);
}

static void dma_pte_free_level(struct dmar_domain *domain, int level,
			       int retain_level, struct dma_pte *pte,
			       unsigned long pfn, unsigned long start_pfn,
			       unsigned long last_pfn)
{
	pfn = max(start_pfn, pfn);
	pte = &pte[pfn_level_offset(pfn, level)];

	do {
		unsigned long level_pfn;
		struct dma_pte *level_pte;

		if (!dma_pte_present(pte) || dma_pte_superpage(pte))
			goto next;

		level_pfn = pfn & level_mask(level);
		level_pte = phys_to_virt(dma_pte_addr(pte));

		if (level > 2) {
			dma_pte_free_level(domain, level - 1, retain_level,
					   level_pte, level_pfn, start_pfn,
					   last_pfn);
		}

		/*
		 * Free the page table if we're below the level we want to
		 * retain and the range covers the entire table.
		 */
		if (level < retain_level && !(start_pfn > level_pfn ||
		      last_pfn < level_pfn + level_size(level) - 1)) {
			dma_clear_pte(pte);
			domain_flush_cache(domain, pte, sizeof(*pte));
			free_pgtable_page(level_pte);
		}
next:
		pfn += level_size(level);
	} while (!first_pte_in_page(++pte) && pfn <= last_pfn);
}

/*
 * clear last level (leaf) ptes and free page table pages below the
 * level we wish to keep intact.
 */
static void dma_pte_free_pagetable(struct dmar_domain *domain,
				   unsigned long start_pfn,
				   unsigned long last_pfn,
				   int retain_level)
{
	BUG_ON(!domain_pfn_supported(domain, start_pfn));
	BUG_ON(!domain_pfn_supported(domain, last_pfn));
	BUG_ON(start_pfn > last_pfn);

	dma_pte_clear_range(domain, start_pfn, last_pfn);

	/* We don't need lock here; nobody else touches the iova range */
	dma_pte_free_level(domain, agaw_to_level(domain->agaw), retain_level,
			   domain->pgd, 0, start_pfn, last_pfn);

	/* free pgd */
	if (start_pfn == 0 && last_pfn == DOMAIN_MAX_PFN(domain->gaw)) {
		free_pgtable_page(domain->pgd);
		domain->pgd = NULL;
	}
}

/* When a page at a given level is being unlinked from its parent, we don't
   need to *modify* it at all. All we need to do is make a list of all the
   pages which can be freed just as soon as we've flushed the IOTLB and we
   know the hardware page-walk will no longer touch them.
   The 'pte' argument is the *parent* PTE, pointing to the page that is to
   be freed. */
static struct page *dma_pte_list_pagetables(struct dmar_domain *domain,
					    int level, struct dma_pte *pte,
					    struct page *freelist)
{
	struct page *pg;

	pg = pfn_to_page(dma_pte_addr(pte) >> PAGE_SHIFT);
	pg->freelist = freelist;
	freelist = pg;

	if (level == 1)
		return freelist;

	pte = page_address(pg);
	do {
		if (dma_pte_present(pte) && !dma_pte_superpage(pte))
			freelist = dma_pte_list_pagetables(domain, level - 1,
							   pte, freelist);
		pte++;
	} while (!first_pte_in_page(pte));

	return freelist;
}

static struct page *dma_pte_clear_level(struct dmar_domain *domain, int level,
					struct dma_pte *pte, unsigned long pfn,
					unsigned long start_pfn,
					unsigned long last_pfn,
					struct page *freelist)
{
	struct dma_pte *first_pte = NULL, *last_pte = NULL;

	pfn = max(start_pfn, pfn);
	pte = &pte[pfn_level_offset(pfn, level)];

	do {
		unsigned long level_pfn;

		if (!dma_pte_present(pte))
			goto next;

		level_pfn = pfn & level_mask(level);

		/* If range covers entire pagetable, free it */
		if (start_pfn <= level_pfn &&
		    last_pfn >= level_pfn + level_size(level) - 1) {
			/* These suborbinate page tables are going away entirely. Don't
			   bother to clear them; we're just going to *free* them. */
			if (level > 1 && !dma_pte_superpage(pte))
				freelist = dma_pte_list_pagetables(domain, level - 1, pte, freelist);

			dma_clear_pte(pte);
			if (!first_pte)
				first_pte = pte;
			last_pte = pte;
		} else if (level > 1) {
			/* Recurse down into a level that isn't *entirely* obsolete */
			freelist = dma_pte_clear_level(domain, level - 1,
						       phys_to_virt(dma_pte_addr(pte)),
						       level_pfn, start_pfn, last_pfn,
						       freelist);
		}
next:
		pfn += level_size(level);
	} while (!first_pte_in_page(++pte) && pfn <= last_pfn);

	if (first_pte)
		domain_flush_cache(domain, first_pte,
				   (void *)++last_pte - (void *)first_pte);

	return freelist;
}

/* We can't just free the pages because the IOMMU may still be walking
   the page tables, and may have cached the intermediate levels. The
   pages can only be freed after the IOTLB flush has been done. */
static struct page *domain_unmap(struct dmar_domain *domain,
				 unsigned long start_pfn,
				 unsigned long last_pfn,
				 struct page *freelist)
{
	BUG_ON(!domain_pfn_supported(domain, start_pfn));
	BUG_ON(!domain_pfn_supported(domain, last_pfn));
	BUG_ON(start_pfn > last_pfn);

	/* we don't need lock here; nobody else touches the iova range */
	freelist = dma_pte_clear_level(domain, agaw_to_level(domain->agaw),
				       domain->pgd, 0, start_pfn, last_pfn,
				       freelist);

	/* free pgd */
	if (start_pfn == 0 && last_pfn == DOMAIN_MAX_PFN(domain->gaw)) {
		struct page *pgd_page = virt_to_page(domain->pgd);
		pgd_page->freelist = freelist;
		freelist = pgd_page;

		domain->pgd = NULL;
	}

	return freelist;
}

static void dma_free_pagelist(struct page *freelist)
{
	struct page *pg;

	while ((pg = freelist)) {
		freelist = pg->freelist;
		free_pgtable_page(page_address(pg));
	}
}

/* iommu handling */
static int iommu_alloc_root_entry(struct intel_iommu *iommu)
{
	struct root_entry *root;
	unsigned long flags;

	root = (struct root_entry *)alloc_pgtable_page(iommu->node);
	if (!root) {
		pr_err("Allocating root entry for %s failed\n",
			iommu->name);
		return -ENOMEM;
	}

	__iommu_flush_cache(iommu, root, ROOT_SIZE);

	spin_lock_irqsave(&iommu->lock, flags);
	iommu->root_entry = root;
	spin_unlock_irqrestore(&iommu->lock, flags);

	return 0;
}

static void iommu_set_root_entry(struct intel_iommu *iommu)
{
	u64 addr;
	u32 sts;
	unsigned long flag;

	addr = virt_to_phys(iommu->root_entry);
	if (sm_supported(iommu))
		addr |= DMA_RTADDR_SMT;

	raw_spin_lock_irqsave(&iommu->register_lock, flag);
	dmar_writeq(iommu->reg + DMAR_RTADDR_REG, addr);

	writel(iommu->gcmd | DMA_GCMD_SRTP, iommu->reg + DMAR_GCMD_REG);

	/* Make sure hardware complete it */
	IOMMU_WAIT_OP(iommu, DMAR_GSTS_REG,
		      readl, (sts & DMA_GSTS_RTPS), sts);

	raw_spin_unlock_irqrestore(&iommu->register_lock, flag);
}

void iommu_flush_write_buffer(struct intel_iommu *iommu)
{
	u32 val;
	unsigned long flag;

	if (!rwbf_quirk && !cap_rwbf(iommu->cap))
		return;

	raw_spin_lock_irqsave(&iommu->register_lock, flag);
	writel(iommu->gcmd | DMA_GCMD_WBF, iommu->reg + DMAR_GCMD_REG);

	/* Make sure hardware complete it */
	IOMMU_WAIT_OP(iommu, DMAR_GSTS_REG,
		      readl, (!(val & DMA_GSTS_WBFS)), val);

	raw_spin_unlock_irqrestore(&iommu->register_lock, flag);
}

/* return value determine if we need a write buffer flush */
static void __iommu_flush_context(struct intel_iommu *iommu,
				  u16 did, u16 source_id, u8 function_mask,
				  u64 type)
{
	u64 val = 0;
	unsigned long flag;

	switch (type) {
	case DMA_CCMD_GLOBAL_INVL:
		val = DMA_CCMD_GLOBAL_INVL;
		break;
	case DMA_CCMD_DOMAIN_INVL:
		val = DMA_CCMD_DOMAIN_INVL|DMA_CCMD_DID(did);
		break;
	case DMA_CCMD_DEVICE_INVL:
		val = DMA_CCMD_DEVICE_INVL|DMA_CCMD_DID(did)
			| DMA_CCMD_SID(source_id) | DMA_CCMD_FM(function_mask);
		break;
	default:
		BUG();
	}
	val |= DMA_CCMD_ICC;

	raw_spin_lock_irqsave(&iommu->register_lock, flag);
	dmar_writeq(iommu->reg + DMAR_CCMD_REG, val);

	/* Make sure hardware complete it */
	IOMMU_WAIT_OP(iommu, DMAR_CCMD_REG,
		dmar_readq, (!(val & DMA_CCMD_ICC)), val);

	raw_spin_unlock_irqrestore(&iommu->register_lock, flag);
}

/* return value determine if we need a write buffer flush */
static void __iommu_flush_iotlb(struct intel_iommu *iommu, u16 did,
				u64 addr, unsigned int size_order, u64 type)
{
	int tlb_offset = ecap_iotlb_offset(iommu->ecap);
	u64 val = 0, val_iva = 0;
	unsigned long flag;

	switch (type) {
	case DMA_TLB_GLOBAL_FLUSH:
		/* global flush doesn't need set IVA_REG */
		val = DMA_TLB_GLOBAL_FLUSH|DMA_TLB_IVT;
		break;
	case DMA_TLB_DSI_FLUSH:
		val = DMA_TLB_DSI_FLUSH|DMA_TLB_IVT|DMA_TLB_DID(did);
		break;
	case DMA_TLB_PSI_FLUSH:
		val = DMA_TLB_PSI_FLUSH|DMA_TLB_IVT|DMA_TLB_DID(did);
		/* IH bit is passed in as part of address */
		val_iva = size_order | addr;
		break;
	default:
		BUG();
	}
	/* Note: set drain read/write */
#if 0
	/*
	 * This is probably to be super secure.. Looks like we can
	 * ignore it without any impact.
	 */
	if (cap_read_drain(iommu->cap))
		val |= DMA_TLB_READ_DRAIN;
#endif
	if (cap_write_drain(iommu->cap))
		val |= DMA_TLB_WRITE_DRAIN;

	raw_spin_lock_irqsave(&iommu->register_lock, flag);
	/* Note: Only uses first TLB reg currently */
	if (val_iva)
		dmar_writeq(iommu->reg + tlb_offset, val_iva);
	dmar_writeq(iommu->reg + tlb_offset + 8, val);

	/* Make sure hardware complete it */
	IOMMU_WAIT_OP(iommu, tlb_offset + 8,
		dmar_readq, (!(val & DMA_TLB_IVT)), val);

	raw_spin_unlock_irqrestore(&iommu->register_lock, flag);

	/* check IOTLB invalidation granularity */
	if (DMA_TLB_IAIG(val) == 0)
		pr_err("Flush IOTLB failed\n");
	if (DMA_TLB_IAIG(val) != DMA_TLB_IIRG(type))
		pr_debug("TLB flush request %Lx, actual %Lx\n",
			(unsigned long long)DMA_TLB_IIRG(type),
			(unsigned long long)DMA_TLB_IAIG(val));
}

static struct device_domain_info *
iommu_support_dev_iotlb (struct dmar_domain *domain, struct intel_iommu *iommu,
			 u8 bus, u8 devfn)
{
	struct device_domain_info *info;

	assert_spin_locked(&device_domain_lock);

	if (!iommu->qi)
		return NULL;

	list_for_each_entry(info, &domain->devices, link)
		if (info->iommu == iommu && info->bus == bus &&
		    info->devfn == devfn) {
			if (info->ats_supported && info->dev)
				return info;
			break;
		}

	return NULL;
}

static void domain_update_iotlb(struct dmar_domain *domain)
{
	struct device_domain_info *info;
	bool has_iotlb_device = false;

	assert_spin_locked(&device_domain_lock);

	list_for_each_entry(info, &domain->devices, link)
		if (info->ats_enabled) {
			has_iotlb_device = true;
			break;
		}

	if (!has_iotlb_device) {
		struct subdev_domain_info *sinfo;

		list_for_each_entry(sinfo, &domain->subdevices, link_domain) {
			info = get_domain_info(sinfo->pdev);
			if (info && info->ats_enabled) {
				has_iotlb_device = true;
				break;
			}
		}
	}

	domain->has_iotlb_device = has_iotlb_device;
}

static void iommu_enable_dev_iotlb(struct device_domain_info *info)
{
	struct pci_dev *pdev;

	assert_spin_locked(&device_domain_lock);

	if (!info || !dev_is_pci(info->dev))
		return;

	pdev = to_pci_dev(info->dev);
	/* For IOMMU that supports device IOTLB throttling (DIT), we assign
	 * PFSID to the invalidation desc of a VF such that IOMMU HW can gauge
	 * queue depth at PF level. If DIT is not set, PFSID will be treated as
	 * reserved, which should be set to 0.
	 */
	if (!ecap_dit(info->iommu->ecap))
		info->pfsid = 0;
	else {
		struct pci_dev *pf_pdev;

		/* pdev will be returned if device is not a vf */
		pf_pdev = pci_physfn(pdev);
		info->pfsid = pci_dev_id(pf_pdev);
	}

#ifdef CONFIG_INTEL_IOMMU_SVM
	/* The PCIe spec, in its wisdom, declares that the behaviour of
	   the device if you enable PASID support after ATS support is
	   undefined. So always enable PASID support on devices which
	   have it, even if we can't yet know if we're ever going to
	   use it. */
	if (info->pasid_supported && !pci_enable_pasid(pdev, info->pasid_supported & ~1))
		info->pasid_enabled = 1;

	if (info->pri_supported &&
	    (info->pasid_enabled ? pci_prg_resp_pasid_required(pdev) : 1)  &&
	    !pci_reset_pri(pdev) && !pci_enable_pri(pdev, 32))
		info->pri_enabled = 1;
#endif
	if (info->ats_supported && pci_ats_page_aligned(pdev) &&
	    !pci_enable_ats(pdev, VTD_PAGE_SHIFT)) {
		info->ats_enabled = 1;
		domain_update_iotlb(info->domain);
		info->ats_qdep = pci_ats_queue_depth(pdev);
	}
}

static void iommu_disable_dev_iotlb(struct device_domain_info *info)
{
	struct pci_dev *pdev;

	assert_spin_locked(&device_domain_lock);

	if (!dev_is_pci(info->dev))
		return;

	pdev = to_pci_dev(info->dev);

	if (info->ats_enabled) {
		pci_disable_ats(pdev);
		info->ats_enabled = 0;
		domain_update_iotlb(info->domain);
	}
#ifdef CONFIG_INTEL_IOMMU_SVM
	if (info->pri_enabled) {
		pci_disable_pri(pdev);
		info->pri_enabled = 0;
	}
	if (info->pasid_enabled) {
		pci_disable_pasid(pdev);
		info->pasid_enabled = 0;
	}
#endif
}

static void __iommu_flush_dev_iotlb(struct device_domain_info *info,
				    u64 addr, unsigned int mask)
{
	u16 sid, qdep;

	if (!info || !info->ats_enabled)
		return;

	sid = info->bus << 8 | info->devfn;
	qdep = info->ats_qdep;
	qi_flush_dev_iotlb(info->iommu, sid, info->pfsid,
			   qdep, addr, mask);
}

static void iommu_flush_dev_iotlb(struct dmar_domain *domain,
				  u64 addr, unsigned mask)
{
	unsigned long flags;
	struct device_domain_info *info;
	struct subdev_domain_info *sinfo;

	if (!domain->has_iotlb_device)
		return;

	spin_lock_irqsave(&device_domain_lock, flags);
	list_for_each_entry(info, &domain->devices, link)
		__iommu_flush_dev_iotlb(info, addr, mask);

	list_for_each_entry(sinfo, &domain->subdevices, link_domain) {
		info = get_domain_info(sinfo->pdev);
		__iommu_flush_dev_iotlb(info, addr, mask);
	}
	spin_unlock_irqrestore(&device_domain_lock, flags);
}

static void domain_flush_piotlb(struct intel_iommu *iommu,
				struct dmar_domain *domain,
				u64 addr, unsigned long npages, bool ih)
{
	u16 did = domain->iommu_did[iommu->seq_id];

	if (domain->default_pasid)
		qi_flush_piotlb(iommu, did, domain->default_pasid,
				addr, npages, ih);

	if (!list_empty(&domain->devices))
		qi_flush_piotlb(iommu, did, PASID_RID2PASID, addr, npages, ih);
}

static void iommu_flush_iotlb_psi(struct intel_iommu *iommu,
				  struct dmar_domain *domain,
				  unsigned long pfn, unsigned int pages,
				  int ih, int map)
{
	unsigned int mask = ilog2(__roundup_pow_of_two(pages));
	uint64_t addr = (uint64_t)pfn << VTD_PAGE_SHIFT;
	u16 did = domain->iommu_did[iommu->seq_id];

	BUG_ON(pages == 0);

	if (ih)
		ih = 1 << 6;

	if (domain_use_first_level(domain)) {
		domain_flush_piotlb(iommu, domain, addr, pages, ih);
	} else {
		/*
		 * Fallback to domain selective flush if no PSI support or
		 * the size is too big. PSI requires page size to be 2 ^ x,
		 * and the base address is naturally aligned to the size.
		 */
		if (!cap_pgsel_inv(iommu->cap) ||
		    mask > cap_max_amask_val(iommu->cap))
			iommu->flush.flush_iotlb(iommu, did, 0, 0,
							DMA_TLB_DSI_FLUSH);
		else
			iommu->flush.flush_iotlb(iommu, did, addr | ih, mask,
							DMA_TLB_PSI_FLUSH);
	}

	/*
	 * In caching mode, changes of pages from non-present to present require
	 * flush. However, device IOTLB doesn't need to be flushed in this case.
	 */
	if (!cap_caching_mode(iommu->cap) || !map)
		iommu_flush_dev_iotlb(domain, addr, mask);
}

/* Notification for newly created mappings */
static inline void __mapping_notify_one(struct intel_iommu *iommu,
					struct dmar_domain *domain,
					unsigned long pfn, unsigned int pages)
{
	/*
	 * It's a non-present to present mapping. Only flush if caching mode
	 * and second level.
	 */
	if (cap_caching_mode(iommu->cap) && !domain_use_first_level(domain))
		iommu_flush_iotlb_psi(iommu, domain, pfn, pages, 0, 1);
	else
		iommu_flush_write_buffer(iommu);
}

static void intel_flush_iotlb_all(struct iommu_domain *domain)
{
	struct dmar_domain *dmar_domain = to_dmar_domain(domain);
	int idx;

	for_each_domain_iommu(idx, dmar_domain) {
		struct intel_iommu *iommu = g_iommus[idx];
		u16 did = dmar_domain->iommu_did[iommu->seq_id];

		if (domain_use_first_level(dmar_domain))
			domain_flush_piotlb(iommu, dmar_domain, 0, -1, 0);
		else
			iommu->flush.flush_iotlb(iommu, did, 0, 0,
						 DMA_TLB_DSI_FLUSH);

		if (!cap_caching_mode(iommu->cap))
			iommu_flush_dev_iotlb(get_iommu_domain(iommu, did),
					      0, MAX_AGAW_PFN_WIDTH);
	}
}

static void iommu_disable_protect_mem_regions(struct intel_iommu *iommu)
{
	u32 pmen;
	unsigned long flags;

	if (!cap_plmr(iommu->cap) && !cap_phmr(iommu->cap))
		return;

	raw_spin_lock_irqsave(&iommu->register_lock, flags);
	pmen = readl(iommu->reg + DMAR_PMEN_REG);
	pmen &= ~DMA_PMEN_EPM;
	writel(pmen, iommu->reg + DMAR_PMEN_REG);

	/* wait for the protected region status bit to clear */
	IOMMU_WAIT_OP(iommu, DMAR_PMEN_REG,
		readl, !(pmen & DMA_PMEN_PRS), pmen);

	raw_spin_unlock_irqrestore(&iommu->register_lock, flags);
}

static void iommu_enable_translation(struct intel_iommu *iommu)
{
	u32 sts;
	unsigned long flags;

	raw_spin_lock_irqsave(&iommu->register_lock, flags);
	iommu->gcmd |= DMA_GCMD_TE;
	writel(iommu->gcmd, iommu->reg + DMAR_GCMD_REG);

	/* Make sure hardware complete it */
	IOMMU_WAIT_OP(iommu, DMAR_GSTS_REG,
		      readl, (sts & DMA_GSTS_TES), sts);

	raw_spin_unlock_irqrestore(&iommu->register_lock, flags);
}

static void iommu_disable_translation(struct intel_iommu *iommu)
{
	u32 sts;
	unsigned long flag;

	if (iommu_skip_te_disable && iommu->drhd->gfx_dedicated &&
	    (cap_read_drain(iommu->cap) || cap_write_drain(iommu->cap)))
		return;

	raw_spin_lock_irqsave(&iommu->register_lock, flag);
	iommu->gcmd &= ~DMA_GCMD_TE;
	writel(iommu->gcmd, iommu->reg + DMAR_GCMD_REG);

	/* Make sure hardware complete it */
	IOMMU_WAIT_OP(iommu, DMAR_GSTS_REG,
		      readl, (!(sts & DMA_GSTS_TES)), sts);

	raw_spin_unlock_irqrestore(&iommu->register_lock, flag);
}

static int iommu_init_domains(struct intel_iommu *iommu)
{
	u32 ndomains, nlongs;
	size_t size;

	ndomains = cap_ndoms(iommu->cap);
	pr_debug("%s: Number of Domains supported <%d>\n",
		 iommu->name, ndomains);
	nlongs = BITS_TO_LONGS(ndomains);

	spin_lock_init(&iommu->lock);

	iommu->domain_ids = kcalloc(nlongs, sizeof(unsigned long), GFP_KERNEL);
	if (!iommu->domain_ids) {
		pr_err("%s: Allocating domain id array failed\n",
		       iommu->name);
		return -ENOMEM;
	}

	size = (ALIGN(ndomains, 256) >> 8) * sizeof(struct dmar_domain **);
	iommu->domains = kzalloc(size, GFP_KERNEL);

	if (iommu->domains) {
		size = 256 * sizeof(struct dmar_domain *);
		iommu->domains[0] = kzalloc(size, GFP_KERNEL);
	}

	if (!iommu->domains || !iommu->domains[0]) {
		pr_err("%s: Allocating domain array failed\n",
		       iommu->name);
		kfree(iommu->domain_ids);
		kfree(iommu->domains);
		iommu->domain_ids = NULL;
		iommu->domains    = NULL;
		return -ENOMEM;
	}

	/*
	 * If Caching mode is set, then invalid translations are tagged
	 * with domain-id 0, hence we need to pre-allocate it. We also
	 * use domain-id 0 as a marker for non-allocated domain-id, so
	 * make sure it is not used for a real domain.
	 */
	set_bit(0, iommu->domain_ids);

	/*
	 * Vt-d spec rev3.0 (section 6.2.3.1) requires that each pasid
	 * entry for first-level or pass-through translation modes should
	 * be programmed with a domain id different from those used for
	 * second-level or nested translation. We reserve a domain id for
	 * this purpose.
	 */
	if (sm_supported(iommu))
		set_bit(FLPT_DEFAULT_DID, iommu->domain_ids);

	return 0;
}

static void disable_dmar_iommu(struct intel_iommu *iommu)
{
	struct device_domain_info *info, *tmp;
	unsigned long flags;

	if (!iommu->domains || !iommu->domain_ids)
		return;

	spin_lock_irqsave(&device_domain_lock, flags);
	list_for_each_entry_safe(info, tmp, &device_domain_list, global) {
		if (info->iommu != iommu)
			continue;

		if (!info->dev || !info->domain)
			continue;

		__dmar_remove_one_dev_info(info);
	}
	spin_unlock_irqrestore(&device_domain_lock, flags);

	if (iommu->gcmd & DMA_GCMD_TE)
		iommu_disable_translation(iommu);
}

static void free_dmar_iommu(struct intel_iommu *iommu)
{
	if ((iommu->domains) && (iommu->domain_ids)) {
		int elems = ALIGN(cap_ndoms(iommu->cap), 256) >> 8;
		int i;

		for (i = 0; i < elems; i++)
			kfree(iommu->domains[i]);
		kfree(iommu->domains);
		kfree(iommu->domain_ids);
		iommu->domains = NULL;
		iommu->domain_ids = NULL;
	}

	g_iommus[iommu->seq_id] = NULL;

	/* free context mapping */
	free_context_table(iommu);

#ifdef CONFIG_INTEL_IOMMU_SVM
	if (pasid_supported(iommu)) {
		if (ecap_prs(iommu->ecap))
			intel_svm_finish_prq(iommu);
	}
	if (vccap_pasid(iommu->vccap))
		ioasid_unregister_allocator(&iommu->pasid_allocator);

#endif
}

/*
 * Check and return whether first level is used by default for
 * DMA translation.
 */
static bool first_level_by_default(void)
{
	struct dmar_drhd_unit *drhd;
	struct intel_iommu *iommu;
	static int first_level_support = -1;

	if (likely(first_level_support != -1))
		return first_level_support;

	first_level_support = 1;

	rcu_read_lock();
	for_each_active_iommu(iommu, drhd) {
		if (!sm_supported(iommu) || !ecap_flts(iommu->ecap)) {
			first_level_support = 0;
			break;
		}
	}
	rcu_read_unlock();

	return first_level_support;
}

static struct dmar_domain *alloc_domain(int flags)
{
	struct dmar_domain *domain;

	domain = alloc_domain_mem();
	if (!domain)
		return NULL;

	memset(domain, 0, sizeof(*domain));
	domain->nid = NUMA_NO_NODE;
	domain->flags = flags;
	if (first_level_by_default())
		domain->flags |= DOMAIN_FLAG_USE_FIRST_LEVEL;
	domain->has_iotlb_device = false;
	INIT_LIST_HEAD(&domain->devices);
	INIT_LIST_HEAD(&domain->subdevices);

	return domain;
}

/* Must be called with iommu->lock */
static int domain_attach_iommu(struct dmar_domain *domain,
			       struct intel_iommu *iommu)
{
	unsigned long ndomains;
	int num;

	assert_spin_locked(&device_domain_lock);
	assert_spin_locked(&iommu->lock);

	domain->iommu_refcnt[iommu->seq_id] += 1;
	domain->iommu_count += 1;
	if (domain->iommu_refcnt[iommu->seq_id] == 1) {
		ndomains = cap_ndoms(iommu->cap);
		num      = find_first_zero_bit(iommu->domain_ids, ndomains);

		if (num >= ndomains) {
			pr_err("%s: No free domain ids\n", iommu->name);
			domain->iommu_refcnt[iommu->seq_id] -= 1;
			domain->iommu_count -= 1;
			return -ENOSPC;
		}

		set_bit(num, iommu->domain_ids);
		set_iommu_domain(iommu, num, domain);

		domain->iommu_did[iommu->seq_id] = num;
		domain->nid			 = iommu->node;

		domain_update_iommu_cap(domain);
	}

	return 0;
}

static int domain_detach_iommu(struct dmar_domain *domain,
			       struct intel_iommu *iommu)
{
	int num, count;

	assert_spin_locked(&device_domain_lock);
	assert_spin_locked(&iommu->lock);

	domain->iommu_refcnt[iommu->seq_id] -= 1;
	count = --domain->iommu_count;
	if (domain->iommu_refcnt[iommu->seq_id] == 0) {
		num = domain->iommu_did[iommu->seq_id];
		clear_bit(num, iommu->domain_ids);
		set_iommu_domain(iommu, num, NULL);

		domain_update_iommu_cap(domain);
		domain->iommu_did[iommu->seq_id] = 0;
	}

	return count;
}

static inline int guestwidth_to_adjustwidth(int gaw)
{
	int agaw;
	int r = (gaw - 12) % 9;

	if (r == 0)
		agaw = gaw;
	else
		agaw = gaw + 9 - r;
	if (agaw > 64)
		agaw = 64;
	return agaw;
}

static void domain_exit(struct dmar_domain *domain)
{

	/* Remove associated devices and clear attached or cached domains */
	domain_remove_dev_info(domain);

	/* destroy iovas */
	if (domain->domain.type == IOMMU_DOMAIN_DMA)
		iommu_put_dma_cookie(&domain->domain);

	if (domain->pgd) {
		struct page *freelist;

		freelist = domain_unmap(domain, 0,
					DOMAIN_MAX_PFN(domain->gaw), NULL);
		dma_free_pagelist(freelist);
	}

	free_domain_mem(domain);
}

/*
 * Get the PASID directory size for scalable mode context entry.
 * Value of X in the PDTS field of a scalable mode context entry
 * indicates PASID directory with 2^(X + 7) entries.
 */
static inline unsigned long context_get_sm_pds(struct pasid_table *table)
{
	int pds, max_pde;

	max_pde = table->max_pasid >> PASID_PDE_SHIFT;
	pds = find_first_bit((unsigned long *)&max_pde, MAX_NR_PASID_BITS);
	if (pds < 7)
		return 0;

	return pds - 7;
}

/*
 * Set the RID_PASID field of a scalable mode context entry. The
 * IOMMU hardware will use the PASID value set in this field for
 * DMA translations of DMA requests without PASID.
 */
static inline void
context_set_sm_rid2pasid(struct context_entry *context, unsigned long pasid)
{
	context->hi |= pasid & ((1 << 20) - 1);
}

/*
 * Set the DTE(Device-TLB Enable) field of a scalable mode context
 * entry.
 */
static inline void context_set_sm_dte(struct context_entry *context)
{
	context->lo |= (1 << 2);
}

/*
 * Set the PRE(Page Request Enable) field of a scalable mode context
 * entry.
 */
static inline void context_set_sm_pre(struct context_entry *context)
{
	context->lo |= (1 << 4);
}

/* Convert value to context PASID directory size field coding. */
#define context_pdts(pds)	(((pds) & 0x7) << 9)

static int domain_context_mapping_one(struct dmar_domain *domain,
				      struct intel_iommu *iommu,
				      struct pasid_table *table,
				      u8 bus, u8 devfn)
{
	u16 did = domain->iommu_did[iommu->seq_id];
	int translation = CONTEXT_TT_MULTI_LEVEL;
	struct device_domain_info *info = NULL;
	struct context_entry *context;
	unsigned long flags;
	int ret;

	WARN_ON(did == 0);

	if (hw_pass_through && domain_type_is_si(domain))
		translation = CONTEXT_TT_PASS_THROUGH;

	pr_debug("Set context mapping for %02x:%02x.%d\n",
		bus, PCI_SLOT(devfn), PCI_FUNC(devfn));

	BUG_ON(!domain->pgd);

	spin_lock_irqsave(&device_domain_lock, flags);
	spin_lock(&iommu->lock);

	ret = -ENOMEM;
	context = iommu_context_addr(iommu, bus, devfn, 1);
	if (!context)
		goto out_unlock;

	ret = 0;
	if (context_present(context))
		goto out_unlock;

	/*
	 * For kdump cases, old valid entries may be cached due to the
	 * in-flight DMA and copied pgtable, but there is no unmapping
	 * behaviour for them, thus we need an explicit cache flush for
	 * the newly-mapped device. For kdump, at this point, the device
	 * is supposed to finish reset at its driver probe stage, so no
	 * in-flight DMA will exist, and we don't need to worry anymore
	 * hereafter.
	 */
	if (context_copied(context)) {
		u16 did_old = context_domain_id(context);

		if (did_old < cap_ndoms(iommu->cap)) {
			iommu->flush.flush_context(iommu, did_old,
						   (((u16)bus) << 8) | devfn,
						   DMA_CCMD_MASK_NOBIT,
						   DMA_CCMD_DEVICE_INVL);
			iommu->flush.flush_iotlb(iommu, did_old, 0, 0,
						 DMA_TLB_DSI_FLUSH);
		}
	}

	context_clear_entry(context);

	if (sm_supported(iommu)) {
		unsigned long pds;

		WARN_ON(!table);

		/* Setup the PASID DIR pointer: */
		pds = context_get_sm_pds(table);
		context->lo = (u64)virt_to_phys(table->table) |
				context_pdts(pds);

		/* Setup the RID_PASID field: */
		context_set_sm_rid2pasid(context, PASID_RID2PASID);

		/*
		 * Setup the Device-TLB enable bit and Page request
		 * Enable bit:
		 */
		info = iommu_support_dev_iotlb(domain, iommu, bus, devfn);
		if (info && info->ats_supported)
			context_set_sm_dte(context);
		if (info && info->pri_supported)
			context_set_sm_pre(context);
	} else {
		struct dma_pte *pgd = domain->pgd;
		int agaw;

		context_set_domain_id(context, did);

		if (translation != CONTEXT_TT_PASS_THROUGH) {
			/*
			 * Skip top levels of page tables for iommu which has
			 * less agaw than default. Unnecessary for PT mode.
			 */
			for (agaw = domain->agaw; agaw > iommu->agaw; agaw--) {
				ret = -ENOMEM;
				pgd = phys_to_virt(dma_pte_addr(pgd));
				if (!dma_pte_present(pgd))
					goto out_unlock;
			}

			info = iommu_support_dev_iotlb(domain, iommu, bus, devfn);
			if (info && info->ats_supported)
				translation = CONTEXT_TT_DEV_IOTLB;
			else
				translation = CONTEXT_TT_MULTI_LEVEL;

			context_set_address_root(context, virt_to_phys(pgd));
			context_set_address_width(context, agaw);
		} else {
			/*
			 * In pass through mode, AW must be programmed to
			 * indicate the largest AGAW value supported by
			 * hardware. And ASR is ignored by hardware.
			 */
			context_set_address_width(context, iommu->msagaw);
		}

		context_set_translation_type(context, translation);
	}

	context_set_fault_enable(context);
	context_set_present(context);
	if (!ecap_coherent(iommu->ecap))
		clflush_cache_range(context, sizeof(*context));

	/*
	 * It's a non-present to present mapping. If hardware doesn't cache
	 * non-present entry we only need to flush the write-buffer. If the
	 * _does_ cache non-present entries, then it does so in the special
	 * domain #0, which we have to flush:
	 */
	if (cap_caching_mode(iommu->cap)) {
		iommu->flush.flush_context(iommu, 0,
					   (((u16)bus) << 8) | devfn,
					   DMA_CCMD_MASK_NOBIT,
					   DMA_CCMD_DEVICE_INVL);
		iommu->flush.flush_iotlb(iommu, did, 0, 0, DMA_TLB_DSI_FLUSH);
	} else {
		iommu_flush_write_buffer(iommu);
	}
	iommu_enable_dev_iotlb(info);

	ret = 0;

out_unlock:
	spin_unlock(&iommu->lock);
	spin_unlock_irqrestore(&device_domain_lock, flags);

	return ret;
}

struct domain_context_mapping_data {
	struct dmar_domain *domain;
	struct intel_iommu *iommu;
	struct pasid_table *table;
};

static int domain_context_mapping_cb(struct pci_dev *pdev,
				     u16 alias, void *opaque)
{
	struct domain_context_mapping_data *data = opaque;

	return domain_context_mapping_one(data->domain, data->iommu,
					  data->table, PCI_BUS_NUM(alias),
					  alias & 0xff);
}

static int
domain_context_mapping(struct dmar_domain *domain, struct device *dev)
{
	struct domain_context_mapping_data data;
	struct pasid_table *table;
	struct intel_iommu *iommu;
	u8 bus, devfn;

	iommu = device_to_iommu(dev, &bus, &devfn);
	if (!iommu)
		return -ENODEV;

	table = intel_pasid_get_table(dev);

	if (!dev_is_pci(dev))
		return domain_context_mapping_one(domain, iommu, table,
						  bus, devfn);

	data.domain = domain;
	data.iommu = iommu;
	data.table = table;

	return pci_for_each_dma_alias(to_pci_dev(dev),
				      &domain_context_mapping_cb, &data);
}

static int domain_context_mapped_cb(struct pci_dev *pdev,
				    u16 alias, void *opaque)
{
	struct intel_iommu *iommu = opaque;

	return !device_context_mapped(iommu, PCI_BUS_NUM(alias), alias & 0xff);
}

static int domain_context_mapped(struct device *dev)
{
	struct intel_iommu *iommu;
	u8 bus, devfn;

	iommu = device_to_iommu(dev, &bus, &devfn);
	if (!iommu)
		return -ENODEV;

	if (!dev_is_pci(dev))
		return device_context_mapped(iommu, bus, devfn);

	return !pci_for_each_dma_alias(to_pci_dev(dev),
				       domain_context_mapped_cb, iommu);
}

/* Returns a number of VTD pages, but aligned to MM page size */
static inline unsigned long aligned_nrpages(unsigned long host_addr,
					    size_t size)
{
	host_addr &= ~PAGE_MASK;
	return PAGE_ALIGN(host_addr + size) >> VTD_PAGE_SHIFT;
}

/* Return largest possible superpage level for a given mapping */
static inline int hardware_largepage_caps(struct dmar_domain *domain,
					  unsigned long iov_pfn,
					  unsigned long phy_pfn,
					  unsigned long pages)
{
	int support, level = 1;
	unsigned long pfnmerge;

	support = domain->iommu_superpage;

	/* To use a large page, the virtual *and* physical addresses
	   must be aligned to 2MiB/1GiB/etc. Lower bits set in either
	   of them will mean we have to use smaller pages. So just
	   merge them and check both at once. */
	pfnmerge = iov_pfn | phy_pfn;

	while (support && !(pfnmerge & ~VTD_STRIDE_MASK)) {
		pages >>= VTD_STRIDE_SHIFT;
		if (!pages)
			break;
		pfnmerge >>= VTD_STRIDE_SHIFT;
		level++;
		support--;
	}
	return level;
}

static int
__domain_mapping(struct dmar_domain *domain, unsigned long iov_pfn,
		 unsigned long phys_pfn, unsigned long nr_pages, int prot)
{
	struct dma_pte *first_pte = NULL, *pte = NULL;
	unsigned int largepage_lvl = 0;
	unsigned long lvl_pages = 0;
	phys_addr_t pteval;
	u64 attr;

	BUG_ON(!domain_pfn_supported(domain, iov_pfn + nr_pages - 1));

	if ((prot & (DMA_PTE_READ|DMA_PTE_WRITE)) == 0)
		return -EINVAL;

	attr = prot & (DMA_PTE_READ | DMA_PTE_WRITE | DMA_PTE_SNP);
	if (domain_use_first_level(domain))
		attr |= DMA_FL_PTE_PRESENT | DMA_FL_PTE_XD | DMA_FL_PTE_US;

	pteval = ((phys_addr_t)phys_pfn << VTD_PAGE_SHIFT) | attr;

	while (nr_pages > 0) {
		uint64_t tmp;

		if (!pte) {
			largepage_lvl = hardware_largepage_caps(domain, iov_pfn,
					phys_pfn, nr_pages);

			first_pte = pte = pfn_to_dma_pte(domain, iov_pfn, &largepage_lvl);
			if (!pte)
				return -ENOMEM;
			/* It is large page*/
			if (largepage_lvl > 1) {
				unsigned long nr_superpages, end_pfn;

				pteval |= DMA_PTE_LARGE_PAGE;
				lvl_pages = lvl_to_nr_pages(largepage_lvl);

				nr_superpages = nr_pages / lvl_pages;
				end_pfn = iov_pfn + nr_superpages * lvl_pages - 1;

				/*
				 * Ensure that old small page tables are
				 * removed to make room for superpage(s).
				 * We're adding new large pages, so make sure
				 * we don't remove their parent tables.
				 */
				dma_pte_free_pagetable(domain, iov_pfn, end_pfn,
						       largepage_lvl + 1);
			} else {
				pteval &= ~(uint64_t)DMA_PTE_LARGE_PAGE;
			}

		}
		/* We don't need lock here, nobody else
		 * touches the iova range
		 */
		tmp = cmpxchg64_local(&pte->val, 0ULL, pteval);
		if (tmp) {
			static int dumps = 5;
			pr_crit("ERROR: DMA PTE for vPFN 0x%lx already set (to %llx not %llx)\n",
				iov_pfn, tmp, (unsigned long long)pteval);
			if (dumps) {
				dumps--;
				debug_dma_dump_mappings(NULL);
			}
			WARN_ON(1);
		}

		lvl_pages = lvl_to_nr_pages(largepage_lvl);

		BUG_ON(nr_pages < lvl_pages);

		nr_pages -= lvl_pages;
		iov_pfn += lvl_pages;
		phys_pfn += lvl_pages;
		pteval += lvl_pages * VTD_PAGE_SIZE;

		/* If the next PTE would be the first in a new page, then we
		 * need to flush the cache on the entries we've just written.
		 * And then we'll need to recalculate 'pte', so clear it and
		 * let it get set again in the if (!pte) block above.
		 *
		 * If we're done (!nr_pages) we need to flush the cache too.
		 *
		 * Also if we've been setting superpages, we may need to
		 * recalculate 'pte' and switch back to smaller pages for the
		 * end of the mapping, if the trailing size is not enough to
		 * use another superpage (i.e. nr_pages < lvl_pages).
		 */
		pte++;
		if (!nr_pages || first_pte_in_page(pte) ||
		    (largepage_lvl > 1 && nr_pages < lvl_pages)) {
			domain_flush_cache(domain, first_pte,
					   (void *)pte - (void *)first_pte);
			pte = NULL;
		}
	}

	return 0;
}

static int
domain_mapping(struct dmar_domain *domain, unsigned long iov_pfn,
	       unsigned long phys_pfn, unsigned long nr_pages, int prot)
{
	int iommu_id, ret;
	struct intel_iommu *iommu;

	/* Do the real mapping first */
	ret = __domain_mapping(domain, iov_pfn, phys_pfn, nr_pages, prot);
	if (ret)
		return ret;

	for_each_domain_iommu(iommu_id, domain) {
		iommu = g_iommus[iommu_id];
		__mapping_notify_one(iommu, domain, iov_pfn, nr_pages);
	}

	return 0;
}

static void domain_context_clear_one(struct intel_iommu *iommu, u8 bus, u8 devfn)
{
	unsigned long flags;
	struct context_entry *context;
	u16 did_old;

	if (!iommu)
		return;

	spin_lock_irqsave(&iommu->lock, flags);
	context = iommu_context_addr(iommu, bus, devfn, 0);
	if (!context) {
		spin_unlock_irqrestore(&iommu->lock, flags);
		return;
	}
	did_old = context_domain_id(context);
	context_clear_entry(context);
	__iommu_flush_cache(iommu, context, sizeof(*context));
	spin_unlock_irqrestore(&iommu->lock, flags);
	iommu->flush.flush_context(iommu,
				   did_old,
				   (((u16)bus) << 8) | devfn,
				   DMA_CCMD_MASK_NOBIT,
				   DMA_CCMD_DEVICE_INVL);
	iommu->flush.flush_iotlb(iommu,
				 did_old,
				 0,
				 0,
				 DMA_TLB_DSI_FLUSH);
}

static inline void unlink_domain_info(struct device_domain_info *info)
{
	assert_spin_locked(&device_domain_lock);
	list_del(&info->link);
	list_del(&info->global);
	if (info->dev)
		dev_iommu_priv_set(info->dev, NULL);
}

static void domain_remove_dev_info(struct dmar_domain *domain)
{
	struct device_domain_info *info, *tmp;
	unsigned long flags;

	spin_lock_irqsave(&device_domain_lock, flags);
	list_for_each_entry_safe(info, tmp, &domain->devices, link)
		__dmar_remove_one_dev_info(info);
	spin_unlock_irqrestore(&device_domain_lock, flags);
}

struct dmar_domain *find_domain(struct device *dev)
{
	struct device_domain_info *info;

	if (unlikely(!dev || !dev->iommu))
		return NULL;

	if (unlikely(attach_deferred(dev)))
		return NULL;

	/* No lock here, assumes no domain exit in normal case */
	info = get_domain_info(dev);
	if (likely(info))
		return info->domain;

	return NULL;
}

static inline struct device_domain_info *
dmar_search_domain_by_dev_info(int segment, int bus, int devfn)
{
	struct device_domain_info *info;

	list_for_each_entry(info, &device_domain_list, global)
		if (info->segment == segment && info->bus == bus &&
		    info->devfn == devfn)
			return info;

	return NULL;
}

static int domain_setup_first_level(struct intel_iommu *iommu,
				    struct dmar_domain *domain,
				    struct device *dev,
				    u32 pasid)
{
	int flags = PASID_FLAG_SUPERVISOR_MODE;
	struct dma_pte *pgd = domain->pgd;
	int agaw, level;

	/*
	 * Skip top levels of page tables for iommu which has
	 * less agaw than default. Unnecessary for PT mode.
	 */
	for (agaw = domain->agaw; agaw > iommu->agaw; agaw--) {
		pgd = phys_to_virt(dma_pte_addr(pgd));
		if (!dma_pte_present(pgd))
			return -ENOMEM;
	}

	level = agaw_to_level(agaw);
	if (level != 4 && level != 5)
		return -EINVAL;

	flags |= (level == 5) ? PASID_FLAG_FL5LP : 0;

	return intel_pasid_setup_first_level(iommu, dev, (pgd_t *)pgd, pasid,
					     domain->iommu_did[iommu->seq_id],
					     flags);
}

static bool dev_is_real_dma_subdevice(struct device *dev)
{
	return dev && dev_is_pci(dev) &&
	       pci_real_dma_dev(to_pci_dev(dev)) != to_pci_dev(dev);
}

static struct dmar_domain *dmar_insert_one_dev_info(struct intel_iommu *iommu,
						    int bus, int devfn,
						    struct device *dev,
						    struct dmar_domain *domain)
{
	struct dmar_domain *found = NULL;
	struct device_domain_info *info;
	unsigned long flags;
	int ret;

	info = alloc_devinfo_mem();
	if (!info)
		return NULL;

	if (!dev_is_real_dma_subdevice(dev)) {
		info->bus = bus;
		info->devfn = devfn;
		info->segment = iommu->segment;
	} else {
		struct pci_dev *pdev = to_pci_dev(dev);

		info->bus = pdev->bus->number;
		info->devfn = pdev->devfn;
		info->segment = pci_domain_nr(pdev->bus);
	}

	info->ats_supported = info->pasid_supported = info->pri_supported = 0;
	info->ats_enabled = info->pasid_enabled = info->pri_enabled = 0;
	info->ats_qdep = 0;
	info->dev = dev;
	info->domain = domain;
	info->iommu = iommu;
	info->pasid_table = NULL;
	info->auxd_enabled = 0;
	INIT_LIST_HEAD(&info->subdevices);

	if (dev && dev_is_pci(dev)) {
		struct pci_dev *pdev = to_pci_dev(info->dev);

		if (ecap_dev_iotlb_support(iommu->ecap) &&
		    pci_ats_supported(pdev) &&
		    dmar_find_matched_atsr_unit(pdev))
			info->ats_supported = 1;

		if (sm_supported(iommu)) {
			if (pasid_supported(iommu)) {
				int features = pci_pasid_features(pdev);
				if (features >= 0)
					info->pasid_supported = features | 1;
			}

			if (info->ats_supported && ecap_prs(iommu->ecap) &&
			    pci_pri_supported(pdev))
				info->pri_supported = 1;
		}
	}

	spin_lock_irqsave(&device_domain_lock, flags);
	if (dev)
		found = find_domain(dev);

	if (!found) {
		struct device_domain_info *info2;
		info2 = dmar_search_domain_by_dev_info(info->segment, info->bus,
						       info->devfn);
		if (info2) {
			found      = info2->domain;
			info2->dev = dev;
		}
	}

	if (found) {
		spin_unlock_irqrestore(&device_domain_lock, flags);
		free_devinfo_mem(info);
		/* Caller must free the original domain */
		return found;
	}

	spin_lock(&iommu->lock);
	ret = domain_attach_iommu(domain, iommu);
	spin_unlock(&iommu->lock);

	if (ret) {
		spin_unlock_irqrestore(&device_domain_lock, flags);
		free_devinfo_mem(info);
		return NULL;
	}

	list_add(&info->link, &domain->devices);
	list_add(&info->global, &device_domain_list);
	if (dev)
		dev_iommu_priv_set(dev, info);
	spin_unlock_irqrestore(&device_domain_lock, flags);

	/* PASID table is mandatory for a PCI device in scalable mode. */
	if (dev && dev_is_pci(dev) && sm_supported(iommu)) {
		ret = intel_pasid_alloc_table(dev);
		if (ret) {
			dev_err(dev, "PASID table allocation failed\n");
			dmar_remove_one_dev_info(dev);
			return NULL;
		}

		/* Setup the PASID entry for requests without PASID: */
		spin_lock_irqsave(&iommu->lock, flags);
		if (hw_pass_through && domain_type_is_si(domain))
			ret = intel_pasid_setup_pass_through(iommu, domain,
					dev, PASID_RID2PASID);
		else if (domain_use_first_level(domain))
			ret = domain_setup_first_level(iommu, domain, dev,
					PASID_RID2PASID);
		else
			ret = intel_pasid_setup_second_level(iommu, domain,
					dev, PASID_RID2PASID);
		spin_unlock_irqrestore(&iommu->lock, flags);
		if (ret) {
			dev_err(dev, "Setup RID2PASID failed\n");
			dmar_remove_one_dev_info(dev);
			return NULL;
		}
	}

	if (dev && domain_context_mapping(domain, dev)) {
		dev_err(dev, "Domain context map failed\n");
		dmar_remove_one_dev_info(dev);
		return NULL;
	}

	return domain;
}

static int iommu_domain_identity_map(struct dmar_domain *domain,
				     unsigned long first_vpfn,
				     unsigned long last_vpfn)
{
	/*
	 * RMRR range might have overlap with physical memory range,
	 * clear it first
	 */
	dma_pte_clear_range(domain, first_vpfn, last_vpfn);

	return __domain_mapping(domain, first_vpfn,
				first_vpfn, last_vpfn - first_vpfn + 1,
				DMA_PTE_READ|DMA_PTE_WRITE);
}

static int md_domain_init(struct dmar_domain *domain, int guest_width);

static int __init si_domain_init(int hw)
{
	struct dmar_rmrr_unit *rmrr;
	struct device *dev;
	int i, nid, ret;

	si_domain = alloc_domain(DOMAIN_FLAG_STATIC_IDENTITY);
	if (!si_domain)
		return -EFAULT;

	if (md_domain_init(si_domain, DEFAULT_DOMAIN_ADDRESS_WIDTH)) {
		domain_exit(si_domain);
		return -EFAULT;
	}

	if (hw)
		return 0;

	for_each_online_node(nid) {
		unsigned long start_pfn, end_pfn;
		int i;

		for_each_mem_pfn_range(i, nid, &start_pfn, &end_pfn, NULL) {
			ret = iommu_domain_identity_map(si_domain,
					mm_to_dma_pfn(start_pfn),
					mm_to_dma_pfn(end_pfn));
			if (ret)
				return ret;
		}
	}

	/*
	 * Identity map the RMRRs so that devices with RMRRs could also use
	 * the si_domain.
	 */
	for_each_rmrr_units(rmrr) {
		for_each_active_dev_scope(rmrr->devices, rmrr->devices_cnt,
					  i, dev) {
			unsigned long long start = rmrr->base_address;
			unsigned long long end = rmrr->end_address;

			if (WARN_ON(end < start ||
				    end >> agaw_to_width(si_domain->agaw)))
				continue;

			ret = iommu_domain_identity_map(si_domain,
					mm_to_dma_pfn(start >> PAGE_SHIFT),
					mm_to_dma_pfn(end >> PAGE_SHIFT));
			if (ret)
				return ret;
		}
	}

	return 0;
}

static int domain_add_dev_info(struct dmar_domain *domain, struct device *dev)
{
	struct dmar_domain *ndomain;
	struct intel_iommu *iommu;
	u8 bus, devfn;

	iommu = device_to_iommu(dev, &bus, &devfn);
	if (!iommu)
		return -ENODEV;

	ndomain = dmar_insert_one_dev_info(iommu, bus, devfn, dev, domain);
	if (ndomain != domain)
		return -EBUSY;

	return 0;
}

static bool device_has_rmrr(struct device *dev)
{
	struct dmar_rmrr_unit *rmrr;
	struct device *tmp;
	int i;

	rcu_read_lock();
	for_each_rmrr_units(rmrr) {
		/*
		 * Return TRUE if this RMRR contains the device that
		 * is passed in.
		 */
		for_each_active_dev_scope(rmrr->devices,
					  rmrr->devices_cnt, i, tmp)
			if (tmp == dev ||
			    is_downstream_to_pci_bridge(dev, tmp)) {
				rcu_read_unlock();
				return true;
			}
	}
	rcu_read_unlock();
	return false;
}

/**
 * device_rmrr_is_relaxable - Test whether the RMRR of this device
 * is relaxable (ie. is allowed to be not enforced under some conditions)
 * @dev: device handle
 *
 * We assume that PCI USB devices with RMRRs have them largely
 * for historical reasons and that the RMRR space is not actively used post
 * boot.  This exclusion may change if vendors begin to abuse it.
 *
 * The same exception is made for graphics devices, with the requirement that
 * any use of the RMRR regions will be torn down before assigning the device
 * to a guest.
 *
 * Return: true if the RMRR is relaxable, false otherwise
 */
static bool device_rmrr_is_relaxable(struct device *dev)
{
	struct pci_dev *pdev;

	if (!dev_is_pci(dev))
		return false;

	pdev = to_pci_dev(dev);
	if (IS_USB_DEVICE(pdev) || IS_GFX_DEVICE(pdev))
		return true;
	else
		return false;
}

/*
 * There are a couple cases where we need to restrict the functionality of
 * devices associated with RMRRs.  The first is when evaluating a device for
 * identity mapping because problems exist when devices are moved in and out
 * of domains and their respective RMRR information is lost.  This means that
 * a device with associated RMRRs will never be in a "passthrough" domain.
 * The second is use of the device through the IOMMU API.  This interface
 * expects to have full control of the IOVA space for the device.  We cannot
 * satisfy both the requirement that RMRR access is maintained and have an
 * unencumbered IOVA space.  We also have no ability to quiesce the device's
 * use of the RMRR space or even inform the IOMMU API user of the restriction.
 * We therefore prevent devices associated with an RMRR from participating in
 * the IOMMU API, which eliminates them from device assignment.
 *
 * In both cases, devices which have relaxable RMRRs are not concerned by this
 * restriction. See device_rmrr_is_relaxable comment.
 */
static bool device_is_rmrr_locked(struct device *dev)
{
	if (!device_has_rmrr(dev))
		return false;

	if (device_rmrr_is_relaxable(dev))
		return false;

	return true;
}

/*
 * Return the required default domain type for a specific device.
 *
 * @dev: the device in query
 * @startup: true if this is during early boot
 *
 * Returns:
 *  - IOMMU_DOMAIN_DMA: device requires a dynamic mapping domain
 *  - IOMMU_DOMAIN_IDENTITY: device requires an identical mapping domain
 *  - 0: both identity and dynamic domains work for this device
 */
static int device_def_domain_type(struct device *dev)
{
	if (dev_is_pci(dev)) {
		struct pci_dev *pdev = to_pci_dev(dev);

		if ((iommu_identity_mapping & IDENTMAP_AZALIA) && IS_AZALIA(pdev))
			return IOMMU_DOMAIN_IDENTITY;

		if ((iommu_identity_mapping & IDENTMAP_GFX) && IS_GFX_DEVICE(pdev))
			return IOMMU_DOMAIN_IDENTITY;
	}

	return 0;
}

static void intel_iommu_init_qi(struct intel_iommu *iommu)
{
	/*
	 * Start from the sane iommu hardware state.
	 * If the queued invalidation is already initialized by us
	 * (for example, while enabling interrupt-remapping) then
	 * we got the things already rolling from a sane state.
	 */
	if (!iommu->qi) {
		/*
		 * Clear any previous faults.
		 */
		dmar_fault(-1, iommu);
		/*
		 * Disable queued invalidation if supported and already enabled
		 * before OS handover.
		 */
		dmar_disable_qi(iommu);
	}

	if (dmar_enable_qi(iommu)) {
		/*
		 * Queued Invalidate not enabled, use Register Based Invalidate
		 */
		iommu->flush.flush_context = __iommu_flush_context;
		iommu->flush.flush_iotlb = __iommu_flush_iotlb;
		pr_info("%s: Using Register based invalidation\n",
			iommu->name);
	} else {
		iommu->flush.flush_context = qi_flush_context;
		iommu->flush.flush_iotlb = qi_flush_iotlb;
		pr_info("%s: Using Queued invalidation\n", iommu->name);
	}
}

static int copy_context_table(struct intel_iommu *iommu,
			      struct root_entry *old_re,
			      struct context_entry **tbl,
			      int bus, bool ext)
{
	int tbl_idx, pos = 0, idx, devfn, ret = 0, did;
	struct context_entry *new_ce = NULL, ce;
	struct context_entry *old_ce = NULL;
	struct root_entry re;
	phys_addr_t old_ce_phys;

	tbl_idx = ext ? bus * 2 : bus;
	memcpy(&re, old_re, sizeof(re));

	for (devfn = 0; devfn < 256; devfn++) {
		/* First calculate the correct index */
		idx = (ext ? devfn * 2 : devfn) % 256;

		if (idx == 0) {
			/* First save what we may have and clean up */
			if (new_ce) {
				tbl[tbl_idx] = new_ce;
				__iommu_flush_cache(iommu, new_ce,
						    VTD_PAGE_SIZE);
				pos = 1;
			}

			if (old_ce)
				memunmap(old_ce);

			ret = 0;
			if (devfn < 0x80)
				old_ce_phys = root_entry_lctp(&re);
			else
				old_ce_phys = root_entry_uctp(&re);

			if (!old_ce_phys) {
				if (ext && devfn == 0) {
					/* No LCTP, try UCTP */
					devfn = 0x7f;
					continue;
				} else {
					goto out;
				}
			}

			ret = -ENOMEM;
			old_ce = memremap(old_ce_phys, PAGE_SIZE,
					MEMREMAP_WB);
			if (!old_ce)
				goto out;

			new_ce = alloc_pgtable_page(iommu->node);
			if (!new_ce)
				goto out_unmap;

			ret = 0;
		}

		/* Now copy the context entry */
		memcpy(&ce, old_ce + idx, sizeof(ce));

		if (!__context_present(&ce))
			continue;

		did = context_domain_id(&ce);
		if (did >= 0 && did < cap_ndoms(iommu->cap))
			set_bit(did, iommu->domain_ids);

		/*
		 * We need a marker for copied context entries. This
		 * marker needs to work for the old format as well as
		 * for extended context entries.
		 *
		 * Bit 67 of the context entry is used. In the old
		 * format this bit is available to software, in the
		 * extended format it is the PGE bit, but PGE is ignored
		 * by HW if PASIDs are disabled (and thus still
		 * available).
		 *
		 * So disable PASIDs first and then mark the entry
		 * copied. This means that we don't copy PASID
		 * translations from the old kernel, but this is fine as
		 * faults there are not fatal.
		 */
		context_clear_pasid_enable(&ce);
		context_set_copied(&ce);

		new_ce[idx] = ce;
	}

	tbl[tbl_idx + pos] = new_ce;

	__iommu_flush_cache(iommu, new_ce, VTD_PAGE_SIZE);

out_unmap:
	memunmap(old_ce);

out:
	return ret;
}

static int copy_translation_tables(struct intel_iommu *iommu)
{
	struct context_entry **ctxt_tbls;
	struct root_entry *old_rt;
	phys_addr_t old_rt_phys;
	int ctxt_table_entries;
	unsigned long flags;
	u64 rtaddr_reg;
	int bus, ret;
	bool new_ext, ext;

	rtaddr_reg = dmar_readq(iommu->reg + DMAR_RTADDR_REG);
	ext        = !!(rtaddr_reg & DMA_RTADDR_RTT);
	new_ext    = !!ecap_ecs(iommu->ecap);

	/*
	 * The RTT bit can only be changed when translation is disabled,
	 * but disabling translation means to open a window for data
	 * corruption. So bail out and don't copy anything if we would
	 * have to change the bit.
	 */
	if (new_ext != ext)
		return -EINVAL;

	old_rt_phys = rtaddr_reg & VTD_PAGE_MASK;
	if (!old_rt_phys)
		return -EINVAL;

	old_rt = memremap(old_rt_phys, PAGE_SIZE, MEMREMAP_WB);
	if (!old_rt)
		return -ENOMEM;

	/* This is too big for the stack - allocate it from slab */
	ctxt_table_entries = ext ? 512 : 256;
	ret = -ENOMEM;
	ctxt_tbls = kcalloc(ctxt_table_entries, sizeof(void *), GFP_KERNEL);
	if (!ctxt_tbls)
		goto out_unmap;

	for (bus = 0; bus < 256; bus++) {
		ret = copy_context_table(iommu, &old_rt[bus],
					 ctxt_tbls, bus, ext);
		if (ret) {
			pr_err("%s: Failed to copy context table for bus %d\n",
				iommu->name, bus);
			continue;
		}
	}

	spin_lock_irqsave(&iommu->lock, flags);

	/* Context tables are copied, now write them to the root_entry table */
	for (bus = 0; bus < 256; bus++) {
		int idx = ext ? bus * 2 : bus;
		u64 val;

		if (ctxt_tbls[idx]) {
			val = virt_to_phys(ctxt_tbls[idx]) | 1;
			iommu->root_entry[bus].lo = val;
		}

		if (!ext || !ctxt_tbls[idx + 1])
			continue;

		val = virt_to_phys(ctxt_tbls[idx + 1]) | 1;
		iommu->root_entry[bus].hi = val;
	}

	spin_unlock_irqrestore(&iommu->lock, flags);

	kfree(ctxt_tbls);

	__iommu_flush_cache(iommu, iommu->root_entry, PAGE_SIZE);

	ret = 0;

out_unmap:
	memunmap(old_rt);

	return ret;
}

#ifdef CONFIG_INTEL_IOMMU_SVM
static ioasid_t intel_vcmd_ioasid_alloc(ioasid_t min, ioasid_t max, void *data)
{
	struct intel_iommu *iommu = data;
	ioasid_t ioasid;

	if (!iommu)
		return INVALID_IOASID;
	/*
	 * VT-d virtual command interface always uses the full 20 bit
	 * PASID range. Host can partition guest PASID range based on
	 * policies but it is out of guest's control.
	 */
	if (min < PASID_MIN || max > intel_pasid_max_id)
		return INVALID_IOASID;

	if (vcmd_alloc_pasid(iommu, &ioasid))
		return INVALID_IOASID;

	return ioasid;
}

static void intel_vcmd_ioasid_free(ioasid_t ioasid, void *data)
{
	struct intel_iommu *iommu = data;

	if (!iommu)
		return;
	/*
	 * Sanity check the ioasid owner is done at upper layer, e.g. VFIO
	 * We can only free the PASID when all the devices are unbound.
	 */
	if (ioasid_find(NULL, ioasid, NULL)) {
		pr_alert("Cannot free active IOASID %d\n", ioasid);
		return;
	}
	vcmd_free_pasid(iommu, ioasid);
}

static void register_pasid_allocator(struct intel_iommu *iommu)
{
	/*
	 * If we are running in the host, no need for custom allocator
	 * in that PASIDs are allocated from the host system-wide.
	 */
	if (!cap_caching_mode(iommu->cap))
		return;

	if (!sm_supported(iommu)) {
		pr_warn("VT-d Scalable Mode not enabled, no PASID allocation\n");
		return;
	}

	/*
	 * Register a custom PASID allocator if we are running in a guest,
	 * guest PASID must be obtained via virtual command interface.
	 * There can be multiple vIOMMUs in each guest but only one allocator
	 * is active. All vIOMMU allocators will eventually be calling the same
	 * host allocator.
	 */
	if (!vccap_pasid(iommu->vccap))
		return;

	pr_info("Register custom PASID allocator\n");
	iommu->pasid_allocator.alloc = intel_vcmd_ioasid_alloc;
	iommu->pasid_allocator.free = intel_vcmd_ioasid_free;
	iommu->pasid_allocator.pdata = (void *)iommu;
	if (ioasid_register_allocator(&iommu->pasid_allocator)) {
		pr_warn("Custom PASID allocator failed, scalable mode disabled\n");
		/*
		 * Disable scalable mode on this IOMMU if there
		 * is no custom allocator. Mixing SM capable vIOMMU
		 * and non-SM vIOMMU are not supported.
		 */
		intel_iommu_sm = 0;
	}
}
#endif

static int __init init_dmars(void)
{
	struct dmar_drhd_unit *drhd;
	struct intel_iommu *iommu;
	int ret;

	/*
	 * for each drhd
	 *    allocate root
	 *    initialize and program root entry to not present
	 * endfor
	 */
	for_each_drhd_unit(drhd) {
		/*
		 * lock not needed as this is only incremented in the single
		 * threaded kernel __init code path all other access are read
		 * only
		 */
		if (g_num_of_iommus < DMAR_UNITS_SUPPORTED) {
			g_num_of_iommus++;
			continue;
		}
		pr_err_once("Exceeded %d IOMMUs\n", DMAR_UNITS_SUPPORTED);
	}

	/* Preallocate enough resources for IOMMU hot-addition */
	if (g_num_of_iommus < DMAR_UNITS_SUPPORTED)
		g_num_of_iommus = DMAR_UNITS_SUPPORTED;

	g_iommus = kcalloc(g_num_of_iommus, sizeof(struct intel_iommu *),
			GFP_KERNEL);
	if (!g_iommus) {
		pr_err("Allocating global iommu array failed\n");
		ret = -ENOMEM;
		goto error;
	}

	for_each_iommu(iommu, drhd) {
		if (drhd->ignored) {
			iommu_disable_translation(iommu);
			continue;
		}

		/*
		 * Find the max pasid size of all IOMMU's in the system.
		 * We need to ensure the system pasid table is no bigger
		 * than the smallest supported.
		 */
		if (pasid_supported(iommu)) {
			u32 temp = 2 << ecap_pss(iommu->ecap);

			intel_pasid_max_id = min_t(u32, temp,
						   intel_pasid_max_id);
		}

		g_iommus[iommu->seq_id] = iommu;

		intel_iommu_init_qi(iommu);

		ret = iommu_init_domains(iommu);
		if (ret)
			goto free_iommu;

		init_translation_status(iommu);

		if (translation_pre_enabled(iommu) && !is_kdump_kernel()) {
			iommu_disable_translation(iommu);
			clear_translation_pre_enabled(iommu);
			pr_warn("Translation was enabled for %s but we are not in kdump mode\n",
				iommu->name);
		}

		/*
		 * TBD:
		 * we could share the same root & context tables
		 * among all IOMMU's. Need to Split it later.
		 */
		ret = iommu_alloc_root_entry(iommu);
		if (ret)
			goto free_iommu;

		if (translation_pre_enabled(iommu)) {
			pr_info("Translation already enabled - trying to copy translation structures\n");

			ret = copy_translation_tables(iommu);
			if (ret) {
				/*
				 * We found the IOMMU with translation
				 * enabled - but failed to copy over the
				 * old root-entry table. Try to proceed
				 * by disabling translation now and
				 * allocating a clean root-entry table.
				 * This might cause DMAR faults, but
				 * probably the dump will still succeed.
				 */
				pr_err("Failed to copy translation tables from previous kernel for %s\n",
				       iommu->name);
				iommu_disable_translation(iommu);
				clear_translation_pre_enabled(iommu);
			} else {
				pr_info("Copied translation tables from previous kernel for %s\n",
					iommu->name);
			}
		}

		if (!ecap_pass_through(iommu->ecap))
			hw_pass_through = 0;

		if (!intel_iommu_strict && cap_caching_mode(iommu->cap)) {
			pr_warn("Disable batched IOTLB flush due to virtualization");
			intel_iommu_strict = 1;
		}
		intel_svm_check(iommu);
	}

	/*
	 * Now that qi is enabled on all iommus, set the root entry and flush
	 * caches. This is required on some Intel X58 chipsets, otherwise the
	 * flush_context function will loop forever and the boot hangs.
	 */
	for_each_active_iommu(iommu, drhd) {
		iommu_flush_write_buffer(iommu);
#ifdef CONFIG_INTEL_IOMMU_SVM
		register_pasid_allocator(iommu);
#endif
		iommu_set_root_entry(iommu);
		iommu->flush.flush_context(iommu, 0, 0, 0, DMA_CCMD_GLOBAL_INVL);
		iommu->flush.flush_iotlb(iommu, 0, 0, 0, DMA_TLB_GLOBAL_FLUSH);
	}

#ifdef CONFIG_INTEL_IOMMU_BROKEN_GFX_WA
	dmar_map_gfx = 0;
#endif

	if (!dmar_map_gfx)
		iommu_identity_mapping |= IDENTMAP_GFX;

	check_tylersburg_isoch();

	ret = si_domain_init(hw_pass_through);
	if (ret)
		goto free_iommu;

	/*
	 * for each drhd
	 *   enable fault log
	 *   global invalidate context cache
	 *   global invalidate iotlb
	 *   enable translation
	 */
	for_each_iommu(iommu, drhd) {
		if (drhd->ignored) {
			/*
			 * we always have to disable PMRs or DMA may fail on
			 * this device
			 */
			if (force_on)
				iommu_disable_protect_mem_regions(iommu);
			continue;
		}

		iommu_flush_write_buffer(iommu);

#ifdef CONFIG_INTEL_IOMMU_SVM
		if (pasid_supported(iommu) && ecap_prs(iommu->ecap)) {
			/*
			 * Call dmar_alloc_hwirq() with dmar_global_lock held,
			 * could cause possible lock race condition.
			 */
			up_write(&dmar_global_lock);
			ret = intel_svm_enable_prq(iommu);
			down_write(&dmar_global_lock);
			if (ret)
				goto free_iommu;
		}
#endif
		ret = dmar_set_interrupt(iommu);
		if (ret)
			goto free_iommu;
	}

	return 0;

free_iommu:
	for_each_active_iommu(iommu, drhd) {
		disable_dmar_iommu(iommu);
		free_dmar_iommu(iommu);
	}

	kfree(g_iommus);

error:
	return ret;
}

static inline int iommu_domain_cache_init(void)
{
	int ret = 0;

	iommu_domain_cache = kmem_cache_create("iommu_domain",
					 sizeof(struct dmar_domain),
					 0,
					 SLAB_HWCACHE_ALIGN,

					 NULL);
	if (!iommu_domain_cache) {
		pr_err("Couldn't create iommu_domain cache\n");
		ret = -ENOMEM;
	}

	return ret;
}

static inline int iommu_devinfo_cache_init(void)
{
	int ret = 0;

	iommu_devinfo_cache = kmem_cache_create("iommu_devinfo",
					 sizeof(struct device_domain_info),
					 0,
					 SLAB_HWCACHE_ALIGN,
					 NULL);
	if (!iommu_devinfo_cache) {
		pr_err("Couldn't create devinfo cache\n");
		ret = -ENOMEM;
	}

	return ret;
}

static int __init iommu_init_mempool(void)
{
	int ret;
	ret = iova_cache_get();
	if (ret)
		return ret;

	ret = iommu_domain_cache_init();
	if (ret)
		goto domain_error;

	ret = iommu_devinfo_cache_init();
	if (!ret)
		return ret;

	kmem_cache_destroy(iommu_domain_cache);
domain_error:
	iova_cache_put();

	return -ENOMEM;
}

static void __init iommu_exit_mempool(void)
{
	kmem_cache_destroy(iommu_devinfo_cache);
	kmem_cache_destroy(iommu_domain_cache);
	iova_cache_put();
}

static void __init init_no_remapping_devices(void)
{
	struct dmar_drhd_unit *drhd;
	struct device *dev;
	int i;

	for_each_drhd_unit(drhd) {
		if (!drhd->include_all) {
			for_each_active_dev_scope(drhd->devices,
						  drhd->devices_cnt, i, dev)
				break;
			/* ignore DMAR unit if no devices exist */
			if (i == drhd->devices_cnt)
				drhd->ignored = 1;
		}
	}

	for_each_active_drhd_unit(drhd) {
		if (drhd->include_all)
			continue;

		for_each_active_dev_scope(drhd->devices,
					  drhd->devices_cnt, i, dev)
			if (!dev_is_pci(dev) || !IS_GFX_DEVICE(to_pci_dev(dev)))
				break;
		if (i < drhd->devices_cnt)
			continue;

		/* This IOMMU has *only* gfx devices. Either bypass it or
		   set the gfx_mapped flag, as appropriate */
		drhd->gfx_dedicated = 1;
		if (!dmar_map_gfx)
			drhd->ignored = 1;
	}
}

#ifdef CONFIG_SUSPEND
static int init_iommu_hw(void)
{
	struct dmar_drhd_unit *drhd;
	struct intel_iommu *iommu = NULL;

	for_each_active_iommu(iommu, drhd)
		if (iommu->qi)
			dmar_reenable_qi(iommu);

	for_each_iommu(iommu, drhd) {
		if (drhd->ignored) {
			/*
			 * we always have to disable PMRs or DMA may fail on
			 * this device
			 */
			if (force_on)
				iommu_disable_protect_mem_regions(iommu);
			continue;
		}

		iommu_flush_write_buffer(iommu);

		iommu_set_root_entry(iommu);

		iommu->flush.flush_context(iommu, 0, 0, 0,
					   DMA_CCMD_GLOBAL_INVL);
		iommu->flush.flush_iotlb(iommu, 0, 0, 0, DMA_TLB_GLOBAL_FLUSH);
		iommu_enable_translation(iommu);
		iommu_disable_protect_mem_regions(iommu);
	}

	return 0;
}

static void iommu_flush_all(void)
{
	struct dmar_drhd_unit *drhd;
	struct intel_iommu *iommu;

	for_each_active_iommu(iommu, drhd) {
		iommu->flush.flush_context(iommu, 0, 0, 0,
					   DMA_CCMD_GLOBAL_INVL);
		iommu->flush.flush_iotlb(iommu, 0, 0, 0,
					 DMA_TLB_GLOBAL_FLUSH);
	}
}

static int iommu_suspend(void)
{
	struct dmar_drhd_unit *drhd;
	struct intel_iommu *iommu = NULL;
	unsigned long flag;

	for_each_active_iommu(iommu, drhd) {
		iommu->iommu_state = kcalloc(MAX_SR_DMAR_REGS, sizeof(u32),
					     GFP_KERNEL);
		if (!iommu->iommu_state)
			goto nomem;
	}

	iommu_flush_all();

	for_each_active_iommu(iommu, drhd) {
		iommu_disable_translation(iommu);

		raw_spin_lock_irqsave(&iommu->register_lock, flag);

		iommu->iommu_state[SR_DMAR_FECTL_REG] =
			readl(iommu->reg + DMAR_FECTL_REG);
		iommu->iommu_state[SR_DMAR_FEDATA_REG] =
			readl(iommu->reg + DMAR_FEDATA_REG);
		iommu->iommu_state[SR_DMAR_FEADDR_REG] =
			readl(iommu->reg + DMAR_FEADDR_REG);
		iommu->iommu_state[SR_DMAR_FEUADDR_REG] =
			readl(iommu->reg + DMAR_FEUADDR_REG);

		raw_spin_unlock_irqrestore(&iommu->register_lock, flag);
	}
	return 0;

nomem:
	for_each_active_iommu(iommu, drhd)
		kfree(iommu->iommu_state);

	return -ENOMEM;
}

static void iommu_resume(void)
{
	struct dmar_drhd_unit *drhd;
	struct intel_iommu *iommu = NULL;
	unsigned long flag;

	if (init_iommu_hw()) {
		if (force_on)
			panic("tboot: IOMMU setup failed, DMAR can not resume!\n");
		else
			WARN(1, "IOMMU setup failed, DMAR can not resume!\n");
		return;
	}

	for_each_active_iommu(iommu, drhd) {

		raw_spin_lock_irqsave(&iommu->register_lock, flag);

		writel(iommu->iommu_state[SR_DMAR_FECTL_REG],
			iommu->reg + DMAR_FECTL_REG);
		writel(iommu->iommu_state[SR_DMAR_FEDATA_REG],
			iommu->reg + DMAR_FEDATA_REG);
		writel(iommu->iommu_state[SR_DMAR_FEADDR_REG],
			iommu->reg + DMAR_FEADDR_REG);
		writel(iommu->iommu_state[SR_DMAR_FEUADDR_REG],
			iommu->reg + DMAR_FEUADDR_REG);

		raw_spin_unlock_irqrestore(&iommu->register_lock, flag);
	}

	for_each_active_iommu(iommu, drhd)
		kfree(iommu->iommu_state);
}

static struct syscore_ops iommu_syscore_ops = {
	.resume		= iommu_resume,
	.suspend	= iommu_suspend,
};

static void __init init_iommu_pm_ops(void)
{
	register_syscore_ops(&iommu_syscore_ops);
}

#else
static inline void init_iommu_pm_ops(void) {}
#endif	/* CONFIG_PM */

static int rmrr_sanity_check(struct acpi_dmar_reserved_memory *rmrr)
{
	if (!IS_ALIGNED(rmrr->base_address, PAGE_SIZE) ||
	    !IS_ALIGNED(rmrr->end_address + 1, PAGE_SIZE) ||
	    rmrr->end_address <= rmrr->base_address ||
	    arch_rmrr_sanity_check(rmrr))
		return -EINVAL;

	return 0;
}

int __init dmar_parse_one_rmrr(struct acpi_dmar_header *header, void *arg)
{
	struct acpi_dmar_reserved_memory *rmrr;
	struct dmar_rmrr_unit *rmrru;

	rmrr = (struct acpi_dmar_reserved_memory *)header;
	if (rmrr_sanity_check(rmrr)) {
		pr_warn(FW_BUG
			   "Your BIOS is broken; bad RMRR [%#018Lx-%#018Lx]\n"
			   "BIOS vendor: %s; Ver: %s; Product Version: %s\n",
			   rmrr->base_address, rmrr->end_address,
			   dmi_get_system_info(DMI_BIOS_VENDOR),
			   dmi_get_system_info(DMI_BIOS_VERSION),
			   dmi_get_system_info(DMI_PRODUCT_VERSION));
		add_taint(TAINT_FIRMWARE_WORKAROUND, LOCKDEP_STILL_OK);
	}

	rmrru = kzalloc(sizeof(*rmrru), GFP_KERNEL);
	if (!rmrru)
		goto out;

	rmrru->hdr = header;

	rmrru->base_address = rmrr->base_address;
	rmrru->end_address = rmrr->end_address;

	rmrru->devices = dmar_alloc_dev_scope((void *)(rmrr + 1),
				((void *)rmrr) + rmrr->header.length,
				&rmrru->devices_cnt);
	if (rmrru->devices_cnt && rmrru->devices == NULL)
		goto free_rmrru;

	list_add(&rmrru->list, &dmar_rmrr_units);

	return 0;
free_rmrru:
	kfree(rmrru);
out:
	return -ENOMEM;
}

static struct dmar_atsr_unit *dmar_find_atsr(struct acpi_dmar_atsr *atsr)
{
	struct dmar_atsr_unit *atsru;
	struct acpi_dmar_atsr *tmp;

	list_for_each_entry_rcu(atsru, &dmar_atsr_units, list,
				dmar_rcu_check()) {
		tmp = (struct acpi_dmar_atsr *)atsru->hdr;
		if (atsr->segment != tmp->segment)
			continue;
		if (atsr->header.length != tmp->header.length)
			continue;
		if (memcmp(atsr, tmp, atsr->header.length) == 0)
			return atsru;
	}

	return NULL;
}

int dmar_parse_one_atsr(struct acpi_dmar_header *hdr, void *arg)
{
	struct acpi_dmar_atsr *atsr;
	struct dmar_atsr_unit *atsru;

	if (system_state >= SYSTEM_RUNNING && !intel_iommu_enabled)
		return 0;

	atsr = container_of(hdr, struct acpi_dmar_atsr, header);
	atsru = dmar_find_atsr(atsr);
	if (atsru)
		return 0;

	atsru = kzalloc(sizeof(*atsru) + hdr->length, GFP_KERNEL);
	if (!atsru)
		return -ENOMEM;

	/*
	 * If memory is allocated from slab by ACPI _DSM method, we need to
	 * copy the memory content because the memory buffer will be freed
	 * on return.
	 */
	atsru->hdr = (void *)(atsru + 1);
	memcpy(atsru->hdr, hdr, hdr->length);
	atsru->include_all = atsr->flags & 0x1;
	if (!atsru->include_all) {
		atsru->devices = dmar_alloc_dev_scope((void *)(atsr + 1),
				(void *)atsr + atsr->header.length,
				&atsru->devices_cnt);
		if (atsru->devices_cnt && atsru->devices == NULL) {
			kfree(atsru);
			return -ENOMEM;
		}
	}

	list_add_rcu(&atsru->list, &dmar_atsr_units);

	return 0;
}

static void intel_iommu_free_atsr(struct dmar_atsr_unit *atsru)
{
	dmar_free_dev_scope(&atsru->devices, &atsru->devices_cnt);
	kfree(atsru);
}

int dmar_release_one_atsr(struct acpi_dmar_header *hdr, void *arg)
{
	struct acpi_dmar_atsr *atsr;
	struct dmar_atsr_unit *atsru;

	atsr = container_of(hdr, struct acpi_dmar_atsr, header);
	atsru = dmar_find_atsr(atsr);
	if (atsru) {
		list_del_rcu(&atsru->list);
		synchronize_rcu();
		intel_iommu_free_atsr(atsru);
	}

	return 0;
}

int dmar_check_one_atsr(struct acpi_dmar_header *hdr, void *arg)
{
	int i;
	struct device *dev;
	struct acpi_dmar_atsr *atsr;
	struct dmar_atsr_unit *atsru;

	atsr = container_of(hdr, struct acpi_dmar_atsr, header);
	atsru = dmar_find_atsr(atsr);
	if (!atsru)
		return 0;

	if (!atsru->include_all && atsru->devices && atsru->devices_cnt) {
		for_each_active_dev_scope(atsru->devices, atsru->devices_cnt,
					  i, dev)
			return -EBUSY;
	}

	return 0;
}

static int intel_iommu_add(struct dmar_drhd_unit *dmaru)
{
	int sp, ret;
	struct intel_iommu *iommu = dmaru->iommu;

	if (g_iommus[iommu->seq_id])
		return 0;

	if (hw_pass_through && !ecap_pass_through(iommu->ecap)) {
		pr_warn("%s: Doesn't support hardware pass through.\n",
			iommu->name);
		return -ENXIO;
	}
	if (!ecap_sc_support(iommu->ecap) &&
	    domain_update_iommu_snooping(iommu)) {
		pr_warn("%s: Doesn't support snooping.\n",
			iommu->name);
		return -ENXIO;
	}
	sp = domain_update_iommu_superpage(NULL, iommu) - 1;
	if (sp >= 0 && !(cap_super_page_val(iommu->cap) & (1 << sp))) {
		pr_warn("%s: Doesn't support large page.\n",
			iommu->name);
		return -ENXIO;
	}

	/*
	 * Disable translation if already enabled prior to OS handover.
	 */
	if (iommu->gcmd & DMA_GCMD_TE)
		iommu_disable_translation(iommu);

	g_iommus[iommu->seq_id] = iommu;
	ret = iommu_init_domains(iommu);
	if (ret == 0)
		ret = iommu_alloc_root_entry(iommu);
	if (ret)
		goto out;

	intel_svm_check(iommu);

	if (dmaru->ignored) {
		/*
		 * we always have to disable PMRs or DMA may fail on this device
		 */
		if (force_on)
			iommu_disable_protect_mem_regions(iommu);
		return 0;
	}

	intel_iommu_init_qi(iommu);
	iommu_flush_write_buffer(iommu);

#ifdef CONFIG_INTEL_IOMMU_SVM
	if (pasid_supported(iommu) && ecap_prs(iommu->ecap)) {
		ret = intel_svm_enable_prq(iommu);
		if (ret)
			goto disable_iommu;
	}
#endif
	ret = dmar_set_interrupt(iommu);
	if (ret)
		goto disable_iommu;

	iommu_set_root_entry(iommu);
	iommu->flush.flush_context(iommu, 0, 0, 0, DMA_CCMD_GLOBAL_INVL);
	iommu->flush.flush_iotlb(iommu, 0, 0, 0, DMA_TLB_GLOBAL_FLUSH);
	iommu_enable_translation(iommu);

	iommu_disable_protect_mem_regions(iommu);
	return 0;

disable_iommu:
	disable_dmar_iommu(iommu);
out:
	free_dmar_iommu(iommu);
	return ret;
}

int dmar_iommu_hotplug(struct dmar_drhd_unit *dmaru, bool insert)
{
	int ret = 0;
	struct intel_iommu *iommu = dmaru->iommu;

	if (!intel_iommu_enabled)
		return 0;
	if (iommu == NULL)
		return -EINVAL;

	if (insert) {
		ret = intel_iommu_add(dmaru);
	} else {
		disable_dmar_iommu(iommu);
		free_dmar_iommu(iommu);
	}

	return ret;
}

static void intel_iommu_free_dmars(void)
{
	struct dmar_rmrr_unit *rmrru, *rmrr_n;
	struct dmar_atsr_unit *atsru, *atsr_n;

	list_for_each_entry_safe(rmrru, rmrr_n, &dmar_rmrr_units, list) {
		list_del(&rmrru->list);
		dmar_free_dev_scope(&rmrru->devices, &rmrru->devices_cnt);
		kfree(rmrru);
	}

	list_for_each_entry_safe(atsru, atsr_n, &dmar_atsr_units, list) {
		list_del(&atsru->list);
		intel_iommu_free_atsr(atsru);
	}
}

int dmar_find_matched_atsr_unit(struct pci_dev *dev)
{
	int i, ret = 1;
	struct pci_bus *bus;
	struct pci_dev *bridge = NULL;
	struct device *tmp;
	struct acpi_dmar_atsr *atsr;
	struct dmar_atsr_unit *atsru;

	dev = pci_physfn(dev);
	for (bus = dev->bus; bus; bus = bus->parent) {
		bridge = bus->self;
		/* If it's an integrated device, allow ATS */
		if (!bridge)
			return 1;
		/* Connected via non-PCIe: no ATS */
		if (!pci_is_pcie(bridge) ||
		    pci_pcie_type(bridge) == PCI_EXP_TYPE_PCI_BRIDGE)
			return 0;
		/* If we found the root port, look it up in the ATSR */
		if (pci_pcie_type(bridge) == PCI_EXP_TYPE_ROOT_PORT)
			break;
	}

	rcu_read_lock();
	list_for_each_entry_rcu(atsru, &dmar_atsr_units, list) {
		atsr = container_of(atsru->hdr, struct acpi_dmar_atsr, header);
		if (atsr->segment != pci_domain_nr(dev->bus))
			continue;

		for_each_dev_scope(atsru->devices, atsru->devices_cnt, i, tmp)
			if (tmp == &bridge->dev)
				goto out;

		if (atsru->include_all)
			goto out;
	}
	ret = 0;
out:
	rcu_read_unlock();

	return ret;
}

int dmar_iommu_notify_scope_dev(struct dmar_pci_notify_info *info)
{
	int ret;
	struct dmar_rmrr_unit *rmrru;
	struct dmar_atsr_unit *atsru;
	struct acpi_dmar_atsr *atsr;
	struct acpi_dmar_reserved_memory *rmrr;

	if (!intel_iommu_enabled && system_state >= SYSTEM_RUNNING)
		return 0;

	list_for_each_entry(rmrru, &dmar_rmrr_units, list) {
		rmrr = container_of(rmrru->hdr,
				    struct acpi_dmar_reserved_memory, header);
		if (info->event == BUS_NOTIFY_ADD_DEVICE) {
			ret = dmar_insert_dev_scope(info, (void *)(rmrr + 1),
				((void *)rmrr) + rmrr->header.length,
				rmrr->segment, rmrru->devices,
				rmrru->devices_cnt);
			if (ret < 0)
				return ret;
		} else if (info->event == BUS_NOTIFY_REMOVED_DEVICE) {
			dmar_remove_dev_scope(info, rmrr->segment,
				rmrru->devices, rmrru->devices_cnt);
		}
	}

	list_for_each_entry(atsru, &dmar_atsr_units, list) {
		if (atsru->include_all)
			continue;

		atsr = container_of(atsru->hdr, struct acpi_dmar_atsr, header);
		if (info->event == BUS_NOTIFY_ADD_DEVICE) {
			ret = dmar_insert_dev_scope(info, (void *)(atsr + 1),
					(void *)atsr + atsr->header.length,
					atsr->segment, atsru->devices,
					atsru->devices_cnt);
			if (ret > 0)
				break;
			else if (ret < 0)
				return ret;
		} else if (info->event == BUS_NOTIFY_REMOVED_DEVICE) {
			if (dmar_remove_dev_scope(info, atsr->segment,
					atsru->devices, atsru->devices_cnt))
				break;
		}
	}

	return 0;
}

static int intel_iommu_memory_notifier(struct notifier_block *nb,
				       unsigned long val, void *v)
{
	struct memory_notify *mhp = v;
	unsigned long start_vpfn = mm_to_dma_pfn(mhp->start_pfn);
	unsigned long last_vpfn = mm_to_dma_pfn(mhp->start_pfn +
			mhp->nr_pages - 1);

	switch (val) {
	case MEM_GOING_ONLINE:
		if (iommu_domain_identity_map(si_domain,
					      start_vpfn, last_vpfn)) {
			pr_warn("Failed to build identity map for [%lx-%lx]\n",
				start_vpfn, last_vpfn);
			return NOTIFY_BAD;
		}
		break;

	case MEM_OFFLINE:
	case MEM_CANCEL_ONLINE:
		{
			struct dmar_drhd_unit *drhd;
			struct intel_iommu *iommu;
			struct page *freelist;

			freelist = domain_unmap(si_domain,
						start_vpfn, last_vpfn,
						NULL);

			rcu_read_lock();
			for_each_active_iommu(iommu, drhd)
				iommu_flush_iotlb_psi(iommu, si_domain,
					start_vpfn, mhp->nr_pages,
					!freelist, 0);
			rcu_read_unlock();
			dma_free_pagelist(freelist);
		}
		break;
	}

	return NOTIFY_OK;
}

static struct notifier_block intel_iommu_memory_nb = {
	.notifier_call = intel_iommu_memory_notifier,
	.priority = 0
};

static void free_all_cpu_cached_iovas(unsigned int cpu)
{
	int i;

	for (i = 0; i < g_num_of_iommus; i++) {
		struct intel_iommu *iommu = g_iommus[i];
		struct dmar_domain *domain;
		int did;

		if (!iommu)
			continue;

		for (did = 0; did < cap_ndoms(iommu->cap); did++) {
			domain = get_iommu_domain(iommu, (u16)did);

			if (!domain || domain->domain.type != IOMMU_DOMAIN_DMA)
				continue;

			iommu_dma_free_cpu_cached_iovas(cpu, &domain->domain);
		}
	}
}

static int intel_iommu_cpu_dead(unsigned int cpu)
{
	free_all_cpu_cached_iovas(cpu);
	return 0;
}

static void intel_disable_iommus(void)
{
	struct intel_iommu *iommu = NULL;
	struct dmar_drhd_unit *drhd;

	for_each_iommu(iommu, drhd)
		iommu_disable_translation(iommu);
}

void intel_iommu_shutdown(void)
{
	struct dmar_drhd_unit *drhd;
	struct intel_iommu *iommu = NULL;

	if (no_iommu || dmar_disabled)
		return;

	down_write(&dmar_global_lock);

	/* Disable PMRs explicitly here. */
	for_each_iommu(iommu, drhd)
		iommu_disable_protect_mem_regions(iommu);

	/* Make sure the IOMMUs are switched off */
	intel_disable_iommus();

	up_write(&dmar_global_lock);
}

static inline struct intel_iommu *dev_to_intel_iommu(struct device *dev)
{
	struct iommu_device *iommu_dev = dev_to_iommu_device(dev);

	return container_of(iommu_dev, struct intel_iommu, iommu);
}

static ssize_t intel_iommu_show_version(struct device *dev,
					struct device_attribute *attr,
					char *buf)
{
	struct intel_iommu *iommu = dev_to_intel_iommu(dev);
	u32 ver = readl(iommu->reg + DMAR_VER_REG);
	return sprintf(buf, "%d:%d\n",
		       DMAR_VER_MAJOR(ver), DMAR_VER_MINOR(ver));
}
static DEVICE_ATTR(version, S_IRUGO, intel_iommu_show_version, NULL);

static ssize_t intel_iommu_show_address(struct device *dev,
					struct device_attribute *attr,
					char *buf)
{
	struct intel_iommu *iommu = dev_to_intel_iommu(dev);
	return sprintf(buf, "%llx\n", iommu->reg_phys);
}
static DEVICE_ATTR(address, S_IRUGO, intel_iommu_show_address, NULL);

static ssize_t intel_iommu_show_cap(struct device *dev,
				    struct device_attribute *attr,
				    char *buf)
{
	struct intel_iommu *iommu = dev_to_intel_iommu(dev);
	return sprintf(buf, "%llx\n", iommu->cap);
}
static DEVICE_ATTR(cap, S_IRUGO, intel_iommu_show_cap, NULL);

static ssize_t intel_iommu_show_ecap(struct device *dev,
				    struct device_attribute *attr,
				    char *buf)
{
	struct intel_iommu *iommu = dev_to_intel_iommu(dev);
	return sprintf(buf, "%llx\n", iommu->ecap);
}
static DEVICE_ATTR(ecap, S_IRUGO, intel_iommu_show_ecap, NULL);

static ssize_t intel_iommu_show_ndoms(struct device *dev,
				      struct device_attribute *attr,
				      char *buf)
{
	struct intel_iommu *iommu = dev_to_intel_iommu(dev);
	return sprintf(buf, "%ld\n", cap_ndoms(iommu->cap));
}
static DEVICE_ATTR(domains_supported, S_IRUGO, intel_iommu_show_ndoms, NULL);

static ssize_t intel_iommu_show_ndoms_used(struct device *dev,
					   struct device_attribute *attr,
					   char *buf)
{
	struct intel_iommu *iommu = dev_to_intel_iommu(dev);
	return sprintf(buf, "%d\n", bitmap_weight(iommu->domain_ids,
						  cap_ndoms(iommu->cap)));
}
static DEVICE_ATTR(domains_used, S_IRUGO, intel_iommu_show_ndoms_used, NULL);

static struct attribute *intel_iommu_attrs[] = {
	&dev_attr_version.attr,
	&dev_attr_address.attr,
	&dev_attr_cap.attr,
	&dev_attr_ecap.attr,
	&dev_attr_domains_supported.attr,
	&dev_attr_domains_used.attr,
	NULL,
};

static struct attribute_group intel_iommu_group = {
	.name = "intel-iommu",
	.attrs = intel_iommu_attrs,
};

const struct attribute_group *intel_iommu_groups[] = {
	&intel_iommu_group,
	NULL,
};

static inline bool has_external_pci(void)
{
	struct pci_dev *pdev = NULL;

	for_each_pci_dev(pdev)
		if (pdev->external_facing)
			return true;

	return false;
}

static int __init platform_optin_force_iommu(void)
{
	if (!dmar_platform_optin() || no_platform_optin || !has_external_pci())
		return 0;

	if (no_iommu || dmar_disabled)
		pr_info("Intel-IOMMU force enabled due to platform opt in\n");

	/*
	 * If Intel-IOMMU is disabled by default, we will apply identity
	 * map for all devices except those marked as being untrusted.
	 */
	if (dmar_disabled)
		iommu_set_default_passthrough(false);

	dmar_disabled = 0;
	no_iommu = 0;

	return 1;
}

static int __init probe_acpi_namespace_devices(void)
{
	struct dmar_drhd_unit *drhd;
	/* To avoid a -Wunused-but-set-variable warning. */
	struct intel_iommu *iommu __maybe_unused;
	struct device *dev;
	int i, ret = 0;

	for_each_active_iommu(iommu, drhd) {
		for_each_active_dev_scope(drhd->devices,
					  drhd->devices_cnt, i, dev) {
			struct acpi_device_physical_node *pn;
			struct iommu_group *group;
			struct acpi_device *adev;

			if (dev->bus != &acpi_bus_type)
				continue;

			adev = to_acpi_device(dev);
			mutex_lock(&adev->physical_node_lock);
			list_for_each_entry(pn,
					    &adev->physical_node_list, node) {
				group = iommu_group_get(pn->dev);
				if (group) {
					iommu_group_put(group);
					continue;
				}

				pn->dev->bus->iommu_ops = &intel_iommu_ops;
				ret = iommu_probe_device(pn->dev);
				if (ret)
					break;
			}
			mutex_unlock(&adev->physical_node_lock);

			if (ret)
				return ret;
		}
	}

	return 0;
}

int __init intel_iommu_init(void)
{
	int ret = -ENODEV;
	struct dmar_drhd_unit *drhd;
	struct intel_iommu *iommu;

	/*
	 * Intel IOMMU is required for a TXT/tboot launch or platform
	 * opt in, so enforce that.
	 */
	force_on = (!intel_iommu_tboot_noforce && tboot_force_iommu()) ||
		    platform_optin_force_iommu();

	if (iommu_init_mempool()) {
		if (force_on)
			panic("tboot: Failed to initialize iommu memory\n");
		return -ENOMEM;
	}

	down_write(&dmar_global_lock);
	if (dmar_table_init()) {
		if (force_on)
			panic("tboot: Failed to initialize DMAR table\n");
		goto out_free_dmar;
	}

	if (dmar_dev_scope_init() < 0) {
		if (force_on)
			panic("tboot: Failed to initialize DMAR device scope\n");
		goto out_free_dmar;
	}

	up_write(&dmar_global_lock);

	/*
	 * The bus notifier takes the dmar_global_lock, so lockdep will
	 * complain later when we register it under the lock.
	 */
	dmar_register_bus_notifier();

	down_write(&dmar_global_lock);

	if (!no_iommu)
		intel_iommu_debugfs_init();

	if (no_iommu || dmar_disabled) {
		/*
		 * We exit the function here to ensure IOMMU's remapping and
		 * mempool aren't setup, which means that the IOMMU's PMRs
		 * won't be disabled via the call to init_dmars(). So disable
		 * it explicitly here. The PMRs were setup by tboot prior to
		 * calling SENTER, but the kernel is expected to reset/tear
		 * down the PMRs.
		 */
		if (intel_iommu_tboot_noforce) {
			for_each_iommu(iommu, drhd)
				iommu_disable_protect_mem_regions(iommu);
		}

		/*
		 * Make sure the IOMMUs are switched off, even when we
		 * boot into a kexec kernel and the previous kernel left
		 * them enabled
		 */
		intel_disable_iommus();
		goto out_free_dmar;
	}

	if (list_empty(&dmar_rmrr_units))
		pr_info("No RMRR found\n");

	if (list_empty(&dmar_atsr_units))
		pr_info("No ATSR found\n");

	if (dmar_map_gfx)
		intel_iommu_gfx_mapped = 1;

	init_no_remapping_devices();

	ret = init_dmars();
	if (ret) {
		if (force_on)
			panic("tboot: Failed to initialize DMARs\n");
		pr_err("Initialization failed\n");
		goto out_free_dmar;
	}
	up_write(&dmar_global_lock);

	init_iommu_pm_ops();

	down_read(&dmar_global_lock);
	for_each_active_iommu(iommu, drhd) {
		iommu_device_sysfs_add(&iommu->iommu, NULL,
				       intel_iommu_groups,
				       "%s", iommu->name);
		iommu_device_set_ops(&iommu->iommu, &intel_iommu_ops);
		iommu_device_register(&iommu->iommu);
	}
	up_read(&dmar_global_lock);

	bus_set_iommu(&pci_bus_type, &intel_iommu_ops);
	if (si_domain && !hw_pass_through)
		register_memory_notifier(&intel_iommu_memory_nb);
	cpuhp_setup_state(CPUHP_IOMMU_INTEL_DEAD, "iommu/intel:dead", NULL,
			  intel_iommu_cpu_dead);

	down_read(&dmar_global_lock);
	if (probe_acpi_namespace_devices())
		pr_warn("ACPI name space devices didn't probe correctly\n");

	/* Finally, we enable the DMA remapping hardware. */
	for_each_iommu(iommu, drhd) {
		if (!drhd->ignored && !translation_pre_enabled(iommu))
			iommu_enable_translation(iommu);

		iommu_disable_protect_mem_regions(iommu);
	}
	up_read(&dmar_global_lock);

	pr_info("Intel(R) Virtualization Technology for Directed I/O\n");

	intel_iommu_enabled = 1;

	return 0;

out_free_dmar:
	intel_iommu_free_dmars();
	up_write(&dmar_global_lock);
	iommu_exit_mempool();
	return ret;
}

static int domain_context_clear_one_cb(struct pci_dev *pdev, u16 alias, void *opaque)
{
	struct intel_iommu *iommu = opaque;

	domain_context_clear_one(iommu, PCI_BUS_NUM(alias), alias & 0xff);
	return 0;
}

/*
 * NB - intel-iommu lacks any sort of reference counting for the users of
 * dependent devices.  If multiple endpoints have intersecting dependent
 * devices, unbinding the driver from any one of them will possibly leave
 * the others unable to operate.
 */
static void domain_context_clear(struct intel_iommu *iommu, struct device *dev)
{
	if (!iommu || !dev || !dev_is_pci(dev))
		return;

	pci_for_each_dma_alias(to_pci_dev(dev), &domain_context_clear_one_cb, iommu);
}

static void __dmar_remove_one_dev_info(struct device_domain_info *info)
{
	struct dmar_domain *domain;
	struct intel_iommu *iommu;
	unsigned long flags;

	assert_spin_locked(&device_domain_lock);

	if (WARN_ON(!info))
		return;

	iommu = info->iommu;
	domain = info->domain;

	if (info->dev) {
		if (dev_is_pci(info->dev) && sm_supported(iommu))
			intel_pasid_tear_down_entry(iommu, info->dev,
					PASID_RID2PASID, false);

		iommu_disable_dev_iotlb(info);
		if (!dev_is_real_dma_subdevice(info->dev))
			domain_context_clear(iommu, info->dev);
		intel_pasid_free_table(info->dev);
	}

	unlink_domain_info(info);

	spin_lock_irqsave(&iommu->lock, flags);
	domain_detach_iommu(domain, iommu);
	spin_unlock_irqrestore(&iommu->lock, flags);

	free_devinfo_mem(info);
}

static void dmar_remove_one_dev_info(struct device *dev)
{
	struct device_domain_info *info;
	unsigned long flags;

	spin_lock_irqsave(&device_domain_lock, flags);
	info = get_domain_info(dev);
	if (info)
		__dmar_remove_one_dev_info(info);
	spin_unlock_irqrestore(&device_domain_lock, flags);
}

static int md_domain_init(struct dmar_domain *domain, int guest_width)
{
	int adjust_width;

	/* calculate AGAW */
	domain->gaw = guest_width;
	adjust_width = guestwidth_to_adjustwidth(guest_width);
	domain->agaw = width_to_agaw(adjust_width);

	domain->iommu_coherency = 0;
	domain->iommu_snooping = 0;
	domain->iommu_superpage = 0;
	domain->max_addr = 0;

	/* always allocate the top pgd */
	domain->pgd = (struct dma_pte *)alloc_pgtable_page(domain->nid);
	if (!domain->pgd)
		return -ENOMEM;
	domain_flush_cache(domain, domain->pgd, PAGE_SIZE);
	return 0;
}

static struct iommu_domain *intel_iommu_domain_alloc(unsigned type)
{
	struct dmar_domain *dmar_domain;
	struct iommu_domain *domain;

	switch (type) {
	case IOMMU_DOMAIN_DMA:
	case IOMMU_DOMAIN_UNMANAGED:
		dmar_domain = alloc_domain(0);
		if (!dmar_domain) {
			pr_err("Can't allocate dmar_domain\n");
			return NULL;
		}
		if (md_domain_init(dmar_domain, DEFAULT_DOMAIN_ADDRESS_WIDTH)) {
			pr_err("Domain initialization failed\n");
			domain_exit(dmar_domain);
			return NULL;
		}

		if (type == IOMMU_DOMAIN_DMA &&
		    iommu_get_dma_cookie(&dmar_domain->domain))
			return NULL;

		domain = &dmar_domain->domain;
		domain->geometry.aperture_start = 0;
		domain->geometry.aperture_end   =
				__DOMAIN_MAX_ADDR(dmar_domain->gaw);
		domain->geometry.force_aperture = true;

		return domain;
	case IOMMU_DOMAIN_IDENTITY:
		return &si_domain->domain;
	default:
		return NULL;
	}

	return NULL;
}

static void intel_iommu_domain_free(struct iommu_domain *domain)
{
	if (domain != &si_domain->domain)
		domain_exit(to_dmar_domain(domain));
}

/*
 * Check whether a @domain could be attached to the @dev through the
 * aux-domain attach/detach APIs.
 */
static inline bool
is_aux_domain(struct device *dev, struct iommu_domain *domain)
{
	struct device_domain_info *info = get_domain_info(dev);

	return info && info->auxd_enabled &&
			domain->type == IOMMU_DOMAIN_UNMANAGED;
}

static inline struct subdev_domain_info *
lookup_subdev_info(struct dmar_domain *domain, struct device *dev)
{
	struct subdev_domain_info *sinfo;

	if (!list_empty(&domain->subdevices)) {
		list_for_each_entry(sinfo, &domain->subdevices, link_domain) {
			if (sinfo->pdev == dev)
				return sinfo;
		}
	}

	return NULL;
}

static int auxiliary_link_device(struct dmar_domain *domain,
				 struct device *dev)
{
	struct device_domain_info *info = get_domain_info(dev);
	struct subdev_domain_info *sinfo = lookup_subdev_info(domain, dev);

	assert_spin_locked(&device_domain_lock);
	if (WARN_ON(!info))
		return -EINVAL;

	if (!sinfo) {
		sinfo = kzalloc(sizeof(*sinfo), GFP_ATOMIC);
		sinfo->domain = domain;
		sinfo->pdev = dev;
		list_add(&sinfo->link_phys, &info->subdevices);
		list_add(&sinfo->link_domain, &domain->subdevices);
	}

	return ++sinfo->users;
}

static int auxiliary_unlink_device(struct dmar_domain *domain,
				   struct device *dev)
{
	struct device_domain_info *info = get_domain_info(dev);
	struct subdev_domain_info *sinfo = lookup_subdev_info(domain, dev);
	int ret;

	assert_spin_locked(&device_domain_lock);
	if (WARN_ON(!info || !sinfo || sinfo->users <= 0))
		return -EINVAL;

	ret = --sinfo->users;
	if (!ret) {
		list_del(&sinfo->link_phys);
		list_del(&sinfo->link_domain);
		kfree(sinfo);
	}

	return ret;
}

static int aux_domain_add_dev(struct dmar_domain *domain,
			      struct device *dev)
{
	int ret;
	unsigned long flags;
	struct intel_iommu *iommu;

	iommu = device_to_iommu(dev, NULL, NULL);
	if (!iommu)
		return -ENODEV;

	if (domain->default_pasid <= 0) {
		u32 pasid;

		/* No private data needed for the default pasid */
		pasid = ioasid_alloc(NULL, PASID_MIN,
				     pci_max_pasids(to_pci_dev(dev)) - 1,
				     NULL);
		if (pasid == INVALID_IOASID) {
			pr_err("Can't allocate default pasid\n");
			return -ENODEV;
		}
		domain->default_pasid = pasid;
	}

	spin_lock_irqsave(&device_domain_lock, flags);
	ret = auxiliary_link_device(domain, dev);
	if (ret <= 0)
		goto link_failed;

	/*
	 * Subdevices from the same physical device can be attached to the
	 * same domain. For such cases, only the first subdevice attachment
	 * needs to go through the full steps in this function. So if ret >
	 * 1, just goto out.
	 */
	if (ret > 1)
		goto out;

	/*
	 * iommu->lock must be held to attach domain to iommu and setup the
	 * pasid entry for second level translation.
	 */
	spin_lock(&iommu->lock);
	ret = domain_attach_iommu(domain, iommu);
	if (ret)
		goto attach_failed;

	/* Setup the PASID entry for mediated devices: */
	if (domain_use_first_level(domain))
		ret = domain_setup_first_level(iommu, domain, dev,
					       domain->default_pasid);
	else
		ret = intel_pasid_setup_second_level(iommu, domain, dev,
						     domain->default_pasid);
	if (ret)
		goto table_failed;

	spin_unlock(&iommu->lock);
out:
	spin_unlock_irqrestore(&device_domain_lock, flags);

	return 0;

table_failed:
	domain_detach_iommu(domain, iommu);
attach_failed:
	spin_unlock(&iommu->lock);
	auxiliary_unlink_device(domain, dev);
link_failed:
	spin_unlock_irqrestore(&device_domain_lock, flags);
	if (list_empty(&domain->subdevices) && domain->default_pasid > 0)
		ioasid_put(domain->default_pasid);

	return ret;
}

static void aux_domain_remove_dev(struct dmar_domain *domain,
				  struct device *dev)
{
	struct device_domain_info *info;
	struct intel_iommu *iommu;
	unsigned long flags;

	if (!is_aux_domain(dev, &domain->domain))
		return;

	spin_lock_irqsave(&device_domain_lock, flags);
	info = get_domain_info(dev);
	iommu = info->iommu;

	if (!auxiliary_unlink_device(domain, dev)) {
		spin_lock(&iommu->lock);
		intel_pasid_tear_down_entry(iommu, dev,
					    domain->default_pasid, false);
		domain_detach_iommu(domain, iommu);
		spin_unlock(&iommu->lock);
	}

	spin_unlock_irqrestore(&device_domain_lock, flags);

	if (list_empty(&domain->subdevices) && domain->default_pasid > 0)
		ioasid_put(domain->default_pasid);
}

static int prepare_domain_attach_device(struct iommu_domain *domain,
					struct device *dev)
{
	struct dmar_domain *dmar_domain = to_dmar_domain(domain);
	struct intel_iommu *iommu;
	int addr_width;

	iommu = device_to_iommu(dev, NULL, NULL);
	if (!iommu)
		return -ENODEV;

	/* check if this iommu agaw is sufficient for max mapped address */
	addr_width = agaw_to_width(iommu->agaw);
	if (addr_width > cap_mgaw(iommu->cap))
		addr_width = cap_mgaw(iommu->cap);

	if (dmar_domain->max_addr > (1LL << addr_width)) {
		dev_err(dev, "%s: iommu width (%d) is not "
		        "sufficient for the mapped address (%llx)\n",
		        __func__, addr_width, dmar_domain->max_addr);
		return -EFAULT;
	}
	dmar_domain->gaw = addr_width;

	/*
	 * Knock out extra levels of page tables if necessary
	 */
	while (iommu->agaw < dmar_domain->agaw) {
		struct dma_pte *pte;

		pte = dmar_domain->pgd;
		if (dma_pte_present(pte)) {
			dmar_domain->pgd = (struct dma_pte *)
				phys_to_virt(dma_pte_addr(pte));
			free_pgtable_page(pte);
		}
		dmar_domain->agaw--;
	}

	return 0;
}

static int intel_iommu_attach_device(struct iommu_domain *domain,
				     struct device *dev)
{
	int ret;

	if (domain->type == IOMMU_DOMAIN_UNMANAGED &&
	    device_is_rmrr_locked(dev)) {
		dev_warn(dev, "Device is ineligible for IOMMU domain attach due to platform RMRR requirement.  Contact your platform vendor.\n");
		return -EPERM;
	}

	if (is_aux_domain(dev, domain))
		return -EPERM;

	/* normally dev is not mapped */
	if (unlikely(domain_context_mapped(dev))) {
		struct dmar_domain *old_domain;

		old_domain = find_domain(dev);
		if (old_domain)
			dmar_remove_one_dev_info(dev);
	}

	ret = prepare_domain_attach_device(domain, dev);
	if (ret)
		return ret;

	return domain_add_dev_info(to_dmar_domain(domain), dev);
}

static int intel_iommu_aux_attach_device(struct iommu_domain *domain,
					 struct device *dev)
{
	int ret;

	if (!is_aux_domain(dev, domain))
		return -EPERM;

	ret = prepare_domain_attach_device(domain, dev);
	if (ret)
		return ret;

	return aux_domain_add_dev(to_dmar_domain(domain), dev);
}

static void intel_iommu_detach_device(struct iommu_domain *domain,
				      struct device *dev)
{
	dmar_remove_one_dev_info(dev);
}

static void intel_iommu_aux_detach_device(struct iommu_domain *domain,
					  struct device *dev)
{
	aux_domain_remove_dev(to_dmar_domain(domain), dev);
}

#ifdef CONFIG_INTEL_IOMMU_SVM
/*
 * 2D array for converting and sanitizing IOMMU generic TLB granularity to
 * VT-d granularity. Invalidation is typically included in the unmap operation
 * as a result of DMA or VFIO unmap. However, for assigned devices guest
 * owns the first level page tables. Invalidations of translation caches in the
 * guest are trapped and passed down to the host.
 *
 * vIOMMU in the guest will only expose first level page tables, therefore
 * we do not support IOTLB granularity for request without PASID (second level).
 *
 * For example, to find the VT-d granularity encoding for IOTLB
 * type and page selective granularity within PASID:
 * X: indexed by iommu cache type
 * Y: indexed by enum iommu_inv_granularity
 * [IOMMU_CACHE_INV_TYPE_IOTLB][IOMMU_INV_GRANU_ADDR]
 */

static const int
inv_type_granu_table[IOMMU_CACHE_INV_TYPE_NR][IOMMU_INV_GRANU_NR] = {
	/*
	 * PASID based IOTLB invalidation: PASID selective (per PASID),
	 * page selective (address granularity)
	 */
	{-EINVAL, QI_GRAN_NONG_PASID, QI_GRAN_PSI_PASID},
	/* PASID based dev TLBs */
	{-EINVAL, -EINVAL, QI_DEV_IOTLB_GRAN_PASID_SEL},
	/* PASID cache */
	{-EINVAL, -EINVAL, -EINVAL}
};

static inline int to_vtd_granularity(int type, int granu)
{
	return inv_type_granu_table[type][granu];
}

static inline u64 to_vtd_size(u64 granu_size, u64 nr_granules)
{
	u64 nr_pages = (granu_size * nr_granules) >> VTD_PAGE_SHIFT;

	/* VT-d size is encoded as 2^size of 4K pages, 0 for 4k, 9 for 2MB, etc.
	 * IOMMU cache invalidate API passes granu_size in bytes, and number of
	 * granu size in contiguous memory.
	 */
	return order_base_2(nr_pages);
}

static int
intel_iommu_sva_invalidate(struct iommu_domain *domain, struct device *dev,
			   struct iommu_cache_invalidate_info *inv_info)
{
	struct dmar_domain *dmar_domain = to_dmar_domain(domain);
	struct device_domain_info *info;
	struct intel_iommu *iommu;
	unsigned long flags;
	int cache_type;
	u8 bus, devfn;
	u16 did, sid;
	int ret = 0;
	u64 size = 0;

	if (!inv_info || !dmar_domain)
		return -EINVAL;

	if (!dev || !dev_is_pci(dev))
		return -ENODEV;

	iommu = device_to_iommu(dev, &bus, &devfn);
	if (!iommu)
		return -ENODEV;

	if (!(dmar_domain->flags & DOMAIN_FLAG_NESTING_MODE))
		return -EINVAL;

	spin_lock_irqsave(&device_domain_lock, flags);
	spin_lock(&iommu->lock);
	info = get_domain_info(dev);
	if (!info) {
		ret = -EINVAL;
		goto out_unlock;
	}
	did = dmar_domain->iommu_did[iommu->seq_id];
	sid = PCI_DEVID(bus, devfn);

	/* Size is only valid in address selective invalidation */
	if (inv_info->granularity == IOMMU_INV_GRANU_ADDR)
		size = to_vtd_size(inv_info->granu.addr_info.granule_size,
				   inv_info->granu.addr_info.nb_granules);

	for_each_set_bit(cache_type,
			 (unsigned long *)&inv_info->cache,
			 IOMMU_CACHE_INV_TYPE_NR) {
		int granu = 0;
		u64 pasid = 0;
		u64 addr = 0;

		granu = to_vtd_granularity(cache_type, inv_info->granularity);
		if (granu == -EINVAL) {
			pr_err_ratelimited("Invalid cache type and granu combination %d/%d\n",
					   cache_type, inv_info->granularity);
			break;
		}

		/*
		 * PASID is stored in different locations based on the
		 * granularity.
		 */
		if (inv_info->granularity == IOMMU_INV_GRANU_PASID &&
		    (inv_info->granu.pasid_info.flags & IOMMU_INV_PASID_FLAGS_PASID))
			pasid = inv_info->granu.pasid_info.pasid;
		else if (inv_info->granularity == IOMMU_INV_GRANU_ADDR &&
			 (inv_info->granu.addr_info.flags & IOMMU_INV_ADDR_FLAGS_PASID))
			pasid = inv_info->granu.addr_info.pasid;

		switch (BIT(cache_type)) {
		case IOMMU_CACHE_INV_TYPE_IOTLB:
			/* HW will ignore LSB bits based on address mask */
			if (inv_info->granularity == IOMMU_INV_GRANU_ADDR &&
			    size &&
			    (inv_info->granu.addr_info.addr & ((BIT(VTD_PAGE_SHIFT + size)) - 1))) {
				pr_err_ratelimited("User address not aligned, 0x%llx, size order %llu\n",
						   inv_info->granu.addr_info.addr, size);
			}

			/*
			 * If granu is PASID-selective, address is ignored.
			 * We use npages = -1 to indicate that.
			 */
			qi_flush_piotlb(iommu, did, pasid,
					mm_to_dma_pfn(inv_info->granu.addr_info.addr),
					(granu == QI_GRAN_NONG_PASID) ? -1 : 1 << size,
					inv_info->granu.addr_info.flags & IOMMU_INV_ADDR_FLAGS_LEAF);

			if (!info->ats_enabled)
				break;
			/*
			 * Always flush device IOTLB if ATS is enabled. vIOMMU
			 * in the guest may assume IOTLB flush is inclusive,
			 * which is more efficient.
			 */
			fallthrough;
		case IOMMU_CACHE_INV_TYPE_DEV_IOTLB:
			/*
			 * PASID based device TLB invalidation does not support
			 * IOMMU_INV_GRANU_PASID granularity but only supports
			 * IOMMU_INV_GRANU_ADDR.
			 * The equivalent of that is we set the size to be the
			 * entire range of 64 bit. User only provides PASID info
			 * without address info. So we set addr to 0.
			 */
			if (inv_info->granularity == IOMMU_INV_GRANU_PASID) {
				size = 64 - VTD_PAGE_SHIFT;
				addr = 0;
			} else if (inv_info->granularity == IOMMU_INV_GRANU_ADDR) {
				addr = inv_info->granu.addr_info.addr;
			}

			if (info->ats_enabled)
				qi_flush_dev_iotlb_pasid(iommu, sid,
						info->pfsid, pasid,
						info->ats_qdep, addr,
						size);
			else
				pr_warn_ratelimited("Passdown device IOTLB flush w/o ATS!\n");
			break;
		default:
			dev_err_ratelimited(dev, "Unsupported IOMMU invalidation type %d\n",
					    cache_type);
			ret = -EINVAL;
		}
	}
out_unlock:
	spin_unlock(&iommu->lock);
	spin_unlock_irqrestore(&device_domain_lock, flags);

	return ret;
}
#endif

static int intel_iommu_map(struct iommu_domain *domain,
			   unsigned long iova, phys_addr_t hpa,
			   size_t size, int iommu_prot, gfp_t gfp)
{
	struct dmar_domain *dmar_domain = to_dmar_domain(domain);
	u64 max_addr;
	int prot = 0;
	int ret;

	if (iommu_prot & IOMMU_READ)
		prot |= DMA_PTE_READ;
	if (iommu_prot & IOMMU_WRITE)
		prot |= DMA_PTE_WRITE;
	if ((iommu_prot & IOMMU_CACHE) && dmar_domain->iommu_snooping)
		prot |= DMA_PTE_SNP;

	max_addr = iova + size;
	if (dmar_domain->max_addr < max_addr) {
		u64 end;

		/* check if minimum agaw is sufficient for mapped address */
		end = __DOMAIN_MAX_ADDR(dmar_domain->gaw) + 1;
		if (end < max_addr) {
			pr_err("%s: iommu width (%d) is not "
			       "sufficient for the mapped address (%llx)\n",
			       __func__, dmar_domain->gaw, max_addr);
			return -EFAULT;
		}
		dmar_domain->max_addr = max_addr;
	}
	/* Round up size to next multiple of PAGE_SIZE, if it and
	   the low bits of hpa would take us onto the next page */
	size = aligned_nrpages(hpa, size);
	ret = domain_mapping(dmar_domain, iova >> VTD_PAGE_SHIFT,
			     hpa >> VTD_PAGE_SHIFT, size, prot);
	return ret;
}

static size_t intel_iommu_unmap(struct iommu_domain *domain,
				unsigned long iova, size_t size,
				struct iommu_iotlb_gather *gather)
{
	struct dmar_domain *dmar_domain = to_dmar_domain(domain);
	unsigned long start_pfn, last_pfn;
	int level = 0;

	/* Cope with horrid API which requires us to unmap more than the
	   size argument if it happens to be a large-page mapping. */
	BUG_ON(!pfn_to_dma_pte(dmar_domain, iova >> VTD_PAGE_SHIFT, &level));

	if (size < VTD_PAGE_SIZE << level_to_offset_bits(level))
		size = VTD_PAGE_SIZE << level_to_offset_bits(level);

	start_pfn = iova >> VTD_PAGE_SHIFT;
	last_pfn = (iova + size - 1) >> VTD_PAGE_SHIFT;

	gather->freelist = domain_unmap(dmar_domain, start_pfn,
					last_pfn, gather->freelist);

	if (dmar_domain->max_addr == iova + size)
		dmar_domain->max_addr = iova;

	iommu_iotlb_gather_add_page(domain, gather, iova, size);

	return size;
}

static void intel_iommu_tlb_sync(struct iommu_domain *domain,
				 struct iommu_iotlb_gather *gather)
{
	struct dmar_domain *dmar_domain = to_dmar_domain(domain);
	unsigned long iova_pfn = IOVA_PFN(gather->start);
	size_t size = gather->end - gather->start;
	unsigned long start_pfn;
	unsigned long nrpages;
	int iommu_id;

	nrpages = aligned_nrpages(gather->start, size);
	start_pfn = mm_to_dma_pfn(iova_pfn);

	for_each_domain_iommu(iommu_id, dmar_domain)
		iommu_flush_iotlb_psi(g_iommus[iommu_id], dmar_domain,
				      start_pfn, nrpages, !gather->freelist, 0);

	dma_free_pagelist(gather->freelist);
}

static phys_addr_t intel_iommu_iova_to_phys(struct iommu_domain *domain,
					    dma_addr_t iova)
{
	struct dmar_domain *dmar_domain = to_dmar_domain(domain);
	struct dma_pte *pte;
	int level = 0;
	u64 phys = 0;

	pte = pfn_to_dma_pte(dmar_domain, iova >> VTD_PAGE_SHIFT, &level);
	if (pte && dma_pte_present(pte))
		phys = dma_pte_addr(pte) +
			(iova & (BIT_MASK(level_to_offset_bits(level) +
						VTD_PAGE_SHIFT) - 1));

	return phys;
}

static inline bool scalable_mode_support(void)
{
	struct dmar_drhd_unit *drhd;
	struct intel_iommu *iommu;
	bool ret = true;

	rcu_read_lock();
	for_each_active_iommu(iommu, drhd) {
		if (!sm_supported(iommu)) {
			ret = false;
			break;
		}
	}
	rcu_read_unlock();

	return ret;
}

static inline bool iommu_pasid_support(void)
{
	struct dmar_drhd_unit *drhd;
	struct intel_iommu *iommu;
	bool ret = true;

	rcu_read_lock();
	for_each_active_iommu(iommu, drhd) {
		if (!pasid_supported(iommu)) {
			ret = false;
			break;
		}
	}
	rcu_read_unlock();

	return ret;
}

static inline bool nested_mode_support(void)
{
	struct dmar_drhd_unit *drhd;
	struct intel_iommu *iommu;
	bool ret = true;

	rcu_read_lock();
	for_each_active_iommu(iommu, drhd) {
		if (!sm_supported(iommu) || !ecap_nest(iommu->ecap)) {
			ret = false;
			break;
		}
	}
	rcu_read_unlock();

	return ret;
}

static bool intel_iommu_capable(enum iommu_cap cap)
{
	if (cap == IOMMU_CAP_CACHE_COHERENCY)
		return domain_update_iommu_snooping(NULL) == 1;
	if (cap == IOMMU_CAP_INTR_REMAP)
		return irq_remapping_enabled == 1;

	return false;
}

static struct iommu_device *intel_iommu_probe_device(struct device *dev)
{
	struct intel_iommu *iommu;

	iommu = device_to_iommu(dev, NULL, NULL);
	if (!iommu)
		return ERR_PTR(-ENODEV);

	if (translation_pre_enabled(iommu))
		dev_iommu_priv_set(dev, DEFER_DEVICE_DOMAIN_INFO);

	return &iommu->iommu;
}

static void intel_iommu_release_device(struct device *dev)
{
	struct intel_iommu *iommu;

	iommu = device_to_iommu(dev, NULL, NULL);
	if (!iommu)
		return;

	dmar_remove_one_dev_info(dev);

	set_dma_ops(dev, NULL);
}

static void intel_iommu_probe_finalize(struct device *dev)
{
	dma_addr_t base = IOVA_START_PFN << VTD_PAGE_SHIFT;
	struct iommu_domain *domain = iommu_get_domain_for_dev(dev);
	struct dmar_domain *dmar_domain = to_dmar_domain(domain);

	if (domain && domain->type == IOMMU_DOMAIN_DMA)
		iommu_setup_dma_ops(dev, base,
				    __DOMAIN_MAX_ADDR(dmar_domain->gaw) - base);
	else
		set_dma_ops(dev, NULL);
}

static void intel_iommu_get_resv_regions(struct device *device,
					 struct list_head *head)
{
	int prot = DMA_PTE_READ | DMA_PTE_WRITE;
	struct iommu_resv_region *reg;
	struct dmar_rmrr_unit *rmrr;
	struct device *i_dev;
	int i;

	down_read(&dmar_global_lock);
	for_each_rmrr_units(rmrr) {
		for_each_active_dev_scope(rmrr->devices, rmrr->devices_cnt,
					  i, i_dev) {
			struct iommu_resv_region *resv;
			enum iommu_resv_type type;
			size_t length;

			if (i_dev != device &&
			    !is_downstream_to_pci_bridge(device, i_dev))
				continue;

			length = rmrr->end_address - rmrr->base_address + 1;

			type = device_rmrr_is_relaxable(device) ?
				IOMMU_RESV_DIRECT_RELAXABLE : IOMMU_RESV_DIRECT;

			resv = iommu_alloc_resv_region(rmrr->base_address,
						       length, prot, type);
			if (!resv)
				break;

			list_add_tail(&resv->list, head);
		}
	}
	up_read(&dmar_global_lock);

#ifdef CONFIG_INTEL_IOMMU_FLOPPY_WA
	if (dev_is_pci(device)) {
		struct pci_dev *pdev = to_pci_dev(device);

		if ((pdev->class >> 8) == PCI_CLASS_BRIDGE_ISA) {
			reg = iommu_alloc_resv_region(0, 1UL << 24, prot,
						   IOMMU_RESV_DIRECT_RELAXABLE);
			if (reg)
				list_add_tail(&reg->list, head);
		}
	}
#endif /* CONFIG_INTEL_IOMMU_FLOPPY_WA */

	reg = iommu_alloc_resv_region(IOAPIC_RANGE_START,
				      IOAPIC_RANGE_END - IOAPIC_RANGE_START + 1,
				      0, IOMMU_RESV_MSI);
	if (!reg)
		return;
	list_add_tail(&reg->list, head);
}

int intel_iommu_enable_pasid(struct intel_iommu *iommu, struct device *dev)
{
	struct device_domain_info *info;
	struct context_entry *context;
	struct dmar_domain *domain;
	unsigned long flags;
	u64 ctx_lo;
	int ret;

	domain = find_domain(dev);
	if (!domain)
		return -EINVAL;

	spin_lock_irqsave(&device_domain_lock, flags);
	spin_lock(&iommu->lock);

	ret = -EINVAL;
	info = get_domain_info(dev);
	if (!info || !info->pasid_supported)
		goto out;

	context = iommu_context_addr(iommu, info->bus, info->devfn, 0);
	if (WARN_ON(!context))
		goto out;

	ctx_lo = context[0].lo;

	if (!(ctx_lo & CONTEXT_PASIDE)) {
		ctx_lo |= CONTEXT_PASIDE;
		context[0].lo = ctx_lo;
		wmb();
		iommu->flush.flush_context(iommu,
					   domain->iommu_did[iommu->seq_id],
					   PCI_DEVID(info->bus, info->devfn),
					   DMA_CCMD_MASK_NOBIT,
					   DMA_CCMD_DEVICE_INVL);
	}

	/* Enable PASID support in the device, if it wasn't already */
	if (!info->pasid_enabled)
		iommu_enable_dev_iotlb(info);

	ret = 0;

 out:
	spin_unlock(&iommu->lock);
	spin_unlock_irqrestore(&device_domain_lock, flags);

	return ret;
}

static struct iommu_group *intel_iommu_device_group(struct device *dev)
{
	if (dev_is_pci(dev))
		return pci_device_group(dev);
	return generic_device_group(dev);
}

static int intel_iommu_enable_auxd(struct device *dev)
{
	struct device_domain_info *info;
	struct intel_iommu *iommu;
	unsigned long flags;
	int ret;

	iommu = device_to_iommu(dev, NULL, NULL);
	if (!iommu || dmar_disabled)
		return -EINVAL;

	if (!sm_supported(iommu) || !pasid_supported(iommu))
		return -EINVAL;

	ret = intel_iommu_enable_pasid(iommu, dev);
	if (ret)
		return -ENODEV;

	spin_lock_irqsave(&device_domain_lock, flags);
	info = get_domain_info(dev);
	info->auxd_enabled = 1;
	spin_unlock_irqrestore(&device_domain_lock, flags);

	return 0;
}

static int intel_iommu_disable_auxd(struct device *dev)
{
	struct device_domain_info *info;
	unsigned long flags;

	spin_lock_irqsave(&device_domain_lock, flags);
	info = get_domain_info(dev);
	if (!WARN_ON(!info))
		info->auxd_enabled = 0;
	spin_unlock_irqrestore(&device_domain_lock, flags);

	return 0;
}

/*
 * A PCI express designated vendor specific extended capability is defined
 * in the section 3.7 of Intel scalable I/O virtualization technical spec
 * for system software and tools to detect endpoint devices supporting the
 * Intel scalable IO virtualization without host driver dependency.
 *
 * Returns the address of the matching extended capability structure within
 * the device's PCI configuration space or 0 if the device does not support
 * it.
 */
static int siov_find_pci_dvsec(struct pci_dev *pdev)
{
	int pos;
	u16 vendor, id;

	pos = pci_find_next_ext_capability(pdev, 0, 0x23);
	while (pos) {
		pci_read_config_word(pdev, pos + 4, &vendor);
		pci_read_config_word(pdev, pos + 8, &id);
		if (vendor == PCI_VENDOR_ID_INTEL && id == 5)
			return pos;

		pos = pci_find_next_ext_capability(pdev, pos, 0x23);
	}

	return 0;
}

static bool
intel_iommu_dev_has_feat(struct device *dev, enum iommu_dev_features feat)
{
	if (feat == IOMMU_DEV_FEAT_AUX) {
		int ret;

		if (!dev_is_pci(dev) || dmar_disabled ||
		    !scalable_mode_support() || !iommu_pasid_support())
			return false;

		ret = pci_pasid_features(to_pci_dev(dev));
		if (ret < 0)
			return false;

		return !!siov_find_pci_dvsec(to_pci_dev(dev));
	}

	if (feat == IOMMU_DEV_FEAT_SVA) {
		struct device_domain_info *info = get_domain_info(dev);

		return info && (info->iommu->flags & VTD_FLAG_SVM_CAPABLE) &&
			info->pasid_supported && info->pri_supported &&
			info->ats_supported;
	}

	return false;
}

static int
intel_iommu_dev_enable_feat(struct device *dev, enum iommu_dev_features feat)
{
	if (feat == IOMMU_DEV_FEAT_AUX)
		return intel_iommu_enable_auxd(dev);

	if (feat == IOMMU_DEV_FEAT_SVA) {
		struct device_domain_info *info = get_domain_info(dev);

		if (!info)
			return -EINVAL;

		if (info->iommu->flags & VTD_FLAG_SVM_CAPABLE)
			return 0;
	}

	return -ENODEV;
}

static int
intel_iommu_dev_disable_feat(struct device *dev, enum iommu_dev_features feat)
{
	if (feat == IOMMU_DEV_FEAT_AUX)
		return intel_iommu_disable_auxd(dev);

	return -ENODEV;
}

static bool
intel_iommu_dev_feat_enabled(struct device *dev, enum iommu_dev_features feat)
{
	struct device_domain_info *info = get_domain_info(dev);

	if (feat == IOMMU_DEV_FEAT_AUX)
		return scalable_mode_support() && info && info->auxd_enabled;

	return false;
}

static int
intel_iommu_aux_get_pasid(struct iommu_domain *domain, struct device *dev)
{
	struct dmar_domain *dmar_domain = to_dmar_domain(domain);

	return dmar_domain->default_pasid > 0 ?
			dmar_domain->default_pasid : -EINVAL;
}

static bool intel_iommu_is_attach_deferred(struct iommu_domain *domain,
					   struct device *dev)
{
	return attach_deferred(dev);
}

static int
intel_iommu_domain_set_attr(struct iommu_domain *domain,
			    enum iommu_attr attr, void *data)
{
	struct dmar_domain *dmar_domain = to_dmar_domain(domain);
	unsigned long flags;
	int ret = 0;

	if (domain->type != IOMMU_DOMAIN_UNMANAGED)
		return -EINVAL;

	switch (attr) {
	case DOMAIN_ATTR_NESTING:
		spin_lock_irqsave(&device_domain_lock, flags);
		if (nested_mode_support() &&
		    list_empty(&dmar_domain->devices)) {
			dmar_domain->flags |= DOMAIN_FLAG_NESTING_MODE;
			dmar_domain->flags &= ~DOMAIN_FLAG_USE_FIRST_LEVEL;
		} else {
			ret = -ENODEV;
		}
		spin_unlock_irqrestore(&device_domain_lock, flags);
		break;
	default:
		ret = -EINVAL;
		break;
	}

	return ret;
}

static bool domain_use_flush_queue(void)
{
	struct dmar_drhd_unit *drhd;
	struct intel_iommu *iommu;
	bool r = true;

	if (intel_iommu_strict)
		return false;

	/*
	 * The flush queue implementation does not perform page-selective
	 * invalidations that are required for efficient TLB flushes in virtual
	 * environments. The benefit of batching is likely to be much lower than
	 * the overhead of synchronizing the virtual and physical IOMMU
	 * page-tables.
	 */
	rcu_read_lock();
	for_each_active_iommu(iommu, drhd) {
		if (!cap_caching_mode(iommu->cap))
			continue;

		pr_warn_once("IOMMU batching is disabled due to virtualization");
		r = false;
		break;
	}
	rcu_read_unlock();

	return r;
}

static int
intel_iommu_domain_get_attr(struct iommu_domain *domain,
			    enum iommu_attr attr, void *data)
{
	switch (domain->type) {
	case IOMMU_DOMAIN_UNMANAGED:
		return -ENODEV;
	case IOMMU_DOMAIN_DMA:
		switch (attr) {
		case DOMAIN_ATTR_DMA_USE_FLUSH_QUEUE:
			*(int *)data = domain_use_flush_queue();
			return 0;
		default:
			return -ENODEV;
		}
		break;
	default:
		return -EINVAL;
	}
}

/*
 * Check that the device does not live on an external facing PCI port that is
 * marked as untrusted. Such devices should not be able to apply quirks and
 * thus not be able to bypass the IOMMU restrictions.
 */
static bool risky_device(struct pci_dev *pdev)
{
	if (pdev->untrusted) {
		pci_info(pdev,
			 "Skipping IOMMU quirk for dev [%04X:%04X] on untrusted PCI link\n",
			 pdev->vendor, pdev->device);
		pci_info(pdev, "Please check with your BIOS/Platform vendor about this\n");
		return true;
	}
	return false;
}

const struct iommu_ops intel_iommu_ops = {
	.capable		= intel_iommu_capable,
	.domain_alloc		= intel_iommu_domain_alloc,
	.domain_free		= intel_iommu_domain_free,
	.domain_get_attr        = intel_iommu_domain_get_attr,
	.domain_set_attr	= intel_iommu_domain_set_attr,
	.attach_dev		= intel_iommu_attach_device,
	.detach_dev		= intel_iommu_detach_device,
	.aux_attach_dev		= intel_iommu_aux_attach_device,
	.aux_detach_dev		= intel_iommu_aux_detach_device,
	.aux_get_pasid		= intel_iommu_aux_get_pasid,
	.map			= intel_iommu_map,
	.unmap			= intel_iommu_unmap,
	.flush_iotlb_all        = intel_flush_iotlb_all,
	.iotlb_sync		= intel_iommu_tlb_sync,
	.iova_to_phys		= intel_iommu_iova_to_phys,
	.probe_device		= intel_iommu_probe_device,
	.probe_finalize		= intel_iommu_probe_finalize,
	.release_device		= intel_iommu_release_device,
	.get_resv_regions	= intel_iommu_get_resv_regions,
	.put_resv_regions	= generic_iommu_put_resv_regions,
	.device_group		= intel_iommu_device_group,
	.dev_has_feat		= intel_iommu_dev_has_feat,
	.dev_feat_enabled	= intel_iommu_dev_feat_enabled,
	.dev_enable_feat	= intel_iommu_dev_enable_feat,
	.dev_disable_feat	= intel_iommu_dev_disable_feat,
	.is_attach_deferred	= intel_iommu_is_attach_deferred,
	.def_domain_type	= device_def_domain_type,
	.pgsize_bitmap		= INTEL_IOMMU_PGSIZES,
#ifdef CONFIG_INTEL_IOMMU_SVM
	.cache_invalidate	= intel_iommu_sva_invalidate,
	.sva_bind_gpasid	= intel_svm_bind_gpasid,
	.sva_unbind_gpasid	= intel_svm_unbind_gpasid,
	.sva_bind		= intel_svm_bind,
	.sva_unbind		= intel_svm_unbind,
	.sva_get_pasid		= intel_svm_get_pasid,
	.page_response		= intel_svm_page_response,
#endif
};

static void quirk_iommu_igfx(struct pci_dev *dev)
{
	if (risky_device(dev))
		return;

	pci_info(dev, "Disabling IOMMU for graphics on this chipset\n");
	dmar_map_gfx = 0;
}

/* G4x/GM45 integrated gfx dmar support is totally busted. */
DECLARE_PCI_FIXUP_HEADER(PCI_VENDOR_ID_INTEL, 0x2a40, quirk_iommu_igfx);
DECLARE_PCI_FIXUP_HEADER(PCI_VENDOR_ID_INTEL, 0x2e00, quirk_iommu_igfx);
DECLARE_PCI_FIXUP_HEADER(PCI_VENDOR_ID_INTEL, 0x2e10, quirk_iommu_igfx);
DECLARE_PCI_FIXUP_HEADER(PCI_VENDOR_ID_INTEL, 0x2e20, quirk_iommu_igfx);
DECLARE_PCI_FIXUP_HEADER(PCI_VENDOR_ID_INTEL, 0x2e30, quirk_iommu_igfx);
DECLARE_PCI_FIXUP_HEADER(PCI_VENDOR_ID_INTEL, 0x2e40, quirk_iommu_igfx);
DECLARE_PCI_FIXUP_HEADER(PCI_VENDOR_ID_INTEL, 0x2e90, quirk_iommu_igfx);

/* Broadwell igfx malfunctions with dmar */
DECLARE_PCI_FIXUP_HEADER(PCI_VENDOR_ID_INTEL, 0x1606, quirk_iommu_igfx);
DECLARE_PCI_FIXUP_HEADER(PCI_VENDOR_ID_INTEL, 0x160B, quirk_iommu_igfx);
DECLARE_PCI_FIXUP_HEADER(PCI_VENDOR_ID_INTEL, 0x160E, quirk_iommu_igfx);
DECLARE_PCI_FIXUP_HEADER(PCI_VENDOR_ID_INTEL, 0x1602, quirk_iommu_igfx);
DECLARE_PCI_FIXUP_HEADER(PCI_VENDOR_ID_INTEL, 0x160A, quirk_iommu_igfx);
DECLARE_PCI_FIXUP_HEADER(PCI_VENDOR_ID_INTEL, 0x160D, quirk_iommu_igfx);
DECLARE_PCI_FIXUP_HEADER(PCI_VENDOR_ID_INTEL, 0x1616, quirk_iommu_igfx);
DECLARE_PCI_FIXUP_HEADER(PCI_VENDOR_ID_INTEL, 0x161B, quirk_iommu_igfx);
DECLARE_PCI_FIXUP_HEADER(PCI_VENDOR_ID_INTEL, 0x161E, quirk_iommu_igfx);
DECLARE_PCI_FIXUP_HEADER(PCI_VENDOR_ID_INTEL, 0x1612, quirk_iommu_igfx);
DECLARE_PCI_FIXUP_HEADER(PCI_VENDOR_ID_INTEL, 0x161A, quirk_iommu_igfx);
DECLARE_PCI_FIXUP_HEADER(PCI_VENDOR_ID_INTEL, 0x161D, quirk_iommu_igfx);
DECLARE_PCI_FIXUP_HEADER(PCI_VENDOR_ID_INTEL, 0x1626, quirk_iommu_igfx);
DECLARE_PCI_FIXUP_HEADER(PCI_VENDOR_ID_INTEL, 0x162B, quirk_iommu_igfx);
DECLARE_PCI_FIXUP_HEADER(PCI_VENDOR_ID_INTEL, 0x162E, quirk_iommu_igfx);
DECLARE_PCI_FIXUP_HEADER(PCI_VENDOR_ID_INTEL, 0x1622, quirk_iommu_igfx);
DECLARE_PCI_FIXUP_HEADER(PCI_VENDOR_ID_INTEL, 0x162A, quirk_iommu_igfx);
DECLARE_PCI_FIXUP_HEADER(PCI_VENDOR_ID_INTEL, 0x162D, quirk_iommu_igfx);
DECLARE_PCI_FIXUP_HEADER(PCI_VENDOR_ID_INTEL, 0x1636, quirk_iommu_igfx);
DECLARE_PCI_FIXUP_HEADER(PCI_VENDOR_ID_INTEL, 0x163B, quirk_iommu_igfx);
DECLARE_PCI_FIXUP_HEADER(PCI_VENDOR_ID_INTEL, 0x163E, quirk_iommu_igfx);
DECLARE_PCI_FIXUP_HEADER(PCI_VENDOR_ID_INTEL, 0x1632, quirk_iommu_igfx);
DECLARE_PCI_FIXUP_HEADER(PCI_VENDOR_ID_INTEL, 0x163A, quirk_iommu_igfx);
DECLARE_PCI_FIXUP_HEADER(PCI_VENDOR_ID_INTEL, 0x163D, quirk_iommu_igfx);

static void quirk_iommu_rwbf(struct pci_dev *dev)
{
	if (risky_device(dev))
		return;

	/*
	 * Mobile 4 Series Chipset neglects to set RWBF capability,
	 * but needs it. Same seems to hold for the desktop versions.
	 */
	pci_info(dev, "Forcing write-buffer flush capability\n");
	rwbf_quirk = 1;
}

DECLARE_PCI_FIXUP_HEADER(PCI_VENDOR_ID_INTEL, 0x2a40, quirk_iommu_rwbf);
DECLARE_PCI_FIXUP_HEADER(PCI_VENDOR_ID_INTEL, 0x2e00, quirk_iommu_rwbf);
DECLARE_PCI_FIXUP_HEADER(PCI_VENDOR_ID_INTEL, 0x2e10, quirk_iommu_rwbf);
DECLARE_PCI_FIXUP_HEADER(PCI_VENDOR_ID_INTEL, 0x2e20, quirk_iommu_rwbf);
DECLARE_PCI_FIXUP_HEADER(PCI_VENDOR_ID_INTEL, 0x2e30, quirk_iommu_rwbf);
DECLARE_PCI_FIXUP_HEADER(PCI_VENDOR_ID_INTEL, 0x2e40, quirk_iommu_rwbf);
DECLARE_PCI_FIXUP_HEADER(PCI_VENDOR_ID_INTEL, 0x2e90, quirk_iommu_rwbf);

#define GGC 0x52
#define GGC_MEMORY_SIZE_MASK	(0xf << 8)
#define GGC_MEMORY_SIZE_NONE	(0x0 << 8)
#define GGC_MEMORY_SIZE_1M	(0x1 << 8)
#define GGC_MEMORY_SIZE_2M	(0x3 << 8)
#define GGC_MEMORY_VT_ENABLED	(0x8 << 8)
#define GGC_MEMORY_SIZE_2M_VT	(0x9 << 8)
#define GGC_MEMORY_SIZE_3M_VT	(0xa << 8)
#define GGC_MEMORY_SIZE_4M_VT	(0xb << 8)

static void quirk_calpella_no_shadow_gtt(struct pci_dev *dev)
{
	unsigned short ggc;

	if (risky_device(dev))
		return;

	if (pci_read_config_word(dev, GGC, &ggc))
		return;

	if (!(ggc & GGC_MEMORY_VT_ENABLED)) {
		pci_info(dev, "BIOS has allocated no shadow GTT; disabling IOMMU for graphics\n");
		dmar_map_gfx = 0;
	} else if (dmar_map_gfx) {
		/* we have to ensure the gfx device is idle before we flush */
		pci_info(dev, "Disabling batched IOTLB flush on Ironlake\n");
		intel_iommu_strict = 1;
       }
}
DECLARE_PCI_FIXUP_HEADER(PCI_VENDOR_ID_INTEL, 0x0040, quirk_calpella_no_shadow_gtt);
DECLARE_PCI_FIXUP_HEADER(PCI_VENDOR_ID_INTEL, 0x0044, quirk_calpella_no_shadow_gtt);
DECLARE_PCI_FIXUP_HEADER(PCI_VENDOR_ID_INTEL, 0x0062, quirk_calpella_no_shadow_gtt);
DECLARE_PCI_FIXUP_HEADER(PCI_VENDOR_ID_INTEL, 0x006a, quirk_calpella_no_shadow_gtt);

static void quirk_igfx_skip_te_disable(struct pci_dev *dev)
{
	unsigned short ver;

	if (!IS_GFX_DEVICE(dev))
		return;

	ver = (dev->device >> 8) & 0xff;
	if (ver != 0x45 && ver != 0x46 && ver != 0x4c &&
	    ver != 0x4e && ver != 0x8a && ver != 0x98 &&
	    ver != 0x9a)
		return;

	if (risky_device(dev))
		return;

	pci_info(dev, "Skip IOMMU disabling for graphics\n");
	iommu_skip_te_disable = 1;
}
DECLARE_PCI_FIXUP_HEADER(PCI_VENDOR_ID_INTEL, PCI_ANY_ID, quirk_igfx_skip_te_disable);

/* On Tylersburg chipsets, some BIOSes have been known to enable the
   ISOCH DMAR unit for the Azalia sound device, but not give it any
   TLB entries, which causes it to deadlock. Check for that.  We do
   this in a function called from init_dmars(), instead of in a PCI
   quirk, because we don't want to print the obnoxious "BIOS broken"
   message if VT-d is actually disabled.
*/
static void __init check_tylersburg_isoch(void)
{
	struct pci_dev *pdev;
	uint32_t vtisochctrl;

	/* If there's no Azalia in the system anyway, forget it. */
	pdev = pci_get_device(PCI_VENDOR_ID_INTEL, 0x3a3e, NULL);
	if (!pdev)
		return;

	if (risky_device(pdev)) {
		pci_dev_put(pdev);
		return;
	}

	pci_dev_put(pdev);

	/* System Management Registers. Might be hidden, in which case
	   we can't do the sanity check. But that's OK, because the
	   known-broken BIOSes _don't_ actually hide it, so far. */
	pdev = pci_get_device(PCI_VENDOR_ID_INTEL, 0x342e, NULL);
	if (!pdev)
		return;

	if (risky_device(pdev)) {
		pci_dev_put(pdev);
		return;
	}

	if (pci_read_config_dword(pdev, 0x188, &vtisochctrl)) {
		pci_dev_put(pdev);
		return;
	}

	pci_dev_put(pdev);

	/* If Azalia DMA is routed to the non-isoch DMAR unit, fine. */
	if (vtisochctrl & 1)
		return;

	/* Drop all bits other than the number of TLB entries */
	vtisochctrl &= 0x1c;

	/* If we have the recommended number of TLB entries (16), fine. */
	if (vtisochctrl == 0x10)
		return;

	/* Zero TLB entries? You get to ride the short bus to school. */
	if (!vtisochctrl) {
		WARN(1, "Your BIOS is broken; DMA routed to ISOCH DMAR unit but no TLB space.\n"
		     "BIOS vendor: %s; Ver: %s; Product Version: %s\n",
		     dmi_get_system_info(DMI_BIOS_VENDOR),
		     dmi_get_system_info(DMI_BIOS_VERSION),
		     dmi_get_system_info(DMI_PRODUCT_VERSION));
		iommu_identity_mapping |= IDENTMAP_AZALIA;
		return;
	}

	pr_warn("Recommended TLB entries for ISOCH unit is 16; your BIOS set %d\n",
	       vtisochctrl);
}<|MERGE_RESOLUTION|>--- conflicted
+++ resolved
@@ -745,11 +745,8 @@
 		domain->domain.geometry.aperture_end = __DOMAIN_MAX_ADDR(domain->gaw - 1);
 	else
 		domain->domain.geometry.aperture_end = __DOMAIN_MAX_ADDR(domain->gaw);
-<<<<<<< HEAD
-=======
 
 	domain_update_iotlb(domain);
->>>>>>> e0733463
 }
 
 struct context_entry *iommu_context_addr(struct intel_iommu *iommu, u8 bus,
@@ -3270,11 +3267,6 @@
 
 		if (!ecap_pass_through(iommu->ecap))
 			hw_pass_through = 0;
-
-		if (!intel_iommu_strict && cap_caching_mode(iommu->cap)) {
-			pr_warn("Disable batched IOTLB flush due to virtualization");
-			intel_iommu_strict = 1;
-		}
 		intel_svm_check(iommu);
 	}
 
