--- conflicted
+++ resolved
@@ -3388,12 +3388,8 @@
 		r8153b_ups_en(tp, false);
 		r8153_queue_wake(tp, false);
 		rtl_runtime_suspend_enable(tp, false);
-<<<<<<< HEAD
-		r8153b_u1u2en(tp, true);
-=======
 		if (tp->udev->speed != USB_SPEED_HIGH)
 			r8153b_u1u2en(tp, true);
->>>>>>> d1988041
 	}
 }
 
@@ -5047,13 +5043,9 @@
 	ocp_write_word(tp, MCU_TYPE_PLA, PLA_MAC_PWR_CTRL3, ocp_data);
 
 	r8153_aldps_en(tp, true);
-<<<<<<< HEAD
-	r8153b_u1u2en(tp, true);
-=======
 
 	if (tp->udev->speed != USB_SPEED_HIGH)
 		r8153b_u1u2en(tp, true);
->>>>>>> d1988041
 }
 
 static void rtl8153b_down(struct r8152 *tp)
