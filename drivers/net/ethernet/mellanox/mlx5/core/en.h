--- conflicted
+++ resolved
@@ -1050,14 +1050,6 @@
 /* Function pointer to be used to modify HW or kernel settings while
  * switching channels
  */
-<<<<<<< HEAD
-typedef int (*mlx5e_fp_preactivate)(struct mlx5e_priv *priv);
-int mlx5e_safe_reopen_channels(struct mlx5e_priv *priv);
-int mlx5e_safe_switch_channels(struct mlx5e_priv *priv,
-			       struct mlx5e_channels *new_chs,
-			       mlx5e_fp_preactivate preactivate);
-int mlx5e_num_channels_changed(struct mlx5e_priv *priv);
-=======
 typedef int (*mlx5e_fp_preactivate)(struct mlx5e_priv *priv, void *context);
 #define MLX5E_DEFINE_PREACTIVATE_WRAPPER_CTX(fn) \
 int fn##_ctx(struct mlx5e_priv *priv, void *context) \
@@ -1071,7 +1063,6 @@
 			       void *context);
 int mlx5e_num_channels_changed(struct mlx5e_priv *priv);
 int mlx5e_num_channels_changed_ctx(struct mlx5e_priv *priv, void *context);
->>>>>>> c58091a3
 void mlx5e_activate_priv_channels(struct mlx5e_priv *priv);
 void mlx5e_deactivate_priv_channels(struct mlx5e_priv *priv);
 
