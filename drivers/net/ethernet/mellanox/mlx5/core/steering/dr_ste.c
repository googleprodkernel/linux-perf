// SPDX-License-Identifier: GPL-2.0 OR Linux-OpenIB
/* Copyright (c) 2019 Mellanox Technologies. */

#include <linux/types.h>
#include <linux/crc32.h>
#include "dr_types.h"

#define DR_STE_CRC_POLY 0xEDB88320L
#define STE_IPV4 0x1
#define STE_IPV6 0x2
#define STE_TCP 0x1
#define STE_UDP 0x2
#define STE_SPI 0x3
#define IP_VERSION_IPV4 0x4
#define IP_VERSION_IPV6 0x6
#define STE_SVLAN 0x1
#define STE_CVLAN 0x2

#define DR_STE_ENABLE_FLOW_TAG BIT(31)

/* Set to STE a specific value using DR_STE_SET */
#define DR_STE_SET_VAL(lookup_type, tag, t_fname, spec, s_fname, value) do { \
	if ((spec)->s_fname) { \
		MLX5_SET(ste_##lookup_type, tag, t_fname, value); \
		(spec)->s_fname = 0; \
	} \
} while (0)

/* Set to STE spec->s_fname to tag->t_fname */
#define DR_STE_SET_TAG(lookup_type, tag, t_fname, spec, s_fname) \
	DR_STE_SET_VAL(lookup_type, tag, t_fname, spec, s_fname, spec->s_fname)

/* Set to STE -1 to bit_mask->bm_fname and set spec->s_fname as used */
#define DR_STE_SET_MASK(lookup_type, bit_mask, bm_fname, spec, s_fname) \
	DR_STE_SET_VAL(lookup_type, bit_mask, bm_fname, spec, s_fname, -1)

/* Set to STE spec->s_fname to bit_mask->bm_fname and set spec->s_fname as used */
#define DR_STE_SET_MASK_V(lookup_type, bit_mask, bm_fname, spec, s_fname) \
	DR_STE_SET_VAL(lookup_type, bit_mask, bm_fname, spec, s_fname, (spec)->s_fname)

#define DR_STE_SET_TCP_FLAGS(lookup_type, tag, spec) do { \
	MLX5_SET(ste_##lookup_type, tag, tcp_ns, !!((spec)->tcp_flags & (1 << 8))); \
	MLX5_SET(ste_##lookup_type, tag, tcp_cwr, !!((spec)->tcp_flags & (1 << 7))); \
	MLX5_SET(ste_##lookup_type, tag, tcp_ece, !!((spec)->tcp_flags & (1 << 6))); \
	MLX5_SET(ste_##lookup_type, tag, tcp_urg, !!((spec)->tcp_flags & (1 << 5))); \
	MLX5_SET(ste_##lookup_type, tag, tcp_ack, !!((spec)->tcp_flags & (1 << 4))); \
	MLX5_SET(ste_##lookup_type, tag, tcp_psh, !!((spec)->tcp_flags & (1 << 3))); \
	MLX5_SET(ste_##lookup_type, tag, tcp_rst, !!((spec)->tcp_flags & (1 << 2))); \
	MLX5_SET(ste_##lookup_type, tag, tcp_syn, !!((spec)->tcp_flags & (1 << 1))); \
	MLX5_SET(ste_##lookup_type, tag, tcp_fin, !!((spec)->tcp_flags & (1 << 0))); \
} while (0)

#define DR_STE_SET_MPLS_MASK(lookup_type, mask, in_out, bit_mask) do { \
	DR_STE_SET_MASK_V(lookup_type, mask, mpls0_label, mask, \
			  in_out##_first_mpls_label);\
	DR_STE_SET_MASK_V(lookup_type, mask, mpls0_s_bos, mask, \
			  in_out##_first_mpls_s_bos); \
	DR_STE_SET_MASK_V(lookup_type, mask, mpls0_exp, mask, \
			  in_out##_first_mpls_exp); \
	DR_STE_SET_MASK_V(lookup_type, mask, mpls0_ttl, mask, \
			  in_out##_first_mpls_ttl); \
} while (0)

#define DR_STE_SET_MPLS_TAG(lookup_type, mask, in_out, tag) do { \
	DR_STE_SET_TAG(lookup_type, tag, mpls0_label, mask, \
		       in_out##_first_mpls_label);\
	DR_STE_SET_TAG(lookup_type, tag, mpls0_s_bos, mask, \
		       in_out##_first_mpls_s_bos); \
	DR_STE_SET_TAG(lookup_type, tag, mpls0_exp, mask, \
		       in_out##_first_mpls_exp); \
	DR_STE_SET_TAG(lookup_type, tag, mpls0_ttl, mask, \
		       in_out##_first_mpls_ttl); \
} while (0)

#define DR_STE_IS_OUTER_MPLS_OVER_GRE_SET(_misc) (\
	(_misc)->outer_first_mpls_over_gre_label || \
	(_misc)->outer_first_mpls_over_gre_exp || \
	(_misc)->outer_first_mpls_over_gre_s_bos || \
	(_misc)->outer_first_mpls_over_gre_ttl)
#define DR_STE_IS_OUTER_MPLS_OVER_UDP_SET(_misc) (\
	(_misc)->outer_first_mpls_over_udp_label || \
	(_misc)->outer_first_mpls_over_udp_exp || \
	(_misc)->outer_first_mpls_over_udp_s_bos || \
	(_misc)->outer_first_mpls_over_udp_ttl)

#define DR_STE_CALC_LU_TYPE(lookup_type, rx, inner) \
	((inner) ? MLX5DR_STE_LU_TYPE_##lookup_type##_I : \
		   (rx) ? MLX5DR_STE_LU_TYPE_##lookup_type##_D : \
			  MLX5DR_STE_LU_TYPE_##lookup_type##_O)

enum dr_ste_tunl_action {
	DR_STE_TUNL_ACTION_NONE		= 0,
	DR_STE_TUNL_ACTION_ENABLE	= 1,
	DR_STE_TUNL_ACTION_DECAP	= 2,
	DR_STE_TUNL_ACTION_L3_DECAP	= 3,
	DR_STE_TUNL_ACTION_POP_VLAN	= 4,
};

enum dr_ste_action_type {
	DR_STE_ACTION_TYPE_PUSH_VLAN	= 1,
	DR_STE_ACTION_TYPE_ENCAP_L3	= 3,
	DR_STE_ACTION_TYPE_ENCAP	= 4,
};

struct dr_hw_ste_format {
	u8 ctrl[DR_STE_SIZE_CTRL];
	u8 tag[DR_STE_SIZE_TAG];
	u8 mask[DR_STE_SIZE_MASK];
};

static u32 dr_ste_crc32_calc(const void *input_data, size_t length)
{
	u32 crc = crc32(0, input_data, length);

	return (__force u32)htonl(crc);
}

u32 mlx5dr_ste_calc_hash_index(u8 *hw_ste_p, struct mlx5dr_ste_htbl *htbl)
{
	struct dr_hw_ste_format *hw_ste = (struct dr_hw_ste_format *)hw_ste_p;
	u8 masked[DR_STE_SIZE_TAG] = {};
	u32 crc32, index;
	u16 bit;
	int i;

	/* Don't calculate CRC if the result is predicted */
	if (htbl->chunk->num_of_entries == 1 || htbl->byte_mask == 0)
		return 0;

	/* Mask tag using byte mask, bit per byte */
	bit = 1 << (DR_STE_SIZE_TAG - 1);
	for (i = 0; i < DR_STE_SIZE_TAG; i++) {
		if (htbl->byte_mask & bit)
			masked[i] = hw_ste->tag[i];

		bit = bit >> 1;
	}

	crc32 = dr_ste_crc32_calc(masked, DR_STE_SIZE_TAG);
	index = crc32 & (htbl->chunk->num_of_entries - 1);

	return index;
}

static u16 dr_ste_conv_bit_to_byte_mask(u8 *bit_mask)
{
	u16 byte_mask = 0;
	int i;

	for (i = 0; i < DR_STE_SIZE_MASK; i++) {
		byte_mask = byte_mask << 1;
		if (bit_mask[i] == 0xff)
			byte_mask |= 1;
	}
	return byte_mask;
}

static u8 *mlx5dr_ste_get_tag(u8 *hw_ste_p)
{
	struct dr_hw_ste_format *hw_ste = (struct dr_hw_ste_format *)hw_ste_p;

	return hw_ste->tag;
}

void mlx5dr_ste_set_bit_mask(u8 *hw_ste_p, u8 *bit_mask)
{
	struct dr_hw_ste_format *hw_ste = (struct dr_hw_ste_format *)hw_ste_p;

	memcpy(hw_ste->mask, bit_mask, DR_STE_SIZE_MASK);
}

void mlx5dr_ste_rx_set_flow_tag(u8 *hw_ste_p, u32 flow_tag)
{
	MLX5_SET(ste_rx_steering_mult, hw_ste_p, qp_list_pointer,
		 DR_STE_ENABLE_FLOW_TAG | flow_tag);
}

void mlx5dr_ste_set_counter_id(u8 *hw_ste_p, u32 ctr_id)
{
	/* This can be used for both rx_steering_mult and for sx_transmit */
	MLX5_SET(ste_rx_steering_mult, hw_ste_p, counter_trigger_15_0, ctr_id);
	MLX5_SET(ste_rx_steering_mult, hw_ste_p, counter_trigger_23_16, ctr_id >> 16);
}

void mlx5dr_ste_set_go_back_bit(u8 *hw_ste_p)
{
	MLX5_SET(ste_sx_transmit, hw_ste_p, go_back, 1);
}

void mlx5dr_ste_set_tx_push_vlan(u8 *hw_ste_p, u32 vlan_hdr,
				 bool go_back)
{
	MLX5_SET(ste_sx_transmit, hw_ste_p, action_type,
		 DR_STE_ACTION_TYPE_PUSH_VLAN);
	MLX5_SET(ste_sx_transmit, hw_ste_p, encap_pointer_vlan_data, vlan_hdr);
	/* Due to HW limitation we need to set this bit, otherwise reforamt +
	 * push vlan will not work.
	 */
	if (go_back)
		mlx5dr_ste_set_go_back_bit(hw_ste_p);
}

void mlx5dr_ste_set_tx_encap(void *hw_ste_p, u32 reformat_id, int size, bool encap_l3)
{
	MLX5_SET(ste_sx_transmit, hw_ste_p, action_type,
		 encap_l3 ? DR_STE_ACTION_TYPE_ENCAP_L3 : DR_STE_ACTION_TYPE_ENCAP);
	/* The hardware expects here size in words (2 byte) */
	MLX5_SET(ste_sx_transmit, hw_ste_p, action_description, size / 2);
	MLX5_SET(ste_sx_transmit, hw_ste_p, encap_pointer_vlan_data, reformat_id);
}

void mlx5dr_ste_set_rx_decap(u8 *hw_ste_p)
{
	MLX5_SET(ste_rx_steering_mult, hw_ste_p, tunneling_action,
		 DR_STE_TUNL_ACTION_DECAP);
}

void mlx5dr_ste_set_rx_pop_vlan(u8 *hw_ste_p)
{
	MLX5_SET(ste_rx_steering_mult, hw_ste_p, tunneling_action,
		 DR_STE_TUNL_ACTION_POP_VLAN);
}

void mlx5dr_ste_set_rx_decap_l3(u8 *hw_ste_p, bool vlan)
{
	MLX5_SET(ste_rx_steering_mult, hw_ste_p, tunneling_action,
		 DR_STE_TUNL_ACTION_L3_DECAP);
	MLX5_SET(ste_modify_packet, hw_ste_p, action_description, vlan ? 1 : 0);
}

void mlx5dr_ste_set_entry_type(u8 *hw_ste_p, u8 entry_type)
{
	MLX5_SET(ste_general, hw_ste_p, entry_type, entry_type);
}

u8 mlx5dr_ste_get_entry_type(u8 *hw_ste_p)
{
	return MLX5_GET(ste_general, hw_ste_p, entry_type);
}

void mlx5dr_ste_set_rewrite_actions(u8 *hw_ste_p, u16 num_of_actions,
				    u32 re_write_index)
{
	MLX5_SET(ste_modify_packet, hw_ste_p, number_of_re_write_actions,
		 num_of_actions);
	MLX5_SET(ste_modify_packet, hw_ste_p, header_re_write_actions_pointer,
		 re_write_index);
}

void mlx5dr_ste_set_hit_gvmi(u8 *hw_ste_p, u16 gvmi)
{
	MLX5_SET(ste_general, hw_ste_p, next_table_base_63_48, gvmi);
}

void mlx5dr_ste_init(u8 *hw_ste_p, u8 lu_type, u8 entry_type,
		     u16 gvmi)
{
	MLX5_SET(ste_general, hw_ste_p, entry_type, entry_type);
	MLX5_SET(ste_general, hw_ste_p, entry_sub_type, lu_type);
	MLX5_SET(ste_general, hw_ste_p, next_lu_type, MLX5DR_STE_LU_TYPE_DONT_CARE);

	/* Set GVMI once, this is the same for RX/TX
	 * bits 63_48 of next table base / miss address encode the next GVMI
	 */
	MLX5_SET(ste_rx_steering_mult, hw_ste_p, gvmi, gvmi);
	MLX5_SET(ste_rx_steering_mult, hw_ste_p, next_table_base_63_48, gvmi);
	MLX5_SET(ste_rx_steering_mult, hw_ste_p, miss_address_63_48, gvmi);
}

static void dr_ste_set_always_hit(struct dr_hw_ste_format *hw_ste)
{
	memset(&hw_ste->tag, 0, sizeof(hw_ste->tag));
	memset(&hw_ste->mask, 0, sizeof(hw_ste->mask));
}

static void dr_ste_set_always_miss(struct dr_hw_ste_format *hw_ste)
{
	hw_ste->tag[0] = 0xdc;
	hw_ste->mask[0] = 0;
}

u64 mlx5dr_ste_get_miss_addr(u8 *hw_ste)
{
	u64 index =
		(MLX5_GET(ste_rx_steering_mult, hw_ste, miss_address_31_6) |
		 MLX5_GET(ste_rx_steering_mult, hw_ste, miss_address_39_32) << 26);

	return index << 6;
}

void mlx5dr_ste_set_hit_addr(u8 *hw_ste, u64 icm_addr, u32 ht_size)
{
	u64 index = (icm_addr >> 5) | ht_size;

	MLX5_SET(ste_general, hw_ste, next_table_base_39_32_size, index >> 27);
	MLX5_SET(ste_general, hw_ste, next_table_base_31_5_size, index);
}

u64 mlx5dr_ste_get_icm_addr(struct mlx5dr_ste *ste)
{
	u32 index = ste - ste->htbl->ste_arr;

	return ste->htbl->chunk->icm_addr + DR_STE_SIZE * index;
}

u64 mlx5dr_ste_get_mr_addr(struct mlx5dr_ste *ste)
{
	u32 index = ste - ste->htbl->ste_arr;

	return ste->htbl->chunk->mr_addr + DR_STE_SIZE * index;
}

struct list_head *mlx5dr_ste_get_miss_list(struct mlx5dr_ste *ste)
{
	u32 index = ste - ste->htbl->ste_arr;

	return &ste->htbl->miss_list[index];
}

static void dr_ste_always_hit_htbl(struct mlx5dr_ste *ste,
				   struct mlx5dr_ste_htbl *next_htbl)
{
	struct mlx5dr_icm_chunk *chunk = next_htbl->chunk;
	u8 *hw_ste = ste->hw_ste;

	MLX5_SET(ste_general, hw_ste, byte_mask, next_htbl->byte_mask);
	MLX5_SET(ste_general, hw_ste, next_lu_type, next_htbl->lu_type);
	mlx5dr_ste_set_hit_addr(hw_ste, chunk->icm_addr, chunk->num_of_entries);

	dr_ste_set_always_hit((struct dr_hw_ste_format *)ste->hw_ste);
}

bool mlx5dr_ste_is_last_in_rule(struct mlx5dr_matcher_rx_tx *nic_matcher,
				u8 ste_location)
{
	return ste_location == nic_matcher->num_of_builders;
}

/* Replace relevant fields, except of:
 * htbl - keep the origin htbl
 * miss_list + list - already took the src from the list.
 * icm_addr/mr_addr - depends on the hosting table.
 *
 * Before:
 * | a | -> | b | -> | c | ->
 *
 * After:
 * | a | -> | c | ->
 * While the data that was in b copied to a.
 */
static void dr_ste_replace(struct mlx5dr_ste *dst, struct mlx5dr_ste *src)
{
	memcpy(dst->hw_ste, src->hw_ste, DR_STE_SIZE_REDUCED);
	dst->next_htbl = src->next_htbl;
	if (dst->next_htbl)
		dst->next_htbl->pointing_ste = dst;

	dst->refcount = src->refcount;

	INIT_LIST_HEAD(&dst->rule_list);
	list_splice_tail_init(&src->rule_list, &dst->rule_list);
}

/* Free ste which is the head and the only one in miss_list */
static void
dr_ste_remove_head_ste(struct mlx5dr_ste *ste,
		       struct mlx5dr_matcher_rx_tx *nic_matcher,
		       struct mlx5dr_ste_send_info *ste_info_head,
		       struct list_head *send_ste_list,
		       struct mlx5dr_ste_htbl *stats_tbl)
{
	u8 tmp_data_ste[DR_STE_SIZE] = {};
	struct mlx5dr_ste tmp_ste = {};
	u64 miss_addr;

	tmp_ste.hw_ste = tmp_data_ste;

	/* Use temp ste because dr_ste_always_miss_addr
	 * touches bit_mask area which doesn't exist at ste->hw_ste.
	 */
	memcpy(tmp_ste.hw_ste, ste->hw_ste, DR_STE_SIZE_REDUCED);
	miss_addr = nic_matcher->e_anchor->chunk->icm_addr;
	mlx5dr_ste_always_miss_addr(&tmp_ste, miss_addr);
	memcpy(ste->hw_ste, tmp_ste.hw_ste, DR_STE_SIZE_REDUCED);

	list_del_init(&ste->miss_list_node);

	/* Write full STE size in order to have "always_miss" */
	mlx5dr_send_fill_and_append_ste_send_info(ste, DR_STE_SIZE,
						  0, tmp_data_ste,
						  ste_info_head,
						  send_ste_list,
						  true /* Copy data */);

	stats_tbl->ctrl.num_of_valid_entries--;
}

/* Free ste which is the head but NOT the only one in miss_list:
 * |_ste_| --> |_next_ste_| -->|__| -->|__| -->/0
 */
static void
dr_ste_replace_head_ste(struct mlx5dr_ste *ste, struct mlx5dr_ste *next_ste,
			struct mlx5dr_ste_send_info *ste_info_head,
			struct list_head *send_ste_list,
			struct mlx5dr_ste_htbl *stats_tbl)

{
	struct mlx5dr_ste_htbl *next_miss_htbl;

	next_miss_htbl = next_ste->htbl;

	/* Remove from the miss_list the next_ste before copy */
	list_del_init(&next_ste->miss_list_node);

	/* All rule-members that use next_ste should know about that */
	mlx5dr_rule_update_rule_member(next_ste, ste);

	/* Move data from next into ste */
	dr_ste_replace(ste, next_ste);

	/* Del the htbl that contains the next_ste.
	 * The origin htbl stay with the same number of entries.
	 */
	mlx5dr_htbl_put(next_miss_htbl);

	mlx5dr_send_fill_and_append_ste_send_info(ste, DR_STE_SIZE_REDUCED,
						  0, ste->hw_ste,
						  ste_info_head,
						  send_ste_list,
						  true /* Copy data */);

	stats_tbl->ctrl.num_of_collisions--;
	stats_tbl->ctrl.num_of_valid_entries--;
}

/* Free ste that is located in the middle of the miss list:
 * |__| -->|_prev_ste_|->|_ste_|-->|_next_ste_|
 */
static void dr_ste_remove_middle_ste(struct mlx5dr_ste *ste,
				     struct mlx5dr_ste_send_info *ste_info,
				     struct list_head *send_ste_list,
				     struct mlx5dr_ste_htbl *stats_tbl)
{
	struct mlx5dr_ste *prev_ste;
	u64 miss_addr;

	prev_ste = list_prev_entry(ste, miss_list_node);
	if (WARN_ON(!prev_ste))
		return;

	miss_addr = mlx5dr_ste_get_miss_addr(ste->hw_ste);
	mlx5dr_ste_set_miss_addr(prev_ste->hw_ste, miss_addr);

	mlx5dr_send_fill_and_append_ste_send_info(prev_ste, DR_STE_SIZE_REDUCED, 0,
						  prev_ste->hw_ste, ste_info,
						  send_ste_list, true /* Copy data*/);

	list_del_init(&ste->miss_list_node);

	stats_tbl->ctrl.num_of_valid_entries--;
	stats_tbl->ctrl.num_of_collisions--;
}

void mlx5dr_ste_free(struct mlx5dr_ste *ste,
		     struct mlx5dr_matcher *matcher,
		     struct mlx5dr_matcher_rx_tx *nic_matcher)
{
	struct mlx5dr_ste_send_info *cur_ste_info, *tmp_ste_info;
	struct mlx5dr_domain *dmn = matcher->tbl->dmn;
	struct mlx5dr_ste_send_info ste_info_head;
	struct mlx5dr_ste *next_ste, *first_ste;
	bool put_on_origin_table = true;
	struct mlx5dr_ste_htbl *stats_tbl;
	LIST_HEAD(send_ste_list);

	first_ste = list_first_entry(mlx5dr_ste_get_miss_list(ste),
				     struct mlx5dr_ste, miss_list_node);
	stats_tbl = first_ste->htbl;

	/* Two options:
	 * 1. ste is head:
	 *	a. head ste is the only ste in the miss list
	 *	b. head ste is not the only ste in the miss-list
	 * 2. ste is not head
	 */
	if (first_ste == ste) { /* Ste is the head */
		struct mlx5dr_ste *last_ste;

		last_ste = list_last_entry(mlx5dr_ste_get_miss_list(ste),
					   struct mlx5dr_ste, miss_list_node);
		if (last_ste == first_ste)
			next_ste = NULL;
		else
			next_ste = list_next_entry(ste, miss_list_node);

		if (!next_ste) {
			/* One and only entry in the list */
			dr_ste_remove_head_ste(ste, nic_matcher,
					       &ste_info_head,
					       &send_ste_list,
					       stats_tbl);
		} else {
			/* First but not only entry in the list */
			dr_ste_replace_head_ste(ste, next_ste, &ste_info_head,
						&send_ste_list, stats_tbl);
			put_on_origin_table = false;
		}
	} else { /* Ste in the middle of the list */
		dr_ste_remove_middle_ste(ste, &ste_info_head, &send_ste_list, stats_tbl);
	}

	/* Update HW */
	list_for_each_entry_safe(cur_ste_info, tmp_ste_info,
				 &send_ste_list, send_list) {
		list_del(&cur_ste_info->send_list);
		mlx5dr_send_postsend_ste(dmn, cur_ste_info->ste,
					 cur_ste_info->data, cur_ste_info->size,
					 cur_ste_info->offset);
	}

	if (put_on_origin_table)
		mlx5dr_htbl_put(ste->htbl);
}

bool mlx5dr_ste_equal_tag(void *src, void *dst)
{
	struct dr_hw_ste_format *s_hw_ste = (struct dr_hw_ste_format *)src;
	struct dr_hw_ste_format *d_hw_ste = (struct dr_hw_ste_format *)dst;

	return !memcmp(s_hw_ste->tag, d_hw_ste->tag, DR_STE_SIZE_TAG);
}

void mlx5dr_ste_set_hit_addr_by_next_htbl(u8 *hw_ste,
					  struct mlx5dr_ste_htbl *next_htbl)
{
	struct mlx5dr_icm_chunk *chunk = next_htbl->chunk;

	mlx5dr_ste_set_hit_addr(hw_ste, chunk->icm_addr, chunk->num_of_entries);
}

void mlx5dr_ste_set_miss_addr(u8 *hw_ste_p, u64 miss_addr)
{
	u64 index = miss_addr >> 6;

	/* Miss address for TX and RX STEs located in the same offsets */
	MLX5_SET(ste_rx_steering_mult, hw_ste_p, miss_address_39_32, index >> 26);
	MLX5_SET(ste_rx_steering_mult, hw_ste_p, miss_address_31_6, index);
}

void mlx5dr_ste_always_miss_addr(struct mlx5dr_ste *ste, u64 miss_addr)
{
	u8 *hw_ste = ste->hw_ste;

	MLX5_SET(ste_rx_steering_mult, hw_ste, next_lu_type, MLX5DR_STE_LU_TYPE_DONT_CARE);
	mlx5dr_ste_set_miss_addr(hw_ste, miss_addr);
	dr_ste_set_always_miss((struct dr_hw_ste_format *)ste->hw_ste);
}

<<<<<<< HEAD
/* The assumption here is that we don't update the ste->hw_ste if it is not
 * used ste, so it will be all zero, checking the next_lu_type.
 */
bool mlx5dr_ste_is_not_valid_entry(u8 *p_hw_ste)
{
	struct dr_hw_ste_format *hw_ste = (struct dr_hw_ste_format *)p_hw_ste;

	if (MLX5_GET(ste_general, hw_ste, next_lu_type) ==
	    MLX5DR_STE_LU_TYPE_NOP)
		return true;

	return false;
}

bool mlx5dr_ste_not_used_ste(struct mlx5dr_ste *ste)
{
	return !ste->refcount;
}

=======
>>>>>>> d1988041
/* Init one ste as a pattern for ste data array */
void mlx5dr_ste_set_formatted_ste(u16 gvmi,
				  struct mlx5dr_domain_rx_tx *nic_dmn,
				  struct mlx5dr_ste_htbl *htbl,
				  u8 *formatted_ste,
				  struct mlx5dr_htbl_connect_info *connect_info)
{
	struct mlx5dr_ste ste = {};

	mlx5dr_ste_init(formatted_ste, htbl->lu_type, nic_dmn->ste_type, gvmi);
	ste.hw_ste = formatted_ste;

	if (connect_info->type == CONNECT_HIT)
		dr_ste_always_hit_htbl(&ste, connect_info->hit_next_htbl);
	else
		mlx5dr_ste_always_miss_addr(&ste, connect_info->miss_icm_addr);
}

int mlx5dr_ste_htbl_init_and_postsend(struct mlx5dr_domain *dmn,
				      struct mlx5dr_domain_rx_tx *nic_dmn,
				      struct mlx5dr_ste_htbl *htbl,
				      struct mlx5dr_htbl_connect_info *connect_info,
				      bool update_hw_ste)
{
	u8 formatted_ste[DR_STE_SIZE] = {};

	mlx5dr_ste_set_formatted_ste(dmn->info.caps.gvmi,
				     nic_dmn,
				     htbl,
				     formatted_ste,
				     connect_info);

	return mlx5dr_send_postsend_formatted_htbl(dmn, htbl, formatted_ste, update_hw_ste);
}

int mlx5dr_ste_create_next_htbl(struct mlx5dr_matcher *matcher,
				struct mlx5dr_matcher_rx_tx *nic_matcher,
				struct mlx5dr_ste *ste,
				u8 *cur_hw_ste,
				enum mlx5dr_icm_chunk_size log_table_size)
{
	struct dr_hw_ste_format *hw_ste = (struct dr_hw_ste_format *)cur_hw_ste;
	struct mlx5dr_domain_rx_tx *nic_dmn = nic_matcher->nic_tbl->nic_dmn;
	struct mlx5dr_domain *dmn = matcher->tbl->dmn;
	struct mlx5dr_htbl_connect_info info;
	struct mlx5dr_ste_htbl *next_htbl;

	if (!mlx5dr_ste_is_last_in_rule(nic_matcher, ste->ste_chain_location)) {
		u8 next_lu_type;
		u16 byte_mask;

		next_lu_type = MLX5_GET(ste_general, hw_ste, next_lu_type);
		byte_mask = MLX5_GET(ste_general, hw_ste, byte_mask);

		next_htbl = mlx5dr_ste_htbl_alloc(dmn->ste_icm_pool,
						  log_table_size,
						  next_lu_type,
						  byte_mask);
		if (!next_htbl) {
			mlx5dr_dbg(dmn, "Failed allocating table\n");
			return -ENOMEM;
		}

		/* Write new table to HW */
		info.type = CONNECT_MISS;
		info.miss_icm_addr = nic_matcher->e_anchor->chunk->icm_addr;
		if (mlx5dr_ste_htbl_init_and_postsend(dmn, nic_dmn, next_htbl,
						      &info, false)) {
			mlx5dr_info(dmn, "Failed writing table to HW\n");
			goto free_table;
		}

		mlx5dr_ste_set_hit_addr_by_next_htbl(cur_hw_ste, next_htbl);
		ste->next_htbl = next_htbl;
		next_htbl->pointing_ste = ste;
	}

	return 0;

free_table:
	mlx5dr_ste_htbl_free(next_htbl);
	return -ENOENT;
}

static void dr_ste_set_ctrl(struct mlx5dr_ste_htbl *htbl)
{
	struct mlx5dr_ste_htbl_ctrl *ctrl = &htbl->ctrl;
	int num_of_entries;

	htbl->ctrl.may_grow = true;

	if (htbl->chunk_size == DR_CHUNK_SIZE_MAX - 1 || !htbl->byte_mask)
		htbl->ctrl.may_grow = false;

	/* Threshold is 50%, one is added to table of size 1 */
	num_of_entries = mlx5dr_icm_pool_chunk_size_to_entries(htbl->chunk_size);
	ctrl->increase_threshold = (num_of_entries + 1) / 2;
}

struct mlx5dr_ste_htbl *mlx5dr_ste_htbl_alloc(struct mlx5dr_icm_pool *pool,
					      enum mlx5dr_icm_chunk_size chunk_size,
					      u8 lu_type, u16 byte_mask)
{
	struct mlx5dr_icm_chunk *chunk;
	struct mlx5dr_ste_htbl *htbl;
	int i;

	htbl = kzalloc(sizeof(*htbl), GFP_KERNEL);
	if (!htbl)
		return NULL;

	chunk = mlx5dr_icm_alloc_chunk(pool, chunk_size);
	if (!chunk)
		goto out_free_htbl;

	htbl->chunk = chunk;
	htbl->lu_type = lu_type;
	htbl->byte_mask = byte_mask;
	htbl->ste_arr = chunk->ste_arr;
	htbl->hw_ste_arr = chunk->hw_ste_arr;
	htbl->miss_list = chunk->miss_list;
	htbl->refcount = 0;

	for (i = 0; i < chunk->num_of_entries; i++) {
		struct mlx5dr_ste *ste = &htbl->ste_arr[i];

		ste->hw_ste = htbl->hw_ste_arr + i * DR_STE_SIZE_REDUCED;
		ste->htbl = htbl;
		ste->refcount = 0;
		INIT_LIST_HEAD(&ste->miss_list_node);
		INIT_LIST_HEAD(&htbl->miss_list[i]);
		INIT_LIST_HEAD(&ste->rule_list);
	}

	htbl->chunk_size = chunk_size;
	dr_ste_set_ctrl(htbl);
	return htbl;

out_free_htbl:
	kfree(htbl);
	return NULL;
}

int mlx5dr_ste_htbl_free(struct mlx5dr_ste_htbl *htbl)
{
	if (htbl->refcount)
		return -EBUSY;

	mlx5dr_icm_free_chunk(htbl->chunk);
	kfree(htbl);
	return 0;
}

int mlx5dr_ste_build_pre_check(struct mlx5dr_domain *dmn,
			       u8 match_criteria,
			       struct mlx5dr_match_param *mask,
			       struct mlx5dr_match_param *value)
{
	if (!value && (match_criteria & DR_MATCHER_CRITERIA_MISC)) {
		if (mask->misc.source_port && mask->misc.source_port != 0xffff) {
			mlx5dr_err(dmn,
				   "Partial mask source_port is not supported\n");
			return -EINVAL;
		}
		if (mask->misc.source_eswitch_owner_vhca_id &&
		    mask->misc.source_eswitch_owner_vhca_id != 0xffff) {
			mlx5dr_err(dmn,
				   "Partial mask source_eswitch_owner_vhca_id is not supported\n");
			return -EINVAL;
		}
	}

	return 0;
}

int mlx5dr_ste_build_ste_arr(struct mlx5dr_matcher *matcher,
			     struct mlx5dr_matcher_rx_tx *nic_matcher,
			     struct mlx5dr_match_param *value,
			     u8 *ste_arr)
{
	struct mlx5dr_domain_rx_tx *nic_dmn = nic_matcher->nic_tbl->nic_dmn;
	struct mlx5dr_domain *dmn = matcher->tbl->dmn;
	struct mlx5dr_ste_build *sb;
	int ret, i;

	ret = mlx5dr_ste_build_pre_check(dmn, matcher->match_criteria,
					 &matcher->mask, value);
	if (ret)
		return ret;

	sb = nic_matcher->ste_builder;
	for (i = 0; i < nic_matcher->num_of_builders; i++) {
		mlx5dr_ste_init(ste_arr,
				sb->lu_type,
				nic_dmn->ste_type,
				dmn->info.caps.gvmi);

		mlx5dr_ste_set_bit_mask(ste_arr, sb->bit_mask);

		ret = sb->ste_build_tag_func(value, sb, mlx5dr_ste_get_tag(ste_arr));
		if (ret)
			return ret;

		/* Connect the STEs */
		if (i < (nic_matcher->num_of_builders - 1)) {
			/* Need the next builder for these fields,
			 * not relevant for the last ste in the chain.
			 */
			sb++;
			MLX5_SET(ste_general, ste_arr, next_lu_type, sb->lu_type);
			MLX5_SET(ste_general, ste_arr, byte_mask, sb->byte_mask);
		}
		ste_arr += DR_STE_SIZE;
	}
	return 0;
}

static void dr_ste_build_eth_l2_src_des_bit_mask(struct mlx5dr_match_param *value,
						 bool inner, u8 *bit_mask)
{
	struct mlx5dr_match_spec *mask = inner ? &value->inner : &value->outer;

	DR_STE_SET_MASK_V(eth_l2_src_dst, bit_mask, dmac_47_16, mask, dmac_47_16);
	DR_STE_SET_MASK_V(eth_l2_src_dst, bit_mask, dmac_15_0, mask, dmac_15_0);

	if (mask->smac_47_16 || mask->smac_15_0) {
		MLX5_SET(ste_eth_l2_src_dst, bit_mask, smac_47_32,
			 mask->smac_47_16 >> 16);
		MLX5_SET(ste_eth_l2_src_dst, bit_mask, smac_31_0,
			 mask->smac_47_16 << 16 | mask->smac_15_0);
		mask->smac_47_16 = 0;
		mask->smac_15_0 = 0;
	}

	DR_STE_SET_MASK_V(eth_l2_src_dst, bit_mask, first_vlan_id, mask, first_vid);
	DR_STE_SET_MASK_V(eth_l2_src_dst, bit_mask, first_cfi, mask, first_cfi);
	DR_STE_SET_MASK_V(eth_l2_src_dst, bit_mask, first_priority, mask, first_prio);
	DR_STE_SET_MASK(eth_l2_src_dst, bit_mask, l3_type, mask, ip_version);

	if (mask->cvlan_tag) {
		MLX5_SET(ste_eth_l2_src_dst, bit_mask, first_vlan_qualifier, -1);
		mask->cvlan_tag = 0;
	} else if (mask->svlan_tag) {
		MLX5_SET(ste_eth_l2_src_dst, bit_mask, first_vlan_qualifier, -1);
		mask->svlan_tag = 0;
	}
}

static void dr_ste_copy_mask_misc(char *mask, struct mlx5dr_match_misc *spec)
{
	spec->gre_c_present = MLX5_GET(fte_match_set_misc, mask, gre_c_present);
	spec->gre_k_present = MLX5_GET(fte_match_set_misc, mask, gre_k_present);
	spec->gre_s_present = MLX5_GET(fte_match_set_misc, mask, gre_s_present);
	spec->source_vhca_port = MLX5_GET(fte_match_set_misc, mask, source_vhca_port);
	spec->source_sqn = MLX5_GET(fte_match_set_misc, mask, source_sqn);

	spec->source_port = MLX5_GET(fte_match_set_misc, mask, source_port);
	spec->source_eswitch_owner_vhca_id = MLX5_GET(fte_match_set_misc, mask,
						      source_eswitch_owner_vhca_id);

	spec->outer_second_prio = MLX5_GET(fte_match_set_misc, mask, outer_second_prio);
	spec->outer_second_cfi = MLX5_GET(fte_match_set_misc, mask, outer_second_cfi);
	spec->outer_second_vid = MLX5_GET(fte_match_set_misc, mask, outer_second_vid);
	spec->inner_second_prio = MLX5_GET(fte_match_set_misc, mask, inner_second_prio);
	spec->inner_second_cfi = MLX5_GET(fte_match_set_misc, mask, inner_second_cfi);
	spec->inner_second_vid = MLX5_GET(fte_match_set_misc, mask, inner_second_vid);

	spec->outer_second_cvlan_tag =
		MLX5_GET(fte_match_set_misc, mask, outer_second_cvlan_tag);
	spec->inner_second_cvlan_tag =
		MLX5_GET(fte_match_set_misc, mask, inner_second_cvlan_tag);
	spec->outer_second_svlan_tag =
		MLX5_GET(fte_match_set_misc, mask, outer_second_svlan_tag);
	spec->inner_second_svlan_tag =
		MLX5_GET(fte_match_set_misc, mask, inner_second_svlan_tag);

	spec->gre_protocol = MLX5_GET(fte_match_set_misc, mask, gre_protocol);

	spec->gre_key_h = MLX5_GET(fte_match_set_misc, mask, gre_key.nvgre.hi);
	spec->gre_key_l = MLX5_GET(fte_match_set_misc, mask, gre_key.nvgre.lo);

	spec->vxlan_vni = MLX5_GET(fte_match_set_misc, mask, vxlan_vni);

	spec->geneve_vni = MLX5_GET(fte_match_set_misc, mask, geneve_vni);
	spec->geneve_oam = MLX5_GET(fte_match_set_misc, mask, geneve_oam);

	spec->outer_ipv6_flow_label =
		MLX5_GET(fte_match_set_misc, mask, outer_ipv6_flow_label);

	spec->inner_ipv6_flow_label =
		MLX5_GET(fte_match_set_misc, mask, inner_ipv6_flow_label);

	spec->geneve_opt_len = MLX5_GET(fte_match_set_misc, mask, geneve_opt_len);
	spec->geneve_protocol_type =
		MLX5_GET(fte_match_set_misc, mask, geneve_protocol_type);

	spec->bth_dst_qp = MLX5_GET(fte_match_set_misc, mask, bth_dst_qp);
}

static void dr_ste_copy_mask_spec(char *mask, struct mlx5dr_match_spec *spec)
{
	__be32 raw_ip[4];

	spec->smac_47_16 = MLX5_GET(fte_match_set_lyr_2_4, mask, smac_47_16);

	spec->smac_15_0 = MLX5_GET(fte_match_set_lyr_2_4, mask, smac_15_0);
	spec->ethertype = MLX5_GET(fte_match_set_lyr_2_4, mask, ethertype);

	spec->dmac_47_16 = MLX5_GET(fte_match_set_lyr_2_4, mask, dmac_47_16);

	spec->dmac_15_0 = MLX5_GET(fte_match_set_lyr_2_4, mask, dmac_15_0);
	spec->first_prio = MLX5_GET(fte_match_set_lyr_2_4, mask, first_prio);
	spec->first_cfi = MLX5_GET(fte_match_set_lyr_2_4, mask, first_cfi);
	spec->first_vid = MLX5_GET(fte_match_set_lyr_2_4, mask, first_vid);

	spec->ip_protocol = MLX5_GET(fte_match_set_lyr_2_4, mask, ip_protocol);
	spec->ip_dscp = MLX5_GET(fte_match_set_lyr_2_4, mask, ip_dscp);
	spec->ip_ecn = MLX5_GET(fte_match_set_lyr_2_4, mask, ip_ecn);
	spec->cvlan_tag = MLX5_GET(fte_match_set_lyr_2_4, mask, cvlan_tag);
	spec->svlan_tag = MLX5_GET(fte_match_set_lyr_2_4, mask, svlan_tag);
	spec->frag = MLX5_GET(fte_match_set_lyr_2_4, mask, frag);
	spec->ip_version = MLX5_GET(fte_match_set_lyr_2_4, mask, ip_version);
	spec->tcp_flags = MLX5_GET(fte_match_set_lyr_2_4, mask, tcp_flags);
	spec->tcp_sport = MLX5_GET(fte_match_set_lyr_2_4, mask, tcp_sport);
	spec->tcp_dport = MLX5_GET(fte_match_set_lyr_2_4, mask, tcp_dport);

	spec->ttl_hoplimit = MLX5_GET(fte_match_set_lyr_2_4, mask, ttl_hoplimit);

	spec->udp_sport = MLX5_GET(fte_match_set_lyr_2_4, mask, udp_sport);
	spec->udp_dport = MLX5_GET(fte_match_set_lyr_2_4, mask, udp_dport);

	memcpy(raw_ip, MLX5_ADDR_OF(fte_match_set_lyr_2_4, mask,
				    src_ipv4_src_ipv6.ipv6_layout.ipv6),
				    sizeof(raw_ip));

	spec->src_ip_127_96 = be32_to_cpu(raw_ip[0]);
	spec->src_ip_95_64 = be32_to_cpu(raw_ip[1]);
	spec->src_ip_63_32 = be32_to_cpu(raw_ip[2]);
	spec->src_ip_31_0 = be32_to_cpu(raw_ip[3]);

	memcpy(raw_ip, MLX5_ADDR_OF(fte_match_set_lyr_2_4, mask,
				    dst_ipv4_dst_ipv6.ipv6_layout.ipv6),
				    sizeof(raw_ip));

	spec->dst_ip_127_96 = be32_to_cpu(raw_ip[0]);
	spec->dst_ip_95_64 = be32_to_cpu(raw_ip[1]);
	spec->dst_ip_63_32 = be32_to_cpu(raw_ip[2]);
	spec->dst_ip_31_0 = be32_to_cpu(raw_ip[3]);
}

static void dr_ste_copy_mask_misc2(char *mask, struct mlx5dr_match_misc2 *spec)
{
	spec->outer_first_mpls_label =
		MLX5_GET(fte_match_set_misc2, mask, outer_first_mpls.mpls_label);
	spec->outer_first_mpls_exp =
		MLX5_GET(fte_match_set_misc2, mask, outer_first_mpls.mpls_exp);
	spec->outer_first_mpls_s_bos =
		MLX5_GET(fte_match_set_misc2, mask, outer_first_mpls.mpls_s_bos);
	spec->outer_first_mpls_ttl =
		MLX5_GET(fte_match_set_misc2, mask, outer_first_mpls.mpls_ttl);
	spec->inner_first_mpls_label =
		MLX5_GET(fte_match_set_misc2, mask, inner_first_mpls.mpls_label);
	spec->inner_first_mpls_exp =
		MLX5_GET(fte_match_set_misc2, mask, inner_first_mpls.mpls_exp);
	spec->inner_first_mpls_s_bos =
		MLX5_GET(fte_match_set_misc2, mask, inner_first_mpls.mpls_s_bos);
	spec->inner_first_mpls_ttl =
		MLX5_GET(fte_match_set_misc2, mask, inner_first_mpls.mpls_ttl);
	spec->outer_first_mpls_over_gre_label =
		MLX5_GET(fte_match_set_misc2, mask, outer_first_mpls_over_gre.mpls_label);
	spec->outer_first_mpls_over_gre_exp =
		MLX5_GET(fte_match_set_misc2, mask, outer_first_mpls_over_gre.mpls_exp);
	spec->outer_first_mpls_over_gre_s_bos =
		MLX5_GET(fte_match_set_misc2, mask, outer_first_mpls_over_gre.mpls_s_bos);
	spec->outer_first_mpls_over_gre_ttl =
		MLX5_GET(fte_match_set_misc2, mask, outer_first_mpls_over_gre.mpls_ttl);
	spec->outer_first_mpls_over_udp_label =
		MLX5_GET(fte_match_set_misc2, mask, outer_first_mpls_over_udp.mpls_label);
	spec->outer_first_mpls_over_udp_exp =
		MLX5_GET(fte_match_set_misc2, mask, outer_first_mpls_over_udp.mpls_exp);
	spec->outer_first_mpls_over_udp_s_bos =
		MLX5_GET(fte_match_set_misc2, mask, outer_first_mpls_over_udp.mpls_s_bos);
	spec->outer_first_mpls_over_udp_ttl =
		MLX5_GET(fte_match_set_misc2, mask, outer_first_mpls_over_udp.mpls_ttl);
	spec->metadata_reg_c_7 = MLX5_GET(fte_match_set_misc2, mask, metadata_reg_c_7);
	spec->metadata_reg_c_6 = MLX5_GET(fte_match_set_misc2, mask, metadata_reg_c_6);
	spec->metadata_reg_c_5 = MLX5_GET(fte_match_set_misc2, mask, metadata_reg_c_5);
	spec->metadata_reg_c_4 = MLX5_GET(fte_match_set_misc2, mask, metadata_reg_c_4);
	spec->metadata_reg_c_3 = MLX5_GET(fte_match_set_misc2, mask, metadata_reg_c_3);
	spec->metadata_reg_c_2 = MLX5_GET(fte_match_set_misc2, mask, metadata_reg_c_2);
	spec->metadata_reg_c_1 = MLX5_GET(fte_match_set_misc2, mask, metadata_reg_c_1);
	spec->metadata_reg_c_0 = MLX5_GET(fte_match_set_misc2, mask, metadata_reg_c_0);
	spec->metadata_reg_a = MLX5_GET(fte_match_set_misc2, mask, metadata_reg_a);
}

static void dr_ste_copy_mask_misc3(char *mask, struct mlx5dr_match_misc3 *spec)
{
	spec->inner_tcp_seq_num = MLX5_GET(fte_match_set_misc3, mask, inner_tcp_seq_num);
	spec->outer_tcp_seq_num = MLX5_GET(fte_match_set_misc3, mask, outer_tcp_seq_num);
	spec->inner_tcp_ack_num = MLX5_GET(fte_match_set_misc3, mask, inner_tcp_ack_num);
	spec->outer_tcp_ack_num = MLX5_GET(fte_match_set_misc3, mask, outer_tcp_ack_num);
	spec->outer_vxlan_gpe_vni =
		MLX5_GET(fte_match_set_misc3, mask, outer_vxlan_gpe_vni);
	spec->outer_vxlan_gpe_next_protocol =
		MLX5_GET(fte_match_set_misc3, mask, outer_vxlan_gpe_next_protocol);
	spec->outer_vxlan_gpe_flags =
		MLX5_GET(fte_match_set_misc3, mask, outer_vxlan_gpe_flags);
	spec->icmpv4_header_data = MLX5_GET(fte_match_set_misc3, mask, icmp_header_data);
	spec->icmpv6_header_data =
		MLX5_GET(fte_match_set_misc3, mask, icmpv6_header_data);
	spec->icmpv4_type = MLX5_GET(fte_match_set_misc3, mask, icmp_type);
	spec->icmpv4_code = MLX5_GET(fte_match_set_misc3, mask, icmp_code);
	spec->icmpv6_type = MLX5_GET(fte_match_set_misc3, mask, icmpv6_type);
	spec->icmpv6_code = MLX5_GET(fte_match_set_misc3, mask, icmpv6_code);
}

void mlx5dr_ste_copy_param(u8 match_criteria,
			   struct mlx5dr_match_param *set_param,
			   struct mlx5dr_match_parameters *mask)
{
	u8 tail_param[MLX5_ST_SZ_BYTES(fte_match_set_lyr_2_4)] = {};
	u8 *data = (u8 *)mask->match_buf;
	size_t param_location;
	void *buff;

	if (match_criteria & DR_MATCHER_CRITERIA_OUTER) {
		if (mask->match_sz < sizeof(struct mlx5dr_match_spec)) {
			memcpy(tail_param, data, mask->match_sz);
			buff = tail_param;
		} else {
			buff = mask->match_buf;
		}
		dr_ste_copy_mask_spec(buff, &set_param->outer);
	}
	param_location = sizeof(struct mlx5dr_match_spec);

	if (match_criteria & DR_MATCHER_CRITERIA_MISC) {
		if (mask->match_sz < param_location +
		    sizeof(struct mlx5dr_match_misc)) {
			memcpy(tail_param, data + param_location,
			       mask->match_sz - param_location);
			buff = tail_param;
		} else {
			buff = data + param_location;
		}
		dr_ste_copy_mask_misc(buff, &set_param->misc);
	}
	param_location += sizeof(struct mlx5dr_match_misc);

	if (match_criteria & DR_MATCHER_CRITERIA_INNER) {
		if (mask->match_sz < param_location +
		    sizeof(struct mlx5dr_match_spec)) {
			memcpy(tail_param, data + param_location,
			       mask->match_sz - param_location);
			buff = tail_param;
		} else {
			buff = data + param_location;
		}
		dr_ste_copy_mask_spec(buff, &set_param->inner);
	}
	param_location += sizeof(struct mlx5dr_match_spec);

	if (match_criteria & DR_MATCHER_CRITERIA_MISC2) {
		if (mask->match_sz < param_location +
		    sizeof(struct mlx5dr_match_misc2)) {
			memcpy(tail_param, data + param_location,
			       mask->match_sz - param_location);
			buff = tail_param;
		} else {
			buff = data + param_location;
		}
		dr_ste_copy_mask_misc2(buff, &set_param->misc2);
	}

	param_location += sizeof(struct mlx5dr_match_misc2);

	if (match_criteria & DR_MATCHER_CRITERIA_MISC3) {
		if (mask->match_sz < param_location +
		    sizeof(struct mlx5dr_match_misc3)) {
			memcpy(tail_param, data + param_location,
			       mask->match_sz - param_location);
			buff = tail_param;
		} else {
			buff = data + param_location;
		}
		dr_ste_copy_mask_misc3(buff, &set_param->misc3);
	}
}

static int dr_ste_build_eth_l2_src_des_tag(struct mlx5dr_match_param *value,
					   struct mlx5dr_ste_build *sb,
					   u8 *tag)
{
	struct mlx5dr_match_spec *spec = sb->inner ? &value->inner : &value->outer;

	DR_STE_SET_TAG(eth_l2_src_dst, tag, dmac_47_16, spec, dmac_47_16);
	DR_STE_SET_TAG(eth_l2_src_dst, tag, dmac_15_0, spec, dmac_15_0);

	if (spec->smac_47_16 || spec->smac_15_0) {
		MLX5_SET(ste_eth_l2_src_dst, tag, smac_47_32,
			 spec->smac_47_16 >> 16);
		MLX5_SET(ste_eth_l2_src_dst, tag, smac_31_0,
			 spec->smac_47_16 << 16 | spec->smac_15_0);
		spec->smac_47_16 = 0;
		spec->smac_15_0 = 0;
	}

	if (spec->ip_version) {
		if (spec->ip_version == IP_VERSION_IPV4) {
			MLX5_SET(ste_eth_l2_src_dst, tag, l3_type, STE_IPV4);
			spec->ip_version = 0;
		} else if (spec->ip_version == IP_VERSION_IPV6) {
			MLX5_SET(ste_eth_l2_src_dst, tag, l3_type, STE_IPV6);
			spec->ip_version = 0;
		} else {
			pr_info("Unsupported ip_version value\n");
			return -EINVAL;
		}
	}

	DR_STE_SET_TAG(eth_l2_src_dst, tag, first_vlan_id, spec, first_vid);
	DR_STE_SET_TAG(eth_l2_src_dst, tag, first_cfi, spec, first_cfi);
	DR_STE_SET_TAG(eth_l2_src_dst, tag, first_priority, spec, first_prio);

	if (spec->cvlan_tag) {
		MLX5_SET(ste_eth_l2_src_dst, tag, first_vlan_qualifier, DR_STE_CVLAN);
		spec->cvlan_tag = 0;
	} else if (spec->svlan_tag) {
		MLX5_SET(ste_eth_l2_src_dst, tag, first_vlan_qualifier, DR_STE_SVLAN);
		spec->svlan_tag = 0;
	}
	return 0;
}

void mlx5dr_ste_build_eth_l2_src_des(struct mlx5dr_ste_build *sb,
				     struct mlx5dr_match_param *mask,
				     bool inner, bool rx)
{
	dr_ste_build_eth_l2_src_des_bit_mask(mask, inner, sb->bit_mask);

	sb->rx = rx;
	sb->inner = inner;
	sb->lu_type = DR_STE_CALC_LU_TYPE(ETHL2_SRC_DST, rx, inner);
	sb->byte_mask = dr_ste_conv_bit_to_byte_mask(sb->bit_mask);
	sb->ste_build_tag_func = &dr_ste_build_eth_l2_src_des_tag;
}

static void dr_ste_build_eth_l3_ipv6_dst_bit_mask(struct mlx5dr_match_param *value,
						  bool inner, u8 *bit_mask)
{
	struct mlx5dr_match_spec *mask = inner ? &value->inner : &value->outer;

	DR_STE_SET_MASK_V(eth_l3_ipv6_dst, bit_mask, dst_ip_127_96, mask, dst_ip_127_96);
	DR_STE_SET_MASK_V(eth_l3_ipv6_dst, bit_mask, dst_ip_95_64, mask, dst_ip_95_64);
	DR_STE_SET_MASK_V(eth_l3_ipv6_dst, bit_mask, dst_ip_63_32, mask, dst_ip_63_32);
	DR_STE_SET_MASK_V(eth_l3_ipv6_dst, bit_mask, dst_ip_31_0, mask, dst_ip_31_0);
}

static int dr_ste_build_eth_l3_ipv6_dst_tag(struct mlx5dr_match_param *value,
					    struct mlx5dr_ste_build *sb,
					    u8 *tag)
{
	struct mlx5dr_match_spec *spec = sb->inner ? &value->inner : &value->outer;

	DR_STE_SET_TAG(eth_l3_ipv6_dst, tag, dst_ip_127_96, spec, dst_ip_127_96);
	DR_STE_SET_TAG(eth_l3_ipv6_dst, tag, dst_ip_95_64, spec, dst_ip_95_64);
	DR_STE_SET_TAG(eth_l3_ipv6_dst, tag, dst_ip_63_32, spec, dst_ip_63_32);
	DR_STE_SET_TAG(eth_l3_ipv6_dst, tag, dst_ip_31_0, spec, dst_ip_31_0);

	return 0;
}

void mlx5dr_ste_build_eth_l3_ipv6_dst(struct mlx5dr_ste_build *sb,
				      struct mlx5dr_match_param *mask,
				      bool inner, bool rx)
{
	dr_ste_build_eth_l3_ipv6_dst_bit_mask(mask, inner, sb->bit_mask);

	sb->rx = rx;
	sb->inner = inner;
	sb->lu_type = DR_STE_CALC_LU_TYPE(ETHL3_IPV6_DST, rx, inner);
	sb->byte_mask = dr_ste_conv_bit_to_byte_mask(sb->bit_mask);
	sb->ste_build_tag_func = &dr_ste_build_eth_l3_ipv6_dst_tag;
}

static void dr_ste_build_eth_l3_ipv6_src_bit_mask(struct mlx5dr_match_param *value,
						  bool inner, u8 *bit_mask)
{
	struct mlx5dr_match_spec *mask = inner ? &value->inner : &value->outer;

	DR_STE_SET_MASK_V(eth_l3_ipv6_src, bit_mask, src_ip_127_96, mask, src_ip_127_96);
	DR_STE_SET_MASK_V(eth_l3_ipv6_src, bit_mask, src_ip_95_64, mask, src_ip_95_64);
	DR_STE_SET_MASK_V(eth_l3_ipv6_src, bit_mask, src_ip_63_32, mask, src_ip_63_32);
	DR_STE_SET_MASK_V(eth_l3_ipv6_src, bit_mask, src_ip_31_0, mask, src_ip_31_0);
}

static int dr_ste_build_eth_l3_ipv6_src_tag(struct mlx5dr_match_param *value,
					    struct mlx5dr_ste_build *sb,
					    u8 *tag)
{
	struct mlx5dr_match_spec *spec = sb->inner ? &value->inner : &value->outer;

	DR_STE_SET_TAG(eth_l3_ipv6_src, tag, src_ip_127_96, spec, src_ip_127_96);
	DR_STE_SET_TAG(eth_l3_ipv6_src, tag, src_ip_95_64, spec, src_ip_95_64);
	DR_STE_SET_TAG(eth_l3_ipv6_src, tag, src_ip_63_32, spec, src_ip_63_32);
	DR_STE_SET_TAG(eth_l3_ipv6_src, tag, src_ip_31_0, spec, src_ip_31_0);

	return 0;
}

void mlx5dr_ste_build_eth_l3_ipv6_src(struct mlx5dr_ste_build *sb,
				      struct mlx5dr_match_param *mask,
				      bool inner, bool rx)
{
	dr_ste_build_eth_l3_ipv6_src_bit_mask(mask, inner, sb->bit_mask);

	sb->rx = rx;
	sb->inner = inner;
	sb->lu_type = DR_STE_CALC_LU_TYPE(ETHL3_IPV6_SRC, rx, inner);
	sb->byte_mask = dr_ste_conv_bit_to_byte_mask(sb->bit_mask);
	sb->ste_build_tag_func = &dr_ste_build_eth_l3_ipv6_src_tag;
}

static void dr_ste_build_eth_l3_ipv4_5_tuple_bit_mask(struct mlx5dr_match_param *value,
						      bool inner,
						      u8 *bit_mask)
{
	struct mlx5dr_match_spec *mask = inner ? &value->inner : &value->outer;

	DR_STE_SET_MASK_V(eth_l3_ipv4_5_tuple, bit_mask,
			  destination_address, mask, dst_ip_31_0);
	DR_STE_SET_MASK_V(eth_l3_ipv4_5_tuple, bit_mask,
			  source_address, mask, src_ip_31_0);
	DR_STE_SET_MASK_V(eth_l3_ipv4_5_tuple, bit_mask,
			  destination_port, mask, tcp_dport);
	DR_STE_SET_MASK_V(eth_l3_ipv4_5_tuple, bit_mask,
			  destination_port, mask, udp_dport);
	DR_STE_SET_MASK_V(eth_l3_ipv4_5_tuple, bit_mask,
			  source_port, mask, tcp_sport);
	DR_STE_SET_MASK_V(eth_l3_ipv4_5_tuple, bit_mask,
			  source_port, mask, udp_sport);
	DR_STE_SET_MASK_V(eth_l3_ipv4_5_tuple, bit_mask,
			  protocol, mask, ip_protocol);
	DR_STE_SET_MASK_V(eth_l3_ipv4_5_tuple, bit_mask,
			  fragmented, mask, frag);
	DR_STE_SET_MASK_V(eth_l3_ipv4_5_tuple, bit_mask,
			  dscp, mask, ip_dscp);
	DR_STE_SET_MASK_V(eth_l3_ipv4_5_tuple, bit_mask,
			  ecn, mask, ip_ecn);

	if (mask->tcp_flags) {
		DR_STE_SET_TCP_FLAGS(eth_l3_ipv4_5_tuple, bit_mask, mask);
		mask->tcp_flags = 0;
	}
}

static int dr_ste_build_eth_l3_ipv4_5_tuple_tag(struct mlx5dr_match_param *value,
						struct mlx5dr_ste_build *sb,
						u8 *tag)
{
	struct mlx5dr_match_spec *spec = sb->inner ? &value->inner : &value->outer;

	DR_STE_SET_TAG(eth_l3_ipv4_5_tuple, tag, destination_address, spec, dst_ip_31_0);
	DR_STE_SET_TAG(eth_l3_ipv4_5_tuple, tag, source_address, spec, src_ip_31_0);
	DR_STE_SET_TAG(eth_l3_ipv4_5_tuple, tag, destination_port, spec, tcp_dport);
	DR_STE_SET_TAG(eth_l3_ipv4_5_tuple, tag, destination_port, spec, udp_dport);
	DR_STE_SET_TAG(eth_l3_ipv4_5_tuple, tag, source_port, spec, tcp_sport);
	DR_STE_SET_TAG(eth_l3_ipv4_5_tuple, tag, source_port, spec, udp_sport);
	DR_STE_SET_TAG(eth_l3_ipv4_5_tuple, tag, protocol, spec, ip_protocol);
	DR_STE_SET_TAG(eth_l3_ipv4_5_tuple, tag, fragmented, spec, frag);
	DR_STE_SET_TAG(eth_l3_ipv4_5_tuple, tag, dscp, spec, ip_dscp);
	DR_STE_SET_TAG(eth_l3_ipv4_5_tuple, tag, ecn, spec, ip_ecn);

	if (spec->tcp_flags) {
		DR_STE_SET_TCP_FLAGS(eth_l3_ipv4_5_tuple, tag, spec);
		spec->tcp_flags = 0;
	}

	return 0;
}

void mlx5dr_ste_build_eth_l3_ipv4_5_tuple(struct mlx5dr_ste_build *sb,
					  struct mlx5dr_match_param *mask,
					  bool inner, bool rx)
{
	dr_ste_build_eth_l3_ipv4_5_tuple_bit_mask(mask, inner, sb->bit_mask);

	sb->rx = rx;
	sb->inner = inner;
	sb->lu_type = DR_STE_CALC_LU_TYPE(ETHL3_IPV4_5_TUPLE, rx, inner);
	sb->byte_mask = dr_ste_conv_bit_to_byte_mask(sb->bit_mask);
	sb->ste_build_tag_func = &dr_ste_build_eth_l3_ipv4_5_tuple_tag;
}

static void
dr_ste_build_eth_l2_src_or_dst_bit_mask(struct mlx5dr_match_param *value,
					bool inner, u8 *bit_mask)
{
	struct mlx5dr_match_spec *mask = inner ? &value->inner : &value->outer;
	struct mlx5dr_match_misc *misc_mask = &value->misc;

	DR_STE_SET_MASK_V(eth_l2_src, bit_mask, first_vlan_id, mask, first_vid);
	DR_STE_SET_MASK_V(eth_l2_src, bit_mask, first_cfi, mask, first_cfi);
	DR_STE_SET_MASK_V(eth_l2_src, bit_mask, first_priority, mask, first_prio);
	DR_STE_SET_MASK_V(eth_l2_src, bit_mask, ip_fragmented, mask, frag);
	DR_STE_SET_MASK_V(eth_l2_src, bit_mask, l3_ethertype, mask, ethertype);
	DR_STE_SET_MASK(eth_l2_src, bit_mask, l3_type, mask, ip_version);

	if (mask->svlan_tag || mask->cvlan_tag) {
		MLX5_SET(ste_eth_l2_src, bit_mask, first_vlan_qualifier, -1);
		mask->cvlan_tag = 0;
		mask->svlan_tag = 0;
	}

	if (inner) {
		if (misc_mask->inner_second_cvlan_tag ||
		    misc_mask->inner_second_svlan_tag) {
			MLX5_SET(ste_eth_l2_src, bit_mask, second_vlan_qualifier, -1);
			misc_mask->inner_second_cvlan_tag = 0;
			misc_mask->inner_second_svlan_tag = 0;
		}

		DR_STE_SET_MASK_V(eth_l2_src, bit_mask,
				  second_vlan_id, misc_mask, inner_second_vid);
		DR_STE_SET_MASK_V(eth_l2_src, bit_mask,
				  second_cfi, misc_mask, inner_second_cfi);
		DR_STE_SET_MASK_V(eth_l2_src, bit_mask,
				  second_priority, misc_mask, inner_second_prio);
	} else {
		if (misc_mask->outer_second_cvlan_tag ||
		    misc_mask->outer_second_svlan_tag) {
			MLX5_SET(ste_eth_l2_src, bit_mask, second_vlan_qualifier, -1);
			misc_mask->outer_second_cvlan_tag = 0;
			misc_mask->outer_second_svlan_tag = 0;
		}

		DR_STE_SET_MASK_V(eth_l2_src, bit_mask,
				  second_vlan_id, misc_mask, outer_second_vid);
		DR_STE_SET_MASK_V(eth_l2_src, bit_mask,
				  second_cfi, misc_mask, outer_second_cfi);
		DR_STE_SET_MASK_V(eth_l2_src, bit_mask,
				  second_priority, misc_mask, outer_second_prio);
	}
}

static int dr_ste_build_eth_l2_src_or_dst_tag(struct mlx5dr_match_param *value,
					      bool inner, u8 *tag)
{
	struct mlx5dr_match_spec *spec = inner ? &value->inner : &value->outer;
	struct mlx5dr_match_misc *misc_spec = &value->misc;

	DR_STE_SET_TAG(eth_l2_src, tag, first_vlan_id, spec, first_vid);
	DR_STE_SET_TAG(eth_l2_src, tag, first_cfi, spec, first_cfi);
	DR_STE_SET_TAG(eth_l2_src, tag, first_priority, spec, first_prio);
	DR_STE_SET_TAG(eth_l2_src, tag, ip_fragmented, spec, frag);
	DR_STE_SET_TAG(eth_l2_src, tag, l3_ethertype, spec, ethertype);

	if (spec->ip_version) {
		if (spec->ip_version == IP_VERSION_IPV4) {
			MLX5_SET(ste_eth_l2_src, tag, l3_type, STE_IPV4);
			spec->ip_version = 0;
		} else if (spec->ip_version == IP_VERSION_IPV6) {
			MLX5_SET(ste_eth_l2_src, tag, l3_type, STE_IPV6);
			spec->ip_version = 0;
		} else {
			pr_info("Unsupported ip_version value\n");
			return -EINVAL;
		}
	}

	if (spec->cvlan_tag) {
		MLX5_SET(ste_eth_l2_src, tag, first_vlan_qualifier, DR_STE_CVLAN);
		spec->cvlan_tag = 0;
	} else if (spec->svlan_tag) {
		MLX5_SET(ste_eth_l2_src, tag, first_vlan_qualifier, DR_STE_SVLAN);
		spec->svlan_tag = 0;
	}

	if (inner) {
		if (misc_spec->inner_second_cvlan_tag) {
			MLX5_SET(ste_eth_l2_src, tag, second_vlan_qualifier, DR_STE_CVLAN);
			misc_spec->inner_second_cvlan_tag = 0;
		} else if (misc_spec->inner_second_svlan_tag) {
			MLX5_SET(ste_eth_l2_src, tag, second_vlan_qualifier, DR_STE_SVLAN);
			misc_spec->inner_second_svlan_tag = 0;
		}

		DR_STE_SET_TAG(eth_l2_src, tag, second_vlan_id, misc_spec, inner_second_vid);
		DR_STE_SET_TAG(eth_l2_src, tag, second_cfi, misc_spec, inner_second_cfi);
		DR_STE_SET_TAG(eth_l2_src, tag, second_priority, misc_spec, inner_second_prio);
	} else {
		if (misc_spec->outer_second_cvlan_tag) {
			MLX5_SET(ste_eth_l2_src, tag, second_vlan_qualifier, DR_STE_CVLAN);
			misc_spec->outer_second_cvlan_tag = 0;
		} else if (misc_spec->outer_second_svlan_tag) {
			MLX5_SET(ste_eth_l2_src, tag, second_vlan_qualifier, DR_STE_SVLAN);
			misc_spec->outer_second_svlan_tag = 0;
		}
		DR_STE_SET_TAG(eth_l2_src, tag, second_vlan_id, misc_spec, outer_second_vid);
		DR_STE_SET_TAG(eth_l2_src, tag, second_cfi, misc_spec, outer_second_cfi);
		DR_STE_SET_TAG(eth_l2_src, tag, second_priority, misc_spec, outer_second_prio);
	}

	return 0;
}

static void dr_ste_build_eth_l2_src_bit_mask(struct mlx5dr_match_param *value,
					     bool inner, u8 *bit_mask)
{
	struct mlx5dr_match_spec *mask = inner ? &value->inner : &value->outer;

	DR_STE_SET_MASK_V(eth_l2_src, bit_mask, smac_47_16, mask, smac_47_16);
	DR_STE_SET_MASK_V(eth_l2_src, bit_mask, smac_15_0, mask, smac_15_0);

	dr_ste_build_eth_l2_src_or_dst_bit_mask(value, inner, bit_mask);
}

static int dr_ste_build_eth_l2_src_tag(struct mlx5dr_match_param *value,
				       struct mlx5dr_ste_build *sb,
				       u8 *tag)
{
	struct mlx5dr_match_spec *spec = sb->inner ? &value->inner : &value->outer;

	DR_STE_SET_TAG(eth_l2_src, tag, smac_47_16, spec, smac_47_16);
	DR_STE_SET_TAG(eth_l2_src, tag, smac_15_0, spec, smac_15_0);

	return dr_ste_build_eth_l2_src_or_dst_tag(value, sb->inner, tag);
}

void mlx5dr_ste_build_eth_l2_src(struct mlx5dr_ste_build *sb,
				 struct mlx5dr_match_param *mask,
				 bool inner, bool rx)
{
	dr_ste_build_eth_l2_src_bit_mask(mask, inner, sb->bit_mask);
	sb->rx = rx;
	sb->inner = inner;
	sb->lu_type = DR_STE_CALC_LU_TYPE(ETHL2_SRC, rx, inner);
	sb->byte_mask = dr_ste_conv_bit_to_byte_mask(sb->bit_mask);
	sb->ste_build_tag_func = &dr_ste_build_eth_l2_src_tag;
}

static void dr_ste_build_eth_l2_dst_bit_mask(struct mlx5dr_match_param *value,
					     bool inner, u8 *bit_mask)
{
	struct mlx5dr_match_spec *mask = inner ? &value->inner : &value->outer;

	DR_STE_SET_MASK_V(eth_l2_dst, bit_mask, dmac_47_16, mask, dmac_47_16);
	DR_STE_SET_MASK_V(eth_l2_dst, bit_mask, dmac_15_0, mask, dmac_15_0);

	dr_ste_build_eth_l2_src_or_dst_bit_mask(value, inner, bit_mask);
}

static int dr_ste_build_eth_l2_dst_tag(struct mlx5dr_match_param *value,
				       struct mlx5dr_ste_build *sb,
				       u8 *tag)
{
	struct mlx5dr_match_spec *spec = sb->inner ? &value->inner : &value->outer;

	DR_STE_SET_TAG(eth_l2_dst, tag, dmac_47_16, spec, dmac_47_16);
	DR_STE_SET_TAG(eth_l2_dst, tag, dmac_15_0, spec, dmac_15_0);

	return dr_ste_build_eth_l2_src_or_dst_tag(value, sb->inner, tag);
}

void mlx5dr_ste_build_eth_l2_dst(struct mlx5dr_ste_build *sb,
				 struct mlx5dr_match_param *mask,
				 bool inner, bool rx)
{
	dr_ste_build_eth_l2_dst_bit_mask(mask, inner, sb->bit_mask);

	sb->rx = rx;
	sb->inner = inner;
	sb->lu_type = DR_STE_CALC_LU_TYPE(ETHL2_DST, rx, inner);
	sb->byte_mask = dr_ste_conv_bit_to_byte_mask(sb->bit_mask);
	sb->ste_build_tag_func = &dr_ste_build_eth_l2_dst_tag;
}

static void dr_ste_build_eth_l2_tnl_bit_mask(struct mlx5dr_match_param *value,
					     bool inner, u8 *bit_mask)
{
	struct mlx5dr_match_spec *mask = inner ? &value->inner : &value->outer;
	struct mlx5dr_match_misc *misc = &value->misc;

	DR_STE_SET_MASK_V(eth_l2_tnl, bit_mask, dmac_47_16, mask, dmac_47_16);
	DR_STE_SET_MASK_V(eth_l2_tnl, bit_mask, dmac_15_0, mask, dmac_15_0);
	DR_STE_SET_MASK_V(eth_l2_tnl, bit_mask, first_vlan_id, mask, first_vid);
	DR_STE_SET_MASK_V(eth_l2_tnl, bit_mask, first_cfi, mask, first_cfi);
	DR_STE_SET_MASK_V(eth_l2_tnl, bit_mask, first_priority, mask, first_prio);
	DR_STE_SET_MASK_V(eth_l2_tnl, bit_mask, ip_fragmented, mask, frag);
	DR_STE_SET_MASK_V(eth_l2_tnl, bit_mask, l3_ethertype, mask, ethertype);
	DR_STE_SET_MASK(eth_l2_tnl, bit_mask, l3_type, mask, ip_version);

	if (misc->vxlan_vni) {
		MLX5_SET(ste_eth_l2_tnl, bit_mask,
			 l2_tunneling_network_id, (misc->vxlan_vni << 8));
		misc->vxlan_vni = 0;
	}

	if (mask->svlan_tag || mask->cvlan_tag) {
		MLX5_SET(ste_eth_l2_tnl, bit_mask, first_vlan_qualifier, -1);
		mask->cvlan_tag = 0;
		mask->svlan_tag = 0;
	}
}

static int dr_ste_build_eth_l2_tnl_tag(struct mlx5dr_match_param *value,
				       struct mlx5dr_ste_build *sb,
				       u8 *tag)
{
	struct mlx5dr_match_spec *spec = sb->inner ? &value->inner : &value->outer;
	struct mlx5dr_match_misc *misc = &value->misc;

	DR_STE_SET_TAG(eth_l2_tnl, tag, dmac_47_16, spec, dmac_47_16);
	DR_STE_SET_TAG(eth_l2_tnl, tag, dmac_15_0, spec, dmac_15_0);
	DR_STE_SET_TAG(eth_l2_tnl, tag, first_vlan_id, spec, first_vid);
	DR_STE_SET_TAG(eth_l2_tnl, tag, first_cfi, spec, first_cfi);
	DR_STE_SET_TAG(eth_l2_tnl, tag, ip_fragmented, spec, frag);
	DR_STE_SET_TAG(eth_l2_tnl, tag, first_priority, spec, first_prio);
	DR_STE_SET_TAG(eth_l2_tnl, tag, l3_ethertype, spec, ethertype);

	if (misc->vxlan_vni) {
		MLX5_SET(ste_eth_l2_tnl, tag, l2_tunneling_network_id,
			 (misc->vxlan_vni << 8));
		misc->vxlan_vni = 0;
	}

	if (spec->cvlan_tag) {
		MLX5_SET(ste_eth_l2_tnl, tag, first_vlan_qualifier, DR_STE_CVLAN);
		spec->cvlan_tag = 0;
	} else if (spec->svlan_tag) {
		MLX5_SET(ste_eth_l2_tnl, tag, first_vlan_qualifier, DR_STE_SVLAN);
		spec->svlan_tag = 0;
	}

	if (spec->ip_version) {
		if (spec->ip_version == IP_VERSION_IPV4) {
			MLX5_SET(ste_eth_l2_tnl, tag, l3_type, STE_IPV4);
			spec->ip_version = 0;
		} else if (spec->ip_version == IP_VERSION_IPV6) {
			MLX5_SET(ste_eth_l2_tnl, tag, l3_type, STE_IPV6);
			spec->ip_version = 0;
		} else {
			return -EINVAL;
		}
	}

	return 0;
}

void mlx5dr_ste_build_eth_l2_tnl(struct mlx5dr_ste_build *sb,
				 struct mlx5dr_match_param *mask, bool inner, bool rx)
{
	dr_ste_build_eth_l2_tnl_bit_mask(mask, inner, sb->bit_mask);

	sb->rx = rx;
	sb->inner = inner;
	sb->lu_type = MLX5DR_STE_LU_TYPE_ETHL2_TUNNELING_I;
	sb->byte_mask = dr_ste_conv_bit_to_byte_mask(sb->bit_mask);
	sb->ste_build_tag_func = &dr_ste_build_eth_l2_tnl_tag;
}

static void dr_ste_build_eth_l3_ipv4_misc_bit_mask(struct mlx5dr_match_param *value,
						   bool inner, u8 *bit_mask)
{
	struct mlx5dr_match_spec *mask = inner ? &value->inner : &value->outer;

	DR_STE_SET_MASK_V(eth_l3_ipv4_misc, bit_mask, time_to_live, mask, ttl_hoplimit);
}

static int dr_ste_build_eth_l3_ipv4_misc_tag(struct mlx5dr_match_param *value,
					     struct mlx5dr_ste_build *sb,
					     u8 *tag)
{
	struct mlx5dr_match_spec *spec = sb->inner ? &value->inner : &value->outer;

	DR_STE_SET_TAG(eth_l3_ipv4_misc, tag, time_to_live, spec, ttl_hoplimit);

	return 0;
}

void mlx5dr_ste_build_eth_l3_ipv4_misc(struct mlx5dr_ste_build *sb,
				       struct mlx5dr_match_param *mask,
				       bool inner, bool rx)
{
	dr_ste_build_eth_l3_ipv4_misc_bit_mask(mask, inner, sb->bit_mask);

	sb->rx = rx;
	sb->inner = inner;
	sb->lu_type = DR_STE_CALC_LU_TYPE(ETHL3_IPV4_MISC, rx, inner);
	sb->byte_mask = dr_ste_conv_bit_to_byte_mask(sb->bit_mask);
	sb->ste_build_tag_func = &dr_ste_build_eth_l3_ipv4_misc_tag;
}

static void dr_ste_build_ipv6_l3_l4_bit_mask(struct mlx5dr_match_param *value,
					     bool inner, u8 *bit_mask)
{
	struct mlx5dr_match_spec *mask = inner ? &value->inner : &value->outer;

	DR_STE_SET_MASK_V(eth_l4, bit_mask, dst_port, mask, tcp_dport);
	DR_STE_SET_MASK_V(eth_l4, bit_mask, src_port, mask, tcp_sport);
	DR_STE_SET_MASK_V(eth_l4, bit_mask, dst_port, mask, udp_dport);
	DR_STE_SET_MASK_V(eth_l4, bit_mask, src_port, mask, udp_sport);
	DR_STE_SET_MASK_V(eth_l4, bit_mask, protocol, mask, ip_protocol);
	DR_STE_SET_MASK_V(eth_l4, bit_mask, fragmented, mask, frag);
	DR_STE_SET_MASK_V(eth_l4, bit_mask, dscp, mask, ip_dscp);
	DR_STE_SET_MASK_V(eth_l4, bit_mask, ecn, mask, ip_ecn);
	DR_STE_SET_MASK_V(eth_l4, bit_mask, ipv6_hop_limit, mask, ttl_hoplimit);

	if (mask->tcp_flags) {
		DR_STE_SET_TCP_FLAGS(eth_l4, bit_mask, mask);
		mask->tcp_flags = 0;
	}
}

static int dr_ste_build_ipv6_l3_l4_tag(struct mlx5dr_match_param *value,
				       struct mlx5dr_ste_build *sb,
				       u8 *tag)
{
	struct mlx5dr_match_spec *spec = sb->inner ? &value->inner : &value->outer;

	DR_STE_SET_TAG(eth_l4, tag, dst_port, spec, tcp_dport);
	DR_STE_SET_TAG(eth_l4, tag, src_port, spec, tcp_sport);
	DR_STE_SET_TAG(eth_l4, tag, dst_port, spec, udp_dport);
	DR_STE_SET_TAG(eth_l4, tag, src_port, spec, udp_sport);
	DR_STE_SET_TAG(eth_l4, tag, protocol, spec, ip_protocol);
	DR_STE_SET_TAG(eth_l4, tag, fragmented, spec, frag);
	DR_STE_SET_TAG(eth_l4, tag, dscp, spec, ip_dscp);
	DR_STE_SET_TAG(eth_l4, tag, ecn, spec, ip_ecn);
	DR_STE_SET_TAG(eth_l4, tag, ipv6_hop_limit, spec, ttl_hoplimit);

	if (spec->tcp_flags) {
		DR_STE_SET_TCP_FLAGS(eth_l4, tag, spec);
		spec->tcp_flags = 0;
	}

	return 0;
}

void mlx5dr_ste_build_ipv6_l3_l4(struct mlx5dr_ste_build *sb,
				 struct mlx5dr_match_param *mask,
				 bool inner, bool rx)
{
	dr_ste_build_ipv6_l3_l4_bit_mask(mask, inner, sb->bit_mask);

	sb->rx = rx;
	sb->inner = inner;
	sb->lu_type = DR_STE_CALC_LU_TYPE(ETHL4, rx, inner);
	sb->byte_mask = dr_ste_conv_bit_to_byte_mask(sb->bit_mask);
	sb->ste_build_tag_func = &dr_ste_build_ipv6_l3_l4_tag;
}

static int dr_ste_build_empty_always_hit_tag(struct mlx5dr_match_param *value,
					     struct mlx5dr_ste_build *sb,
					     u8 *tag)
{
	return 0;
}

void mlx5dr_ste_build_empty_always_hit(struct mlx5dr_ste_build *sb, bool rx)
{
	sb->rx = rx;
	sb->lu_type = MLX5DR_STE_LU_TYPE_DONT_CARE;
	sb->byte_mask = 0;
	sb->ste_build_tag_func = &dr_ste_build_empty_always_hit_tag;
}

static void dr_ste_build_mpls_bit_mask(struct mlx5dr_match_param *value,
				       bool inner, u8 *bit_mask)
{
	struct mlx5dr_match_misc2 *misc2_mask = &value->misc2;

	if (inner)
		DR_STE_SET_MPLS_MASK(mpls, misc2_mask, inner, bit_mask);
	else
		DR_STE_SET_MPLS_MASK(mpls, misc2_mask, outer, bit_mask);
}

static int dr_ste_build_mpls_tag(struct mlx5dr_match_param *value,
				 struct mlx5dr_ste_build *sb,
				 u8 *tag)
{
	struct mlx5dr_match_misc2 *misc2_mask = &value->misc2;

	if (sb->inner)
		DR_STE_SET_MPLS_TAG(mpls, misc2_mask, inner, tag);
	else
		DR_STE_SET_MPLS_TAG(mpls, misc2_mask, outer, tag);

	return 0;
}

void mlx5dr_ste_build_mpls(struct mlx5dr_ste_build *sb,
			   struct mlx5dr_match_param *mask,
			   bool inner, bool rx)
{
	dr_ste_build_mpls_bit_mask(mask, inner, sb->bit_mask);

	sb->rx = rx;
	sb->inner = inner;
	sb->lu_type = DR_STE_CALC_LU_TYPE(MPLS_FIRST, rx, inner);
	sb->byte_mask = dr_ste_conv_bit_to_byte_mask(sb->bit_mask);
	sb->ste_build_tag_func = &dr_ste_build_mpls_tag;
}

static void dr_ste_build_gre_bit_mask(struct mlx5dr_match_param *value,
				      bool inner, u8 *bit_mask)
{
	struct mlx5dr_match_misc *misc_mask = &value->misc;

	DR_STE_SET_MASK_V(gre, bit_mask, gre_protocol, misc_mask, gre_protocol);
	DR_STE_SET_MASK_V(gre, bit_mask, gre_k_present, misc_mask, gre_k_present);
	DR_STE_SET_MASK_V(gre, bit_mask, gre_key_h, misc_mask, gre_key_h);
	DR_STE_SET_MASK_V(gre, bit_mask, gre_key_l, misc_mask, gre_key_l);

	DR_STE_SET_MASK_V(gre, bit_mask, gre_c_present, misc_mask, gre_c_present);
	DR_STE_SET_MASK_V(gre, bit_mask, gre_s_present, misc_mask, gre_s_present);
}

static int dr_ste_build_gre_tag(struct mlx5dr_match_param *value,
				struct mlx5dr_ste_build *sb,
				u8 *tag)
{
	struct  mlx5dr_match_misc *misc = &value->misc;

	DR_STE_SET_TAG(gre, tag, gre_protocol, misc, gre_protocol);

	DR_STE_SET_TAG(gre, tag, gre_k_present, misc, gre_k_present);
	DR_STE_SET_TAG(gre, tag, gre_key_h, misc, gre_key_h);
	DR_STE_SET_TAG(gre, tag, gre_key_l, misc, gre_key_l);

	DR_STE_SET_TAG(gre, tag, gre_c_present, misc, gre_c_present);

	DR_STE_SET_TAG(gre, tag, gre_s_present, misc, gre_s_present);

	return 0;
}

void mlx5dr_ste_build_gre(struct mlx5dr_ste_build *sb,
			  struct mlx5dr_match_param *mask, bool inner, bool rx)
{
	dr_ste_build_gre_bit_mask(mask, inner, sb->bit_mask);

	sb->rx = rx;
	sb->inner = inner;
	sb->lu_type = MLX5DR_STE_LU_TYPE_GRE;
	sb->byte_mask = dr_ste_conv_bit_to_byte_mask(sb->bit_mask);
	sb->ste_build_tag_func = &dr_ste_build_gre_tag;
}

static void dr_ste_build_flex_parser_0_bit_mask(struct mlx5dr_match_param *value,
						bool inner, u8 *bit_mask)
{
	struct mlx5dr_match_misc2 *misc_2_mask = &value->misc2;

	if (DR_STE_IS_OUTER_MPLS_OVER_GRE_SET(misc_2_mask)) {
		DR_STE_SET_MASK_V(flex_parser_0, bit_mask, parser_3_label,
				  misc_2_mask, outer_first_mpls_over_gre_label);

		DR_STE_SET_MASK_V(flex_parser_0, bit_mask, parser_3_exp,
				  misc_2_mask, outer_first_mpls_over_gre_exp);

		DR_STE_SET_MASK_V(flex_parser_0, bit_mask, parser_3_s_bos,
				  misc_2_mask, outer_first_mpls_over_gre_s_bos);

		DR_STE_SET_MASK_V(flex_parser_0, bit_mask, parser_3_ttl,
				  misc_2_mask, outer_first_mpls_over_gre_ttl);
	} else {
		DR_STE_SET_MASK_V(flex_parser_0, bit_mask, parser_3_label,
				  misc_2_mask, outer_first_mpls_over_udp_label);

		DR_STE_SET_MASK_V(flex_parser_0, bit_mask, parser_3_exp,
				  misc_2_mask, outer_first_mpls_over_udp_exp);

		DR_STE_SET_MASK_V(flex_parser_0, bit_mask, parser_3_s_bos,
				  misc_2_mask, outer_first_mpls_over_udp_s_bos);

		DR_STE_SET_MASK_V(flex_parser_0, bit_mask, parser_3_ttl,
				  misc_2_mask, outer_first_mpls_over_udp_ttl);
	}
}

static int dr_ste_build_flex_parser_0_tag(struct mlx5dr_match_param *value,
					  struct mlx5dr_ste_build *sb,
					  u8 *tag)
{
	struct mlx5dr_match_misc2 *misc_2_mask = &value->misc2;

	if (DR_STE_IS_OUTER_MPLS_OVER_GRE_SET(misc_2_mask)) {
		DR_STE_SET_TAG(flex_parser_0, tag, parser_3_label,
			       misc_2_mask, outer_first_mpls_over_gre_label);

		DR_STE_SET_TAG(flex_parser_0, tag, parser_3_exp,
			       misc_2_mask, outer_first_mpls_over_gre_exp);

		DR_STE_SET_TAG(flex_parser_0, tag, parser_3_s_bos,
			       misc_2_mask, outer_first_mpls_over_gre_s_bos);

		DR_STE_SET_TAG(flex_parser_0, tag, parser_3_ttl,
			       misc_2_mask, outer_first_mpls_over_gre_ttl);
	} else {
		DR_STE_SET_TAG(flex_parser_0, tag, parser_3_label,
			       misc_2_mask, outer_first_mpls_over_udp_label);

		DR_STE_SET_TAG(flex_parser_0, tag, parser_3_exp,
			       misc_2_mask, outer_first_mpls_over_udp_exp);

		DR_STE_SET_TAG(flex_parser_0, tag, parser_3_s_bos,
			       misc_2_mask, outer_first_mpls_over_udp_s_bos);

		DR_STE_SET_TAG(flex_parser_0, tag, parser_3_ttl,
			       misc_2_mask, outer_first_mpls_over_udp_ttl);
	}
	return 0;
}

void mlx5dr_ste_build_flex_parser_0(struct mlx5dr_ste_build *sb,
				    struct mlx5dr_match_param *mask,
				    bool inner, bool rx)
{
	dr_ste_build_flex_parser_0_bit_mask(mask, inner, sb->bit_mask);

	sb->rx = rx;
	sb->inner = inner;
	sb->lu_type = MLX5DR_STE_LU_TYPE_FLEX_PARSER_0;
	sb->byte_mask = dr_ste_conv_bit_to_byte_mask(sb->bit_mask);
	sb->ste_build_tag_func = &dr_ste_build_flex_parser_0_tag;
}

#define ICMP_TYPE_OFFSET_FIRST_DW		24
#define ICMP_CODE_OFFSET_FIRST_DW		16
#define ICMP_HEADER_DATA_OFFSET_SECOND_DW	0

static int dr_ste_build_flex_parser_1_bit_mask(struct mlx5dr_match_param *mask,
					       struct mlx5dr_cmd_caps *caps,
					       u8 *bit_mask)
{
	struct mlx5dr_match_misc3 *misc_3_mask = &mask->misc3;
	bool is_ipv4_mask = DR_MASK_IS_FLEX_PARSER_ICMPV4_SET(misc_3_mask);
	u32 icmp_header_data_mask;
	u32 icmp_type_mask;
	u32 icmp_code_mask;
	int dw0_location;
	int dw1_location;

	if (is_ipv4_mask) {
		icmp_header_data_mask	= misc_3_mask->icmpv4_header_data;
		icmp_type_mask		= misc_3_mask->icmpv4_type;
		icmp_code_mask		= misc_3_mask->icmpv4_code;
		dw0_location		= caps->flex_parser_id_icmp_dw0;
		dw1_location		= caps->flex_parser_id_icmp_dw1;
	} else {
		icmp_header_data_mask	= misc_3_mask->icmpv6_header_data;
		icmp_type_mask		= misc_3_mask->icmpv6_type;
		icmp_code_mask		= misc_3_mask->icmpv6_code;
		dw0_location		= caps->flex_parser_id_icmpv6_dw0;
		dw1_location		= caps->flex_parser_id_icmpv6_dw1;
	}

	switch (dw0_location) {
	case 4:
		if (icmp_type_mask) {
			MLX5_SET(ste_flex_parser_1, bit_mask, flex_parser_4,
				 (icmp_type_mask << ICMP_TYPE_OFFSET_FIRST_DW));
			if (is_ipv4_mask)
				misc_3_mask->icmpv4_type = 0;
			else
				misc_3_mask->icmpv6_type = 0;
		}
		if (icmp_code_mask) {
			u32 cur_val = MLX5_GET(ste_flex_parser_1, bit_mask,
					       flex_parser_4);
			MLX5_SET(ste_flex_parser_1, bit_mask, flex_parser_4,
				 cur_val | (icmp_code_mask << ICMP_CODE_OFFSET_FIRST_DW));
			if (is_ipv4_mask)
				misc_3_mask->icmpv4_code = 0;
			else
				misc_3_mask->icmpv6_code = 0;
		}
		break;
	default:
		return -EINVAL;
	}

	switch (dw1_location) {
	case 5:
		if (icmp_header_data_mask) {
			MLX5_SET(ste_flex_parser_1, bit_mask, flex_parser_5,
				 (icmp_header_data_mask << ICMP_HEADER_DATA_OFFSET_SECOND_DW));
			if (is_ipv4_mask)
				misc_3_mask->icmpv4_header_data = 0;
			else
				misc_3_mask->icmpv6_header_data = 0;
		}
		break;
	default:
		return -EINVAL;
	}

	return 0;
}

static int dr_ste_build_flex_parser_1_tag(struct mlx5dr_match_param *value,
					  struct mlx5dr_ste_build *sb,
					  u8 *tag)
{
	struct mlx5dr_match_misc3 *misc_3 = &value->misc3;
	u32 icmp_header_data;
	int dw0_location;
	int dw1_location;
	u32 icmp_type;
	u32 icmp_code;
	bool is_ipv4;

	is_ipv4 = DR_MASK_IS_FLEX_PARSER_ICMPV4_SET(misc_3);
	if (is_ipv4) {
		icmp_header_data	= misc_3->icmpv4_header_data;
		icmp_type		= misc_3->icmpv4_type;
		icmp_code		= misc_3->icmpv4_code;
		dw0_location		= sb->caps->flex_parser_id_icmp_dw0;
		dw1_location		= sb->caps->flex_parser_id_icmp_dw1;
	} else {
		icmp_header_data	= misc_3->icmpv6_header_data;
		icmp_type		= misc_3->icmpv6_type;
		icmp_code		= misc_3->icmpv6_code;
		dw0_location		= sb->caps->flex_parser_id_icmpv6_dw0;
		dw1_location		= sb->caps->flex_parser_id_icmpv6_dw1;
	}

	switch (dw0_location) {
	case 4:
		if (icmp_type) {
			MLX5_SET(ste_flex_parser_1, tag, flex_parser_4,
				 (icmp_type << ICMP_TYPE_OFFSET_FIRST_DW));
			if (is_ipv4)
				misc_3->icmpv4_type = 0;
			else
				misc_3->icmpv6_type = 0;
		}

		if (icmp_code) {
			u32 cur_val = MLX5_GET(ste_flex_parser_1, tag,
					       flex_parser_4);
			MLX5_SET(ste_flex_parser_1, tag, flex_parser_4,
				 cur_val | (icmp_code << ICMP_CODE_OFFSET_FIRST_DW));
			if (is_ipv4)
				misc_3->icmpv4_code = 0;
			else
				misc_3->icmpv6_code = 0;
		}
		break;
	default:
		return -EINVAL;
	}

	switch (dw1_location) {
	case 5:
		if (icmp_header_data) {
			MLX5_SET(ste_flex_parser_1, tag, flex_parser_5,
				 (icmp_header_data << ICMP_HEADER_DATA_OFFSET_SECOND_DW));
			if (is_ipv4)
				misc_3->icmpv4_header_data = 0;
			else
				misc_3->icmpv6_header_data = 0;
		}
		break;
	default:
		return -EINVAL;
	}

	return 0;
}

int mlx5dr_ste_build_flex_parser_1(struct mlx5dr_ste_build *sb,
				   struct mlx5dr_match_param *mask,
				   struct mlx5dr_cmd_caps *caps,
				   bool inner, bool rx)
{
	int ret;

	ret = dr_ste_build_flex_parser_1_bit_mask(mask, caps, sb->bit_mask);
	if (ret)
		return ret;

	sb->rx = rx;
	sb->inner = inner;
	sb->caps = caps;
	sb->lu_type = MLX5DR_STE_LU_TYPE_FLEX_PARSER_1;
	sb->byte_mask = dr_ste_conv_bit_to_byte_mask(sb->bit_mask);
	sb->ste_build_tag_func = &dr_ste_build_flex_parser_1_tag;

	return 0;
}

static void dr_ste_build_general_purpose_bit_mask(struct mlx5dr_match_param *value,
						  bool inner, u8 *bit_mask)
{
	struct mlx5dr_match_misc2 *misc_2_mask = &value->misc2;

	DR_STE_SET_MASK_V(general_purpose, bit_mask,
			  general_purpose_lookup_field, misc_2_mask,
			  metadata_reg_a);
}

static int dr_ste_build_general_purpose_tag(struct mlx5dr_match_param *value,
					    struct mlx5dr_ste_build *sb,
					    u8 *tag)
{
	struct mlx5dr_match_misc2 *misc_2_mask = &value->misc2;

	DR_STE_SET_TAG(general_purpose, tag, general_purpose_lookup_field,
		       misc_2_mask, metadata_reg_a);

	return 0;
}

void mlx5dr_ste_build_general_purpose(struct mlx5dr_ste_build *sb,
				      struct mlx5dr_match_param *mask,
				      bool inner, bool rx)
{
	dr_ste_build_general_purpose_bit_mask(mask, inner, sb->bit_mask);

	sb->rx = rx;
	sb->inner = inner;
	sb->lu_type = MLX5DR_STE_LU_TYPE_GENERAL_PURPOSE;
	sb->byte_mask = dr_ste_conv_bit_to_byte_mask(sb->bit_mask);
	sb->ste_build_tag_func = &dr_ste_build_general_purpose_tag;
}

static void dr_ste_build_eth_l4_misc_bit_mask(struct mlx5dr_match_param *value,
					      bool inner, u8 *bit_mask)
{
	struct mlx5dr_match_misc3 *misc_3_mask = &value->misc3;

	if (inner) {
		DR_STE_SET_MASK_V(eth_l4_misc, bit_mask, seq_num, misc_3_mask,
				  inner_tcp_seq_num);
		DR_STE_SET_MASK_V(eth_l4_misc, bit_mask, ack_num, misc_3_mask,
				  inner_tcp_ack_num);
	} else {
		DR_STE_SET_MASK_V(eth_l4_misc, bit_mask, seq_num, misc_3_mask,
				  outer_tcp_seq_num);
		DR_STE_SET_MASK_V(eth_l4_misc, bit_mask, ack_num, misc_3_mask,
				  outer_tcp_ack_num);
	}
}

static int dr_ste_build_eth_l4_misc_tag(struct mlx5dr_match_param *value,
					struct mlx5dr_ste_build *sb,
					u8 *tag)
{
	struct mlx5dr_match_misc3 *misc3 = &value->misc3;

	if (sb->inner) {
		DR_STE_SET_TAG(eth_l4_misc, tag, seq_num, misc3, inner_tcp_seq_num);
		DR_STE_SET_TAG(eth_l4_misc, tag, ack_num, misc3, inner_tcp_ack_num);
	} else {
		DR_STE_SET_TAG(eth_l4_misc, tag, seq_num, misc3, outer_tcp_seq_num);
		DR_STE_SET_TAG(eth_l4_misc, tag, ack_num, misc3, outer_tcp_ack_num);
	}

	return 0;
}

void mlx5dr_ste_build_eth_l4_misc(struct mlx5dr_ste_build *sb,
				  struct mlx5dr_match_param *mask,
				  bool inner, bool rx)
{
	dr_ste_build_eth_l4_misc_bit_mask(mask, inner, sb->bit_mask);

	sb->rx = rx;
	sb->inner = inner;
	sb->lu_type = DR_STE_CALC_LU_TYPE(ETHL4_MISC, rx, inner);
	sb->byte_mask = dr_ste_conv_bit_to_byte_mask(sb->bit_mask);
	sb->ste_build_tag_func = &dr_ste_build_eth_l4_misc_tag;
}

static void
dr_ste_build_flex_parser_tnl_vxlan_gpe_bit_mask(struct mlx5dr_match_param *value,
						bool inner, u8 *bit_mask)
{
	struct mlx5dr_match_misc3 *misc_3_mask = &value->misc3;

	DR_STE_SET_MASK_V(flex_parser_tnl_vxlan_gpe, bit_mask,
			  outer_vxlan_gpe_flags,
			  misc_3_mask, outer_vxlan_gpe_flags);
	DR_STE_SET_MASK_V(flex_parser_tnl_vxlan_gpe, bit_mask,
			  outer_vxlan_gpe_next_protocol,
			  misc_3_mask, outer_vxlan_gpe_next_protocol);
	DR_STE_SET_MASK_V(flex_parser_tnl_vxlan_gpe, bit_mask,
			  outer_vxlan_gpe_vni,
			  misc_3_mask, outer_vxlan_gpe_vni);
}

static int
dr_ste_build_flex_parser_tnl_vxlan_gpe_tag(struct mlx5dr_match_param *value,
					   struct mlx5dr_ste_build *sb,
					   u8 *tag)
{
	struct mlx5dr_match_misc3 *misc3 = &value->misc3;

	DR_STE_SET_TAG(flex_parser_tnl_vxlan_gpe, tag,
		       outer_vxlan_gpe_flags, misc3,
		       outer_vxlan_gpe_flags);
	DR_STE_SET_TAG(flex_parser_tnl_vxlan_gpe, tag,
		       outer_vxlan_gpe_next_protocol, misc3,
		       outer_vxlan_gpe_next_protocol);
	DR_STE_SET_TAG(flex_parser_tnl_vxlan_gpe, tag,
		       outer_vxlan_gpe_vni, misc3,
		       outer_vxlan_gpe_vni);

	return 0;
}

void mlx5dr_ste_build_flex_parser_tnl_vxlan_gpe(struct mlx5dr_ste_build *sb,
						struct mlx5dr_match_param *mask,
						bool inner, bool rx)
{
	dr_ste_build_flex_parser_tnl_vxlan_gpe_bit_mask(mask, inner,
							sb->bit_mask);

	sb->rx = rx;
	sb->inner = inner;
	sb->lu_type = MLX5DR_STE_LU_TYPE_FLEX_PARSER_TNL_HEADER;
	sb->byte_mask = dr_ste_conv_bit_to_byte_mask(sb->bit_mask);
	sb->ste_build_tag_func = &dr_ste_build_flex_parser_tnl_vxlan_gpe_tag;
}

static void
dr_ste_build_flex_parser_tnl_geneve_bit_mask(struct mlx5dr_match_param *value,
					     u8 *bit_mask)
{
	struct mlx5dr_match_misc *misc_mask = &value->misc;

	DR_STE_SET_MASK_V(flex_parser_tnl_geneve, bit_mask,
			  geneve_protocol_type,
			  misc_mask, geneve_protocol_type);
	DR_STE_SET_MASK_V(flex_parser_tnl_geneve, bit_mask,
			  geneve_oam,
			  misc_mask, geneve_oam);
	DR_STE_SET_MASK_V(flex_parser_tnl_geneve, bit_mask,
			  geneve_opt_len,
			  misc_mask, geneve_opt_len);
	DR_STE_SET_MASK_V(flex_parser_tnl_geneve, bit_mask,
			  geneve_vni,
			  misc_mask, geneve_vni);
}

static int
dr_ste_build_flex_parser_tnl_geneve_tag(struct mlx5dr_match_param *value,
					struct mlx5dr_ste_build *sb,
					u8 *tag)
{
	struct mlx5dr_match_misc *misc = &value->misc;

	DR_STE_SET_TAG(flex_parser_tnl_geneve, tag,
		       geneve_protocol_type, misc, geneve_protocol_type);
	DR_STE_SET_TAG(flex_parser_tnl_geneve, tag,
		       geneve_oam, misc, geneve_oam);
	DR_STE_SET_TAG(flex_parser_tnl_geneve, tag,
		       geneve_opt_len, misc, geneve_opt_len);
	DR_STE_SET_TAG(flex_parser_tnl_geneve, tag,
		       geneve_vni, misc, geneve_vni);

	return 0;
}

void mlx5dr_ste_build_flex_parser_tnl_geneve(struct mlx5dr_ste_build *sb,
					     struct mlx5dr_match_param *mask,
					     bool inner, bool rx)
{
	dr_ste_build_flex_parser_tnl_geneve_bit_mask(mask, sb->bit_mask);
	sb->rx = rx;
	sb->inner = inner;
	sb->lu_type = MLX5DR_STE_LU_TYPE_FLEX_PARSER_TNL_HEADER;
	sb->byte_mask = dr_ste_conv_bit_to_byte_mask(sb->bit_mask);
	sb->ste_build_tag_func = &dr_ste_build_flex_parser_tnl_geneve_tag;
}

static void dr_ste_build_register_0_bit_mask(struct mlx5dr_match_param *value,
					     u8 *bit_mask)
{
	struct mlx5dr_match_misc2 *misc_2_mask = &value->misc2;

	DR_STE_SET_MASK_V(register_0, bit_mask, register_0_h,
			  misc_2_mask, metadata_reg_c_0);
	DR_STE_SET_MASK_V(register_0, bit_mask, register_0_l,
			  misc_2_mask, metadata_reg_c_1);
	DR_STE_SET_MASK_V(register_0, bit_mask, register_1_h,
			  misc_2_mask, metadata_reg_c_2);
	DR_STE_SET_MASK_V(register_0, bit_mask, register_1_l,
			  misc_2_mask, metadata_reg_c_3);
}

static int dr_ste_build_register_0_tag(struct mlx5dr_match_param *value,
				       struct mlx5dr_ste_build *sb,
				       u8 *tag)
{
	struct mlx5dr_match_misc2 *misc2 = &value->misc2;

	DR_STE_SET_TAG(register_0, tag, register_0_h, misc2, metadata_reg_c_0);
	DR_STE_SET_TAG(register_0, tag, register_0_l, misc2, metadata_reg_c_1);
	DR_STE_SET_TAG(register_0, tag, register_1_h, misc2, metadata_reg_c_2);
	DR_STE_SET_TAG(register_0, tag, register_1_l, misc2, metadata_reg_c_3);

	return 0;
}

void mlx5dr_ste_build_register_0(struct mlx5dr_ste_build *sb,
				 struct mlx5dr_match_param *mask,
				 bool inner, bool rx)
{
	dr_ste_build_register_0_bit_mask(mask, sb->bit_mask);

	sb->rx = rx;
	sb->inner = inner;
	sb->lu_type = MLX5DR_STE_LU_TYPE_STEERING_REGISTERS_0;
	sb->byte_mask = dr_ste_conv_bit_to_byte_mask(sb->bit_mask);
	sb->ste_build_tag_func = &dr_ste_build_register_0_tag;
}

static void dr_ste_build_register_1_bit_mask(struct mlx5dr_match_param *value,
					     u8 *bit_mask)
{
	struct mlx5dr_match_misc2 *misc_2_mask = &value->misc2;

	DR_STE_SET_MASK_V(register_1, bit_mask, register_2_h,
			  misc_2_mask, metadata_reg_c_4);
	DR_STE_SET_MASK_V(register_1, bit_mask, register_2_l,
			  misc_2_mask, metadata_reg_c_5);
	DR_STE_SET_MASK_V(register_1, bit_mask, register_3_h,
			  misc_2_mask, metadata_reg_c_6);
	DR_STE_SET_MASK_V(register_1, bit_mask, register_3_l,
			  misc_2_mask, metadata_reg_c_7);
}

static int dr_ste_build_register_1_tag(struct mlx5dr_match_param *value,
				       struct mlx5dr_ste_build *sb,
				       u8 *tag)
{
	struct mlx5dr_match_misc2 *misc2 = &value->misc2;

	DR_STE_SET_TAG(register_1, tag, register_2_h, misc2, metadata_reg_c_4);
	DR_STE_SET_TAG(register_1, tag, register_2_l, misc2, metadata_reg_c_5);
	DR_STE_SET_TAG(register_1, tag, register_3_h, misc2, metadata_reg_c_6);
	DR_STE_SET_TAG(register_1, tag, register_3_l, misc2, metadata_reg_c_7);

	return 0;
}

void mlx5dr_ste_build_register_1(struct mlx5dr_ste_build *sb,
				 struct mlx5dr_match_param *mask,
				 bool inner, bool rx)
{
	dr_ste_build_register_1_bit_mask(mask, sb->bit_mask);

	sb->rx = rx;
	sb->inner = inner;
	sb->lu_type = MLX5DR_STE_LU_TYPE_STEERING_REGISTERS_1;
	sb->byte_mask = dr_ste_conv_bit_to_byte_mask(sb->bit_mask);
	sb->ste_build_tag_func = &dr_ste_build_register_1_tag;
}

static void dr_ste_build_src_gvmi_qpn_bit_mask(struct mlx5dr_match_param *value,
					       u8 *bit_mask)
{
	struct mlx5dr_match_misc *misc_mask = &value->misc;

	DR_STE_SET_MASK(src_gvmi_qp, bit_mask, source_gvmi, misc_mask, source_port);
	DR_STE_SET_MASK(src_gvmi_qp, bit_mask, source_qp, misc_mask, source_sqn);
	misc_mask->source_eswitch_owner_vhca_id = 0;
}

static int dr_ste_build_src_gvmi_qpn_tag(struct mlx5dr_match_param *value,
					 struct mlx5dr_ste_build *sb,
					 u8 *tag)
{
	struct mlx5dr_match_misc *misc = &value->misc;
	struct mlx5dr_cmd_vport_cap *vport_cap;
	struct mlx5dr_domain *dmn = sb->dmn;
	struct mlx5dr_cmd_caps *caps;
	u8 *bit_mask = sb->bit_mask;
<<<<<<< HEAD
	u8 *tag = hw_ste->tag;
=======
>>>>>>> d1988041
	bool source_gvmi_set;

	DR_STE_SET_TAG(src_gvmi_qp, tag, source_qp, misc, source_sqn);

	if (sb->vhca_id_valid) {
		/* Find port GVMI based on the eswitch_owner_vhca_id */
		if (misc->source_eswitch_owner_vhca_id == dmn->info.caps.gvmi)
			caps = &dmn->info.caps;
		else if (dmn->peer_dmn && (misc->source_eswitch_owner_vhca_id ==
					   dmn->peer_dmn->info.caps.gvmi))
			caps = &dmn->peer_dmn->info.caps;
		else
			return -EINVAL;
	} else {
		caps = &dmn->info.caps;
	}

	vport_cap = mlx5dr_get_vport_cap(caps, misc->source_port);
	if (!vport_cap)
		return -EINVAL;

	source_gvmi_set = MLX5_GET(ste_src_gvmi_qp, bit_mask, source_gvmi);
	if (vport_cap->vport_gvmi && source_gvmi_set)
		MLX5_SET(ste_src_gvmi_qp, tag, source_gvmi, vport_cap->vport_gvmi);

	misc->source_eswitch_owner_vhca_id = 0;
	misc->source_port = 0;

	return 0;
}

void mlx5dr_ste_build_src_gvmi_qpn(struct mlx5dr_ste_build *sb,
				   struct mlx5dr_match_param *mask,
				   struct mlx5dr_domain *dmn,
				   bool inner, bool rx)
{
	/* Set vhca_id_valid before we reset source_eswitch_owner_vhca_id */
	sb->vhca_id_valid = mask->misc.source_eswitch_owner_vhca_id;

	dr_ste_build_src_gvmi_qpn_bit_mask(mask, sb->bit_mask);

	sb->rx = rx;
	sb->dmn = dmn;
	sb->inner = inner;
	sb->lu_type = MLX5DR_STE_LU_TYPE_SRC_GVMI_AND_QP;
	sb->byte_mask = dr_ste_conv_bit_to_byte_mask(sb->bit_mask);
	sb->ste_build_tag_func = &dr_ste_build_src_gvmi_qpn_tag;
}<|MERGE_RESOLUTION|>--- conflicted
+++ resolved
@@ -556,28 +556,6 @@
 	dr_ste_set_always_miss((struct dr_hw_ste_format *)ste->hw_ste);
 }
 
-<<<<<<< HEAD
-/* The assumption here is that we don't update the ste->hw_ste if it is not
- * used ste, so it will be all zero, checking the next_lu_type.
- */
-bool mlx5dr_ste_is_not_valid_entry(u8 *p_hw_ste)
-{
-	struct dr_hw_ste_format *hw_ste = (struct dr_hw_ste_format *)p_hw_ste;
-
-	if (MLX5_GET(ste_general, hw_ste, next_lu_type) ==
-	    MLX5DR_STE_LU_TYPE_NOP)
-		return true;
-
-	return false;
-}
-
-bool mlx5dr_ste_not_used_ste(struct mlx5dr_ste *ste)
-{
-	return !ste->refcount;
-}
-
-=======
->>>>>>> d1988041
 /* Init one ste as a pattern for ste data array */
 void mlx5dr_ste_set_formatted_ste(u16 gvmi,
 				  struct mlx5dr_domain_rx_tx *nic_dmn,
@@ -2259,10 +2237,6 @@
 	struct mlx5dr_domain *dmn = sb->dmn;
 	struct mlx5dr_cmd_caps *caps;
 	u8 *bit_mask = sb->bit_mask;
-<<<<<<< HEAD
-	u8 *tag = hw_ste->tag;
-=======
->>>>>>> d1988041
 	bool source_gvmi_set;
 
 	DR_STE_SET_TAG(src_gvmi_qp, tag, source_qp, misc, source_sqn);
