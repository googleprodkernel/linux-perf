--- conflicted
+++ resolved
@@ -1087,11 +1087,8 @@
 	unsigned long resetting;
 	bool napi_enabled, from_passive_init;
 	bool login_pending;
-<<<<<<< HEAD
-=======
 	/* last device reset time */
 	unsigned long last_reset_time;
->>>>>>> d1988041
 
 	bool failover_pending;
 	bool force_reset_recovery;
