// SPDX-License-Identifier: GPL-2.0-only
/*
 * aQuantia Corporation Network Driver
 * Copyright (C) 2014-2017 aQuantia Corporation. All rights reserved
 */

/* File hw_atl_b0.c: Definition of Atlantic hardware specific functions. */

#include "../aq_hw.h"
#include "../aq_hw_utils.h"
#include "../aq_ring.h"
#include "../aq_nic.h"
#include "hw_atl_b0.h"
#include "hw_atl_utils.h"
#include "hw_atl_llh.h"
#include "hw_atl_b0_internal.h"
#include "hw_atl_llh_internal.h"

#define DEFAULT_B0_BOARD_BASIC_CAPABILITIES \
	.is_64_dma = true,		  \
	.msix_irqs = 8U,		  \
	.irq_mask = ~0U,		  \
	.vecs = HW_ATL_B0_RSS_MAX,	  \
	.tcs = HW_ATL_B0_TC_MAX,	  \
	.rxd_alignment = 1U,		  \
	.rxd_size = HW_ATL_B0_RXD_SIZE,   \
	.rxds_max = HW_ATL_B0_MAX_RXD,    \
	.rxds_min = HW_ATL_B0_MIN_RXD,    \
	.txd_alignment = 1U,		  \
	.txd_size = HW_ATL_B0_TXD_SIZE,   \
	.txds_max = HW_ATL_B0_MAX_TXD,    \
	.txds_min = HW_ATL_B0_MIN_TXD,    \
	.txhwb_alignment = 4096U,	  \
	.tx_rings = HW_ATL_B0_TX_RINGS,   \
	.rx_rings = HW_ATL_B0_RX_RINGS,   \
	.hw_features = NETIF_F_HW_CSUM |  \
			NETIF_F_RXCSUM |  \
			NETIF_F_RXHASH |  \
			NETIF_F_SG |      \
			NETIF_F_TSO |     \
			NETIF_F_LRO |     \
			NETIF_F_NTUPLE |  \
			NETIF_F_HW_VLAN_CTAG_FILTER | \
			NETIF_F_HW_VLAN_CTAG_RX |     \
			NETIF_F_HW_VLAN_CTAG_TX,      \
	.hw_priv_flags = IFF_UNICAST_FLT, \
	.flow_control = true,		  \
	.mtu = HW_ATL_B0_MTU_JUMBO,	  \
	.mac_regs_count = 88,		  \
	.hw_alive_check_addr = 0x10U

const struct aq_hw_caps_s hw_atl_b0_caps_aqc100 = {
	DEFAULT_B0_BOARD_BASIC_CAPABILITIES,
	.media_type = AQ_HW_MEDIA_TYPE_FIBRE,
	.link_speed_msk = AQ_NIC_RATE_10G |
			  AQ_NIC_RATE_5G |
			  AQ_NIC_RATE_2GS |
			  AQ_NIC_RATE_1G |
			  AQ_NIC_RATE_100M,
};

const struct aq_hw_caps_s hw_atl_b0_caps_aqc107 = {
	DEFAULT_B0_BOARD_BASIC_CAPABILITIES,
	.media_type = AQ_HW_MEDIA_TYPE_TP,
	.link_speed_msk = AQ_NIC_RATE_10G |
			  AQ_NIC_RATE_5G |
			  AQ_NIC_RATE_2GS |
			  AQ_NIC_RATE_1G |
			  AQ_NIC_RATE_100M,
};

const struct aq_hw_caps_s hw_atl_b0_caps_aqc108 = {
	DEFAULT_B0_BOARD_BASIC_CAPABILITIES,
	.media_type = AQ_HW_MEDIA_TYPE_TP,
	.link_speed_msk = AQ_NIC_RATE_5G |
			  AQ_NIC_RATE_2GS |
			  AQ_NIC_RATE_1G |
			  AQ_NIC_RATE_100M,
};

const struct aq_hw_caps_s hw_atl_b0_caps_aqc109 = {
	DEFAULT_B0_BOARD_BASIC_CAPABILITIES,
	.media_type = AQ_HW_MEDIA_TYPE_TP,
	.link_speed_msk = AQ_NIC_RATE_2GS |
			  AQ_NIC_RATE_1G |
			  AQ_NIC_RATE_100M,
};

static int hw_atl_b0_hw_reset(struct aq_hw_s *self)
{
	int err = 0;

	err = hw_atl_utils_soft_reset(self);
	if (err)
		return err;

	self->aq_fw_ops->set_state(self, MPI_RESET);

	err = aq_hw_err_from_flags(self);

	return err;
}

static int hw_atl_b0_set_fc(struct aq_hw_s *self, u32 fc, u32 tc)
{
	hw_atl_rpb_rx_xoff_en_per_tc_set(self, !!(fc & AQ_NIC_FC_RX), tc);
	return 0;
}

static int hw_atl_b0_hw_qos_set(struct aq_hw_s *self)
{
	u32 tc = 0U;
	u32 buff_size = 0U;
	unsigned int i_priority = 0U;

	/* TPS Descriptor rate init */
	hw_atl_tps_tx_pkt_shed_desc_rate_curr_time_res_set(self, 0x0U);
	hw_atl_tps_tx_pkt_shed_desc_rate_lim_set(self, 0xA);

	/* TPS VM init */
	hw_atl_tps_tx_pkt_shed_desc_vm_arb_mode_set(self, 0U);

	/* TPS TC credits init */
	hw_atl_tps_tx_pkt_shed_desc_tc_arb_mode_set(self, 0U);
	hw_atl_tps_tx_pkt_shed_data_arb_mode_set(self, 0U);

	hw_atl_tps_tx_pkt_shed_tc_data_max_credit_set(self, 0xFFF, 0U);
	hw_atl_tps_tx_pkt_shed_tc_data_weight_set(self, 0x64, 0U);
	hw_atl_tps_tx_pkt_shed_desc_tc_max_credit_set(self, 0x50, 0U);
	hw_atl_tps_tx_pkt_shed_desc_tc_weight_set(self, 0x1E, 0U);

	/* Tx buf size */
	buff_size = HW_ATL_B0_TXBUF_MAX;

	hw_atl_tpb_tx_pkt_buff_size_per_tc_set(self, buff_size, tc);
	hw_atl_tpb_tx_buff_hi_threshold_per_tc_set(self,
						   (buff_size *
						   (1024 / 32U) * 66U) /
						   100U, tc);
	hw_atl_tpb_tx_buff_lo_threshold_per_tc_set(self,
						   (buff_size *
						   (1024 / 32U) * 50U) /
						   100U, tc);

	/* QoS Rx buf size per TC */
	tc = 0;
	buff_size = HW_ATL_B0_RXBUF_MAX;

	hw_atl_rpb_rx_pkt_buff_size_per_tc_set(self, buff_size, tc);
	hw_atl_rpb_rx_buff_hi_threshold_per_tc_set(self,
						   (buff_size *
						   (1024U / 32U) * 66U) /
						   100U, tc);
	hw_atl_rpb_rx_buff_lo_threshold_per_tc_set(self,
						   (buff_size *
						   (1024U / 32U) * 50U) /
						   100U, tc);

	hw_atl_b0_set_fc(self, self->aq_nic_cfg->flow_control, tc);

	/* QoS 802.1p priority -> TC mapping */
	for (i_priority = 8U; i_priority--;)
		hw_atl_rpf_rpb_user_priority_tc_map_set(self, i_priority, 0U);

	return aq_hw_err_from_flags(self);
}

static int hw_atl_b0_hw_rss_hash_set(struct aq_hw_s *self,
				     struct aq_rss_parameters *rss_params)
{
	struct aq_nic_cfg_s *cfg = self->aq_nic_cfg;
	int err = 0;
	unsigned int i = 0U;
	unsigned int addr = 0U;
	u32 val;

	for (i = 10, addr = 0U; i--; ++addr) {
		u32 key_data = cfg->is_rss ?
			__swab32(rss_params->hash_secret_key[i]) : 0U;
		hw_atl_rpf_rss_key_wr_data_set(self, key_data);
		hw_atl_rpf_rss_key_addr_set(self, addr);
		hw_atl_rpf_rss_key_wr_en_set(self, 1U);
		err = readx_poll_timeout_atomic(hw_atl_rpf_rss_key_wr_en_get,
						self, val, val == 0,
						1000U, 10000U);
		if (err < 0)
			goto err_exit;
	}

	err = aq_hw_err_from_flags(self);

err_exit:
	return err;
}

static int hw_atl_b0_hw_rss_set(struct aq_hw_s *self,
				struct aq_rss_parameters *rss_params)
{
	u8 *indirection_table =	rss_params->indirection_table;
	u32 i = 0U;
	u32 num_rss_queues = max(1U, self->aq_nic_cfg->num_rss_queues);
	int err = 0;
	u16 bitary[1 + (HW_ATL_B0_RSS_REDIRECTION_MAX *
		   HW_ATL_B0_RSS_REDIRECTION_BITS / 16U)];
	u32 val;

	memset(bitary, 0, sizeof(bitary));

	for (i = HW_ATL_B0_RSS_REDIRECTION_MAX; i--;) {
		(*(u32 *)(bitary + ((i * 3U) / 16U))) |=
			((indirection_table[i] % num_rss_queues) <<
			((i * 3U) & 0xFU));
	}

	for (i = ARRAY_SIZE(bitary); i--;) {
		hw_atl_rpf_rss_redir_tbl_wr_data_set(self, bitary[i]);
		hw_atl_rpf_rss_redir_tbl_addr_set(self, i);
		hw_atl_rpf_rss_redir_wr_en_set(self, 1U);
		err = readx_poll_timeout_atomic(hw_atl_rpf_rss_redir_wr_en_get,
						self, val, val == 0,
						1000U, 10000U);
		if (err < 0)
			goto err_exit;
	}

	err = aq_hw_err_from_flags(self);

err_exit:
	return err;
}

static int hw_atl_b0_hw_offload_set(struct aq_hw_s *self,
				    struct aq_nic_cfg_s *aq_nic_cfg)
{
	unsigned int i;

	/* TX checksums offloads*/
	hw_atl_tpo_ipv4header_crc_offload_en_set(self, 1);
	hw_atl_tpo_tcp_udp_crc_offload_en_set(self, 1);

	/* RX checksums offloads*/
	hw_atl_rpo_ipv4header_crc_offload_en_set(self, !!(aq_nic_cfg->features &
						 NETIF_F_RXCSUM));
	hw_atl_rpo_tcp_udp_crc_offload_en_set(self, !!(aq_nic_cfg->features &
					      NETIF_F_RXCSUM));

	/* LSO offloads*/
	hw_atl_tdm_large_send_offload_en_set(self, 0xFFFFFFFFU);

	/* Outer VLAN tag offload */
	hw_atl_rpo_outer_vlan_tag_mode_set(self, 1U);

/* LRO offloads */
	{
		unsigned int val = (8U < HW_ATL_B0_LRO_RXD_MAX) ? 0x3U :
			((4U < HW_ATL_B0_LRO_RXD_MAX) ? 0x2U :
			((2U < HW_ATL_B0_LRO_RXD_MAX) ? 0x1U : 0x0));

		for (i = 0; i < HW_ATL_B0_RINGS_MAX; i++)
			hw_atl_rpo_lro_max_num_of_descriptors_set(self, val, i);

		hw_atl_rpo_lro_time_base_divider_set(self, 0x61AU);
		hw_atl_rpo_lro_inactive_interval_set(self, 0);
		/* the LRO timebase divider is 5 uS (0x61a),
		 * which is multiplied by 50(0x32)
		 * to get a maximum coalescing interval of 250 uS,
		 * which is the default value
		 */
		hw_atl_rpo_lro_max_coalescing_interval_set(self, 50);

		hw_atl_rpo_lro_qsessions_lim_set(self, 1U);

		hw_atl_rpo_lro_total_desc_lim_set(self, 2U);

		hw_atl_rpo_lro_patch_optimization_en_set(self, 1U);

		hw_atl_rpo_lro_min_pay_of_first_pkt_set(self, 10U);

		hw_atl_rpo_lro_pkt_lim_set(self, 1U);

		hw_atl_rpo_lro_en_set(self,
				      aq_nic_cfg->is_lro ? 0xFFFFFFFFU : 0U);
		hw_atl_itr_rsc_en_set(self,
				      aq_nic_cfg->is_lro ? 0xFFFFFFFFU : 0U);

		hw_atl_itr_rsc_delay_set(self, 1U);
	}
	return aq_hw_err_from_flags(self);
}

static int hw_atl_b0_hw_init_tx_path(struct aq_hw_s *self)
{
	/* Tx TC/Queue number config */
	hw_atl_rpb_tps_tx_tc_mode_set(self, 1U);

	hw_atl_thm_lso_tcp_flag_of_first_pkt_set(self, 0x0FF6U);
	hw_atl_thm_lso_tcp_flag_of_middle_pkt_set(self, 0x0FF6U);
	hw_atl_thm_lso_tcp_flag_of_last_pkt_set(self, 0x0F7FU);

	/* Tx interrupts */
	hw_atl_tdm_tx_desc_wr_wb_irq_en_set(self, 1U);

	/* misc */
	aq_hw_write_reg(self, 0x00007040U, IS_CHIP_FEATURE(TPO2) ?
			0x00010000U : 0x00000000U);
	hw_atl_tdm_tx_dca_en_set(self, 0U);
	hw_atl_tdm_tx_dca_mode_set(self, 0U);

	hw_atl_tpb_tx_path_scp_ins_en_set(self, 1U);

	return aq_hw_err_from_flags(self);
}

static int hw_atl_b0_hw_init_rx_path(struct aq_hw_s *self)
{
	struct aq_nic_cfg_s *cfg = self->aq_nic_cfg;
	int i;

	/* Rx TC/RSS number config */
	hw_atl_rpb_rpf_rx_traf_class_mode_set(self, 1U);

	/* Rx flow control */
	hw_atl_rpb_rx_flow_ctl_mode_set(self, 1U);

	/* RSS Ring selection */
	hw_atl_reg_rx_flr_rss_control1set(self, cfg->is_rss ?
					0xB3333333U : 0x00000000U);

	/* Multicast filters */
	for (i = HW_ATL_B0_MAC_MAX; i--;) {
		hw_atl_rpfl2_uc_flr_en_set(self, (i == 0U) ? 1U : 0U, i);
		hw_atl_rpfl2unicast_flr_act_set(self, 1U, i);
	}

	hw_atl_reg_rx_flr_mcst_flr_msk_set(self, 0x00000000U);
	hw_atl_reg_rx_flr_mcst_flr_set(self, 0x00010FFFU, 0U);

	/* Vlan filters */
	hw_atl_rpf_vlan_outer_etht_set(self, 0x88A8U);
	hw_atl_rpf_vlan_inner_etht_set(self, 0x8100U);

	hw_atl_rpf_vlan_prom_mode_en_set(self, 1);

	// Always accept untagged packets
	hw_atl_rpf_vlan_accept_untagged_packets_set(self, 1U);
	hw_atl_rpf_vlan_untagged_act_set(self, 1U);

	/* Rx Interrupts */
	hw_atl_rdm_rx_desc_wr_wb_irq_en_set(self, 1U);

	/* misc */
	aq_hw_write_reg(self, 0x00005040U,
			IS_CHIP_FEATURE(RPF2) ? 0x000F0000U : 0x00000000U);

	hw_atl_rpfl2broadcast_flr_act_set(self, 1U);
	hw_atl_rpfl2broadcast_count_threshold_set(self, 0xFFFFU & (~0U / 256U));

	hw_atl_rdm_rx_dca_en_set(self, 0U);
	hw_atl_rdm_rx_dca_mode_set(self, 0U);

	return aq_hw_err_from_flags(self);
}

static int hw_atl_b0_hw_mac_addr_set(struct aq_hw_s *self, u8 *mac_addr)
{
	int err = 0;
	unsigned int h = 0U;
	unsigned int l = 0U;

	if (!mac_addr) {
		err = -EINVAL;
		goto err_exit;
	}
	h = (mac_addr[0] << 8) | (mac_addr[1]);
	l = (mac_addr[2] << 24) | (mac_addr[3] << 16) |
		(mac_addr[4] << 8) | mac_addr[5];

	hw_atl_rpfl2_uc_flr_en_set(self, 0U, HW_ATL_B0_MAC);
	hw_atl_rpfl2unicast_dest_addresslsw_set(self, l, HW_ATL_B0_MAC);
	hw_atl_rpfl2unicast_dest_addressmsw_set(self, h, HW_ATL_B0_MAC);
	hw_atl_rpfl2_uc_flr_en_set(self, 1U, HW_ATL_B0_MAC);

	err = aq_hw_err_from_flags(self);

err_exit:
	return err;
}

static int hw_atl_b0_hw_init(struct aq_hw_s *self, u8 *mac_addr)
{
	static u32 aq_hw_atl_igcr_table_[4][2] = {
		[AQ_HW_IRQ_INVALID] = { 0x20000000U, 0x20000000U },
		[AQ_HW_IRQ_LEGACY]  = { 0x20000080U, 0x20000080U },
		[AQ_HW_IRQ_MSI]     = { 0x20000021U, 0x20000025U },
		[AQ_HW_IRQ_MSIX]    = { 0x20000022U, 0x20000026U },
	};

	int err = 0;
	u32 val;

	struct aq_nic_cfg_s *aq_nic_cfg = self->aq_nic_cfg;

	hw_atl_b0_hw_init_tx_path(self);
	hw_atl_b0_hw_init_rx_path(self);

	hw_atl_b0_hw_mac_addr_set(self, mac_addr);

	self->aq_fw_ops->set_link_speed(self, aq_nic_cfg->link_speed_msk);
	self->aq_fw_ops->set_state(self, MPI_INIT);

	hw_atl_b0_hw_qos_set(self);
	hw_atl_b0_hw_rss_set(self, &aq_nic_cfg->aq_rss);
	hw_atl_b0_hw_rss_hash_set(self, &aq_nic_cfg->aq_rss);

	/* Force limit MRRS on RDM/TDM to 2K */
	val = aq_hw_read_reg(self, HW_ATL_PCI_REG_CONTROL6_ADR);
	aq_hw_write_reg(self, HW_ATL_PCI_REG_CONTROL6_ADR,
			(val & ~0x707) | 0x404);

	/* TX DMA total request limit. B0 hardware is not capable to
	 * handle more than (8K-MRRS) incoming DMA data.
	 * Value 24 in 256byte units
	 */
	aq_hw_write_reg(self, HW_ATL_TX_DMA_TOTAL_REQ_LIMIT_ADR, 24);

	/* Reset link status and read out initial hardware counters */
	self->aq_link_status.mbps = 0;
	self->aq_fw_ops->update_stats(self);

	err = aq_hw_err_from_flags(self);
	if (err < 0)
		goto err_exit;

	/* Interrupts */
	hw_atl_reg_irq_glb_ctl_set(self,
				   aq_hw_atl_igcr_table_[aq_nic_cfg->irq_type]
						 [(aq_nic_cfg->vecs > 1U) ?
						 1 : 0]);

	hw_atl_itr_irq_auto_masklsw_set(self, aq_nic_cfg->aq_hw_caps->irq_mask);

	/* Interrupts */
	hw_atl_reg_gen_irq_map_set(self,
				   ((HW_ATL_B0_ERR_INT << 0x18) | (1U << 0x1F)) |
			    ((HW_ATL_B0_ERR_INT << 0x10) | (1U << 0x17)), 0U);

	/* Enable link interrupt */
	if (aq_nic_cfg->link_irq_vec)
		hw_atl_reg_gen_irq_map_set(self, BIT(7) |
					   aq_nic_cfg->link_irq_vec, 3U);

	hw_atl_b0_hw_offload_set(self, aq_nic_cfg);

err_exit:
	return err;
}

static int hw_atl_b0_hw_ring_tx_start(struct aq_hw_s *self,
				      struct aq_ring_s *ring)
{
	hw_atl_tdm_tx_desc_en_set(self, 1, ring->idx);
	return aq_hw_err_from_flags(self);
}

static int hw_atl_b0_hw_ring_rx_start(struct aq_hw_s *self,
				      struct aq_ring_s *ring)
{
	hw_atl_rdm_rx_desc_en_set(self, 1, ring->idx);
	return aq_hw_err_from_flags(self);
}

static int hw_atl_b0_hw_start(struct aq_hw_s *self)
{
	hw_atl_tpb_tx_buff_en_set(self, 1);
	hw_atl_rpb_rx_buff_en_set(self, 1);
	return aq_hw_err_from_flags(self);
}

static int hw_atl_b0_hw_tx_ring_tail_update(struct aq_hw_s *self,
					    struct aq_ring_s *ring)
{
	hw_atl_reg_tx_dma_desc_tail_ptr_set(self, ring->sw_tail, ring->idx);
	return 0;
}

static int hw_atl_b0_hw_ring_tx_xmit(struct aq_hw_s *self,
				     struct aq_ring_s *ring,
				     unsigned int frags)
{
	struct aq_ring_buff_s *buff = NULL;
	struct hw_atl_txd_s *txd = NULL;
	unsigned int buff_pa_len = 0U;
	unsigned int pkt_len = 0U;
	unsigned int frag_count = 0U;
	bool is_vlan = false;
	bool is_gso = false;

	buff = &ring->buff_ring[ring->sw_tail];
	pkt_len = (buff->is_eop && buff->is_sop) ? buff->len : buff->len_pkt;

	for (frag_count = 0; frag_count < frags; frag_count++) {
		txd = (struct hw_atl_txd_s *)&ring->dx_ring[ring->sw_tail *
						HW_ATL_B0_TXD_SIZE];
		txd->ctl = 0;
		txd->ctl2 = 0;
		txd->buf_addr = 0;

		buff = &ring->buff_ring[ring->sw_tail];

		if (buff->is_gso) {
			txd->ctl |= HW_ATL_B0_TXD_CTL_CMD_TCP;
			txd->ctl |= HW_ATL_B0_TXD_CTL_DESC_TYPE_TXC;
			txd->ctl |= (buff->len_l3 << 31) |
				    (buff->len_l2 << 24);
			txd->ctl2 |= (buff->mss << 16);
			is_gso = true;

			pkt_len -= (buff->len_l4 +
				    buff->len_l3 +
				    buff->len_l2);
			if (buff->is_ipv6)
				txd->ctl |= HW_ATL_B0_TXD_CTL_CMD_IPV6;
			txd->ctl2 |= (buff->len_l4 << 8) |
				     (buff->len_l3 >> 1);
		}
		if (buff->is_vlan) {
			txd->ctl |= HW_ATL_B0_TXD_CTL_DESC_TYPE_TXC;
			txd->ctl |= buff->vlan_tx_tag << 4;
			is_vlan = true;
		}
		if (!buff->is_gso && !buff->is_vlan) {
			buff_pa_len = buff->len;

			txd->buf_addr = buff->pa;
			txd->ctl |= (HW_ATL_B0_TXD_CTL_BLEN &
						((u32)buff_pa_len << 4));
			txd->ctl |= HW_ATL_B0_TXD_CTL_DESC_TYPE_TXD;

			/* PAY_LEN */
			txd->ctl2 |= HW_ATL_B0_TXD_CTL2_LEN & (pkt_len << 14);

			if (is_gso || is_vlan) {
				/* enable tx context */
				txd->ctl2 |= HW_ATL_B0_TXD_CTL2_CTX_EN;
			}
			if (is_gso)
				txd->ctl |= HW_ATL_B0_TXD_CTL_CMD_LSO;

			/* Tx checksum offloads */
			if (buff->is_ip_cso)
				txd->ctl |= HW_ATL_B0_TXD_CTL_CMD_IPCSO;

			if (buff->is_udp_cso || buff->is_tcp_cso)
				txd->ctl |= HW_ATL_B0_TXD_CTL_CMD_TUCSO;

			if (is_vlan)
				txd->ctl |= HW_ATL_B0_TXD_CTL_CMD_VLAN;

			if (unlikely(buff->is_eop)) {
				txd->ctl |= HW_ATL_B0_TXD_CTL_EOP;
				txd->ctl |= HW_ATL_B0_TXD_CTL_CMD_WB;
				is_gso = false;
				is_vlan = false;
			}
		}
		ring->sw_tail = aq_ring_next_dx(ring, ring->sw_tail);
	}

	hw_atl_b0_hw_tx_ring_tail_update(self, ring);
	return aq_hw_err_from_flags(self);
}

static int hw_atl_b0_hw_ring_rx_init(struct aq_hw_s *self,
				     struct aq_ring_s *aq_ring,
				     struct aq_ring_param_s *aq_ring_param)
{
	u32 dma_desc_addr_lsw = (u32)aq_ring->dx_ring_pa;
	u32 dma_desc_addr_msw = (u32)(((u64)aq_ring->dx_ring_pa) >> 32);
	u32 vlan_rx_stripping = self->aq_nic_cfg->is_vlan_rx_strip;

	hw_atl_rdm_rx_desc_en_set(self, false, aq_ring->idx);

	hw_atl_rdm_rx_desc_head_splitting_set(self, 0U, aq_ring->idx);

	hw_atl_reg_rx_dma_desc_base_addresslswset(self, dma_desc_addr_lsw,
						  aq_ring->idx);

	hw_atl_reg_rx_dma_desc_base_addressmswset(self,
						  dma_desc_addr_msw, aq_ring->idx);

	hw_atl_rdm_rx_desc_len_set(self, aq_ring->size / 8U, aq_ring->idx);

	hw_atl_rdm_rx_desc_data_buff_size_set(self,
					      AQ_CFG_RX_FRAME_MAX / 1024U,
				       aq_ring->idx);

	hw_atl_rdm_rx_desc_head_buff_size_set(self, 0U, aq_ring->idx);
	hw_atl_rdm_rx_desc_head_splitting_set(self, 0U, aq_ring->idx);
	hw_atl_rpo_rx_desc_vlan_stripping_set(self, !!vlan_rx_stripping,
					      aq_ring->idx);

	/* Rx ring set mode */

	/* Mapping interrupt vector */
	hw_atl_itr_irq_map_rx_set(self, aq_ring_param->vec_idx, aq_ring->idx);
	hw_atl_itr_irq_map_en_rx_set(self, true, aq_ring->idx);

	hw_atl_rdm_cpu_id_set(self, aq_ring_param->cpu, aq_ring->idx);
	hw_atl_rdm_rx_desc_dca_en_set(self, 0U, aq_ring->idx);
	hw_atl_rdm_rx_head_dca_en_set(self, 0U, aq_ring->idx);
	hw_atl_rdm_rx_pld_dca_en_set(self, 0U, aq_ring->idx);

	return aq_hw_err_from_flags(self);
}

static int hw_atl_b0_hw_ring_tx_init(struct aq_hw_s *self,
				     struct aq_ring_s *aq_ring,
				     struct aq_ring_param_s *aq_ring_param)
{
	u32 dma_desc_lsw_addr = (u32)aq_ring->dx_ring_pa;
	u32 dma_desc_msw_addr = (u32)(((u64)aq_ring->dx_ring_pa) >> 32);

	hw_atl_reg_tx_dma_desc_base_addresslswset(self, dma_desc_lsw_addr,
						  aq_ring->idx);

	hw_atl_reg_tx_dma_desc_base_addressmswset(self, dma_desc_msw_addr,
						  aq_ring->idx);

	hw_atl_tdm_tx_desc_len_set(self, aq_ring->size / 8U, aq_ring->idx);

	hw_atl_b0_hw_tx_ring_tail_update(self, aq_ring);

	/* Set Tx threshold */
	hw_atl_tdm_tx_desc_wr_wb_threshold_set(self, 0U, aq_ring->idx);

	/* Mapping interrupt vector */
	hw_atl_itr_irq_map_tx_set(self, aq_ring_param->vec_idx, aq_ring->idx);
	hw_atl_itr_irq_map_en_tx_set(self, true, aq_ring->idx);

	hw_atl_tdm_cpu_id_set(self, aq_ring_param->cpu, aq_ring->idx);
	hw_atl_tdm_tx_desc_dca_en_set(self, 0U, aq_ring->idx);

	return aq_hw_err_from_flags(self);
}

static int hw_atl_b0_hw_ring_rx_fill(struct aq_hw_s *self,
				     struct aq_ring_s *ring,
				     unsigned int sw_tail_old)
{
	for (; sw_tail_old != ring->sw_tail;
		sw_tail_old = aq_ring_next_dx(ring, sw_tail_old)) {
		struct hw_atl_rxd_s *rxd =
			(struct hw_atl_rxd_s *)&ring->dx_ring[sw_tail_old *
							HW_ATL_B0_RXD_SIZE];

		struct aq_ring_buff_s *buff = &ring->buff_ring[sw_tail_old];

		rxd->buf_addr = buff->pa;
		rxd->hdr_addr = 0U;
	}

	hw_atl_reg_rx_dma_desc_tail_ptr_set(self, sw_tail_old, ring->idx);

	return aq_hw_err_from_flags(self);
}

static int hw_atl_b0_hw_ring_tx_head_update(struct aq_hw_s *self,
					    struct aq_ring_s *ring)
{
	int err = 0;
	unsigned int hw_head_ = hw_atl_tdm_tx_desc_head_ptr_get(self, ring->idx);

	if (aq_utils_obj_test(&self->flags, AQ_HW_FLAG_ERR_UNPLUG)) {
		err = -ENXIO;
		goto err_exit;
	}
	ring->hw_head = hw_head_;
	err = aq_hw_err_from_flags(self);

err_exit:
	return err;
}

static int hw_atl_b0_hw_ring_rx_receive(struct aq_hw_s *self,
					struct aq_ring_s *ring)
{
	for (; ring->hw_head != ring->sw_tail;
		ring->hw_head = aq_ring_next_dx(ring, ring->hw_head)) {
		struct aq_ring_buff_s *buff = NULL;
		struct hw_atl_rxd_wb_s *rxd_wb = (struct hw_atl_rxd_wb_s *)
			&ring->dx_ring[ring->hw_head * HW_ATL_B0_RXD_SIZE];

		unsigned int is_rx_check_sum_enabled = 0U;
		unsigned int pkt_type = 0U;
		u8 rx_stat = 0U;

		if (!(rxd_wb->status & 0x1U)) { /* RxD is not done */
			break;
		}

		buff = &ring->buff_ring[ring->hw_head];

<<<<<<< HEAD
		rx_stat = (0x0000003CU & rxd_wb->status) >> 2;

		is_rx_check_sum_enabled = (rxd_wb->type >> 19) & 0x3U;
=======
		buff->flags = 0U;
		buff->is_hash_l4 = 0U;

		rx_stat = (0x0000003CU & rxd_wb->status) >> 2;
>>>>>>> f7688b48

		is_rx_check_sum_enabled = (rxd_wb->type >> 19) & 0x3U;

<<<<<<< HEAD
		if (is_rx_check_sum_enabled & BIT(0) &&
		    (0x0U == (pkt_type & 0x3U)))
			buff->is_ip_cso = (rx_stat & BIT(1)) ? 0U : 1U;

=======
		pkt_type = (rxd_wb->type & HW_ATL_B0_RXD_WB_STAT_PKTTYPE) >>
			   HW_ATL_B0_RXD_WB_STAT_PKTTYPE_SHIFT;

		if (is_rx_check_sum_enabled & BIT(0) &&
		    (0x0U == (pkt_type & 0x3U)))
			buff->is_ip_cso = (rx_stat & BIT(1)) ? 0U : 1U;

>>>>>>> f7688b48
		if (is_rx_check_sum_enabled & BIT(1)) {
			if (0x4U == (pkt_type & 0x1CU))
				buff->is_udp_cso = (rx_stat & BIT(2)) ? 0U :
						   !!(rx_stat & BIT(3));
			else if (0x0U == (pkt_type & 0x1CU))
				buff->is_tcp_cso = (rx_stat & BIT(2)) ? 0U :
						   !!(rx_stat & BIT(3));
		}
		buff->is_cso_err = !!(rx_stat & 0x6);
		/* Checksum offload workaround for small packets */
		if (unlikely(rxd_wb->pkt_len <= 60)) {
			buff->is_ip_cso = 0U;
			buff->is_cso_err = 0U;
		}

<<<<<<< HEAD
		dma_unmap_page(ndev, buff->pa, buff->len, DMA_FROM_DEVICE);
=======
		if (self->aq_nic_cfg->is_vlan_rx_strip &&
		    ((pkt_type & HW_ATL_B0_RXD_WB_PKTTYPE_VLAN) ||
		     (pkt_type & HW_ATL_B0_RXD_WB_PKTTYPE_VLAN_DOUBLE))) {
			buff->is_vlan = 1;
			buff->vlan_rx_tag = le16_to_cpu(rxd_wb->vlan);
		}
>>>>>>> f7688b48

		if ((rx_stat & BIT(0)) || rxd_wb->type & 0x1000U) {
			/* MAC error or DMA error */
			buff->is_error = 1U;
		}
		if (self->aq_nic_cfg->is_rss) {
			/* last 4 byte */
			u16 rss_type = rxd_wb->type & 0xFU;

			if (rss_type && rss_type < 0x8U) {
				buff->is_hash_l4 = (rss_type == 0x4 ||
				rss_type == 0x5);
				buff->rss_hash = rxd_wb->rss_hash;
			}
		}

		if (HW_ATL_B0_RXD_WB_STAT2_EOP & rxd_wb->status) {
			buff->len = rxd_wb->pkt_len %
				AQ_CFG_RX_FRAME_MAX;
			buff->len = buff->len ?
				buff->len : AQ_CFG_RX_FRAME_MAX;
			buff->next = 0U;
			buff->is_eop = 1U;
		} else {
			buff->len =
				rxd_wb->pkt_len > AQ_CFG_RX_FRAME_MAX ?
				AQ_CFG_RX_FRAME_MAX : rxd_wb->pkt_len;

			if (HW_ATL_B0_RXD_WB_STAT2_RSCCNT &
				rxd_wb->status) {
				/* LRO */
				buff->next = rxd_wb->next_desc_ptr;
				++ring->stats.rx.lro_packets;
			} else {
				/* jumbo */
				buff->next =
					aq_ring_next_dx(ring,
							ring->hw_head);
				++ring->stats.rx.jumbo_packets;
			}
		}
	}

	return aq_hw_err_from_flags(self);
}

static int hw_atl_b0_hw_irq_enable(struct aq_hw_s *self, u64 mask)
{
	hw_atl_itr_irq_msk_setlsw_set(self, LODWORD(mask));
	return aq_hw_err_from_flags(self);
}

static int hw_atl_b0_hw_irq_disable(struct aq_hw_s *self, u64 mask)
{
	hw_atl_itr_irq_msk_clearlsw_set(self, LODWORD(mask));
	hw_atl_itr_irq_status_clearlsw_set(self, LODWORD(mask));

	atomic_inc(&self->dpc);
	return aq_hw_err_from_flags(self);
}

static int hw_atl_b0_hw_irq_read(struct aq_hw_s *self, u64 *mask)
{
	*mask = hw_atl_itr_irq_statuslsw_get(self);
	return aq_hw_err_from_flags(self);
}

#define IS_FILTER_ENABLED(_F_) ((packet_filter & (_F_)) ? 1U : 0U)

static int hw_atl_b0_hw_packet_filter_set(struct aq_hw_s *self,
					  unsigned int packet_filter)
{
	unsigned int i = 0U;
	struct aq_nic_cfg_s *cfg = self->aq_nic_cfg;

	hw_atl_rpfl2promiscuous_mode_en_set(self,
					    IS_FILTER_ENABLED(IFF_PROMISC));

	hw_atl_rpf_vlan_prom_mode_en_set(self,
				     IS_FILTER_ENABLED(IFF_PROMISC) ||
				     cfg->is_vlan_force_promisc);

	hw_atl_rpfl2multicast_flr_en_set(self,
					 IS_FILTER_ENABLED(IFF_ALLMULTI) &&
					 IS_FILTER_ENABLED(IFF_MULTICAST), 0);

	hw_atl_rpfl2_accept_all_mc_packets_set(self,
					      IS_FILTER_ENABLED(IFF_ALLMULTI) &&
					      IS_FILTER_ENABLED(IFF_MULTICAST));

	hw_atl_rpfl2broadcast_en_set(self, IS_FILTER_ENABLED(IFF_BROADCAST));


	for (i = HW_ATL_B0_MAC_MIN; i < HW_ATL_B0_MAC_MAX; ++i)
		hw_atl_rpfl2_uc_flr_en_set(self,
					   (cfg->is_mc_list_enabled &&
					    (i <= cfg->mc_list_count)) ?
					   1U : 0U, i);

	return aq_hw_err_from_flags(self);
}

#undef IS_FILTER_ENABLED

static int hw_atl_b0_hw_multicast_list_set(struct aq_hw_s *self,
					   u8 ar_mac
					   [AQ_HW_MULTICAST_ADDRESS_MAX]
					   [ETH_ALEN],
					   u32 count)
{
	int err = 0;

	if (count > (HW_ATL_B0_MAC_MAX - HW_ATL_B0_MAC_MIN)) {
		err = -EBADRQC;
		goto err_exit;
	}
	for (self->aq_nic_cfg->mc_list_count = 0U;
			self->aq_nic_cfg->mc_list_count < count;
			++self->aq_nic_cfg->mc_list_count) {
		u32 i = self->aq_nic_cfg->mc_list_count;
		u32 h = (ar_mac[i][0] << 8) | (ar_mac[i][1]);
		u32 l = (ar_mac[i][2] << 24) | (ar_mac[i][3] << 16) |
					(ar_mac[i][4] << 8) | ar_mac[i][5];

		hw_atl_rpfl2_uc_flr_en_set(self, 0U, HW_ATL_B0_MAC_MIN + i);

		hw_atl_rpfl2unicast_dest_addresslsw_set(self,
							l, HW_ATL_B0_MAC_MIN + i);

		hw_atl_rpfl2unicast_dest_addressmsw_set(self,
							h, HW_ATL_B0_MAC_MIN + i);

		hw_atl_rpfl2_uc_flr_en_set(self,
					   (self->aq_nic_cfg->is_mc_list_enabled),
					   HW_ATL_B0_MAC_MIN + i);
	}

	err = aq_hw_err_from_flags(self);

err_exit:
	return err;
}

static int hw_atl_b0_hw_interrupt_moderation_set(struct aq_hw_s *self)
{
	unsigned int i = 0U;
	u32 itr_tx = 2U;
	u32 itr_rx = 2U;

	switch (self->aq_nic_cfg->itr) {
	case  AQ_CFG_INTERRUPT_MODERATION_ON:
	case  AQ_CFG_INTERRUPT_MODERATION_AUTO:
		hw_atl_tdm_tx_desc_wr_wb_irq_en_set(self, 0U);
		hw_atl_tdm_tdm_intr_moder_en_set(self, 1U);
		hw_atl_rdm_rx_desc_wr_wb_irq_en_set(self, 0U);
		hw_atl_rdm_rdm_intr_moder_en_set(self, 1U);

		if (self->aq_nic_cfg->itr == AQ_CFG_INTERRUPT_MODERATION_ON) {
			/* HW timers are in 2us units */
			int tx_max_timer = self->aq_nic_cfg->tx_itr / 2;
			int tx_min_timer = tx_max_timer / 2;

			int rx_max_timer = self->aq_nic_cfg->rx_itr / 2;
			int rx_min_timer = rx_max_timer / 2;

			tx_max_timer = min(HW_ATL_INTR_MODER_MAX, tx_max_timer);
			tx_min_timer = min(HW_ATL_INTR_MODER_MIN, tx_min_timer);
			rx_max_timer = min(HW_ATL_INTR_MODER_MAX, rx_max_timer);
			rx_min_timer = min(HW_ATL_INTR_MODER_MIN, rx_min_timer);

			itr_tx |= tx_min_timer << 0x8U;
			itr_tx |= tx_max_timer << 0x10U;
			itr_rx |= rx_min_timer << 0x8U;
			itr_rx |= rx_max_timer << 0x10U;
		} else {
			static unsigned int hw_atl_b0_timers_table_tx_[][2] = {
				{0xfU, 0xffU}, /* 10Gbit */
				{0xfU, 0x1ffU}, /* 5Gbit */
				{0xfU, 0x1ffU}, /* 5Gbit 5GS */
				{0xfU, 0x1ffU}, /* 2.5Gbit */
				{0xfU, 0x1ffU}, /* 1Gbit */
				{0xfU, 0x1ffU}, /* 100Mbit */
			};

			static unsigned int hw_atl_b0_timers_table_rx_[][2] = {
				{0x6U, 0x38U},/* 10Gbit */
				{0xCU, 0x70U},/* 5Gbit */
				{0xCU, 0x70U},/* 5Gbit 5GS */
				{0x18U, 0xE0U},/* 2.5Gbit */
				{0x30U, 0x80U},/* 1Gbit */
				{0x4U, 0x50U},/* 100Mbit */
			};

			unsigned int speed_index =
					hw_atl_utils_mbps_2_speed_index(
						self->aq_link_status.mbps);

			/* Update user visible ITR settings */
			self->aq_nic_cfg->tx_itr = hw_atl_b0_timers_table_tx_
							[speed_index][1] * 2;
			self->aq_nic_cfg->rx_itr = hw_atl_b0_timers_table_rx_
							[speed_index][1] * 2;

			itr_tx |= hw_atl_b0_timers_table_tx_
						[speed_index][0] << 0x8U;
			itr_tx |= hw_atl_b0_timers_table_tx_
						[speed_index][1] << 0x10U;

			itr_rx |= hw_atl_b0_timers_table_rx_
						[speed_index][0] << 0x8U;
			itr_rx |= hw_atl_b0_timers_table_rx_
						[speed_index][1] << 0x10U;
		}
		break;
	case AQ_CFG_INTERRUPT_MODERATION_OFF:
		hw_atl_tdm_tx_desc_wr_wb_irq_en_set(self, 1U);
		hw_atl_tdm_tdm_intr_moder_en_set(self, 0U);
		hw_atl_rdm_rx_desc_wr_wb_irq_en_set(self, 1U);
		hw_atl_rdm_rdm_intr_moder_en_set(self, 0U);
		itr_tx = 0U;
		itr_rx = 0U;
		break;
	}

	for (i = HW_ATL_B0_RINGS_MAX; i--;) {
		hw_atl_reg_tx_intr_moder_ctrl_set(self, itr_tx, i);
		hw_atl_reg_rx_intr_moder_ctrl_set(self, itr_rx, i);
	}

	return aq_hw_err_from_flags(self);
}

static int hw_atl_b0_hw_stop(struct aq_hw_s *self)
{
	int err;
	u32 val;

	hw_atl_b0_hw_irq_disable(self, HW_ATL_B0_INT_MASK);

	/* Invalidate Descriptor Cache to prevent writing to the cached
	 * descriptors and to the data pointer of those descriptors
	 */
<<<<<<< HEAD
	hw_atl_rdm_rx_dma_desc_cache_init_set(self, 1);

	return aq_hw_err_from_flags(self);
=======
	hw_atl_rdm_rx_dma_desc_cache_init_tgl(self);

	err = aq_hw_err_from_flags(self);

	if (err)
		goto err_exit;

	readx_poll_timeout_atomic(hw_atl_rdm_rx_dma_desc_cache_init_done_get,
				  self, val, val == 1, 1000U, 10000U);

err_exit:
	return err;
>>>>>>> f7688b48
}

static int hw_atl_b0_hw_ring_tx_stop(struct aq_hw_s *self,
				     struct aq_ring_s *ring)
{
	hw_atl_tdm_tx_desc_en_set(self, 0U, ring->idx);
	return aq_hw_err_from_flags(self);
}

static int hw_atl_b0_hw_ring_rx_stop(struct aq_hw_s *self,
				     struct aq_ring_s *ring)
{
	hw_atl_rdm_rx_desc_en_set(self, 0U, ring->idx);
	return aq_hw_err_from_flags(self);
}

static int hw_atl_b0_hw_fl3l4_clear(struct aq_hw_s *self,
				    struct aq_rx_filter_l3l4 *data)
{
	u8 location = data->location;

	if (!data->is_ipv6) {
		hw_atl_rpfl3l4_cmd_clear(self, location);
		hw_atl_rpf_l4_spd_set(self, 0U, location);
		hw_atl_rpf_l4_dpd_set(self, 0U, location);
		hw_atl_rpfl3l4_ipv4_src_addr_clear(self, location);
		hw_atl_rpfl3l4_ipv4_dest_addr_clear(self, location);
	} else {
		int i;

		for (i = 0; i < HW_ATL_RX_CNT_REG_ADDR_IPV6; ++i) {
			hw_atl_rpfl3l4_cmd_clear(self, location + i);
			hw_atl_rpf_l4_spd_set(self, 0U, location + i);
			hw_atl_rpf_l4_dpd_set(self, 0U, location + i);
		}
		hw_atl_rpfl3l4_ipv6_src_addr_clear(self, location);
		hw_atl_rpfl3l4_ipv6_dest_addr_clear(self, location);
	}

	return aq_hw_err_from_flags(self);
}

static int hw_atl_b0_hw_fl3l4_set(struct aq_hw_s *self,
				  struct aq_rx_filter_l3l4 *data)
{
	u8 location = data->location;

	hw_atl_b0_hw_fl3l4_clear(self, data);

	if (data->cmd) {
		if (!data->is_ipv6) {
			hw_atl_rpfl3l4_ipv4_dest_addr_set(self,
							  location,
							  data->ip_dst[0]);
			hw_atl_rpfl3l4_ipv4_src_addr_set(self,
							 location,
							 data->ip_src[0]);
		} else {
			hw_atl_rpfl3l4_ipv6_dest_addr_set(self,
							  location,
							  data->ip_dst);
			hw_atl_rpfl3l4_ipv6_src_addr_set(self,
							 location,
							 data->ip_src);
		}
	}
	hw_atl_rpf_l4_dpd_set(self, data->p_dst, location);
	hw_atl_rpf_l4_spd_set(self, data->p_src, location);
	hw_atl_rpfl3l4_cmd_set(self, location, data->cmd);

	return aq_hw_err_from_flags(self);
}

static int hw_atl_b0_hw_fl2_set(struct aq_hw_s *self,
				struct aq_rx_filter_l2 *data)
{
	hw_atl_rpf_etht_flr_en_set(self, 1U, data->location);
	hw_atl_rpf_etht_flr_set(self, data->ethertype, data->location);
	hw_atl_rpf_etht_user_priority_en_set(self,
					     !!data->user_priority_en,
					     data->location);
	if (data->user_priority_en)
		hw_atl_rpf_etht_user_priority_set(self,
						  data->user_priority,
						  data->location);

	if (data->queue < 0) {
		hw_atl_rpf_etht_flr_act_set(self, 0U, data->location);
		hw_atl_rpf_etht_rx_queue_en_set(self, 0U, data->location);
	} else {
		hw_atl_rpf_etht_flr_act_set(self, 1U, data->location);
		hw_atl_rpf_etht_rx_queue_en_set(self, 1U, data->location);
		hw_atl_rpf_etht_rx_queue_set(self, data->queue, data->location);
	}

	return aq_hw_err_from_flags(self);
}

static int hw_atl_b0_hw_fl2_clear(struct aq_hw_s *self,
				  struct aq_rx_filter_l2 *data)
{
	hw_atl_rpf_etht_flr_en_set(self, 0U, data->location);
	hw_atl_rpf_etht_flr_set(self, 0U, data->location);
	hw_atl_rpf_etht_user_priority_en_set(self, 0U, data->location);

	return aq_hw_err_from_flags(self);
}

/**
 * @brief Set VLAN filter table
 * @details Configure VLAN filter table to accept (and assign the queue) traffic
 *  for the particular vlan ids.
 * Note: use this function under vlan promisc mode not to lost the traffic
 *
 * @param aq_hw_s
 * @param aq_rx_filter_vlan VLAN filter configuration
 * @return 0 - OK, <0 - error
 */
static int hw_atl_b0_hw_vlan_set(struct aq_hw_s *self,
				 struct aq_rx_filter_vlan *aq_vlans)
{
	int i;

	for (i = 0; i < AQ_VLAN_MAX_FILTERS; i++) {
		hw_atl_rpf_vlan_flr_en_set(self, 0U, i);
		hw_atl_rpf_vlan_rxq_en_flr_set(self, 0U, i);
		if (aq_vlans[i].enable) {
			hw_atl_rpf_vlan_id_flr_set(self,
						   aq_vlans[i].vlan_id,
						   i);
			hw_atl_rpf_vlan_flr_act_set(self, 1U, i);
			hw_atl_rpf_vlan_flr_en_set(self, 1U, i);
			if (aq_vlans[i].queue != 0xFF) {
				hw_atl_rpf_vlan_rxq_flr_set(self,
							    aq_vlans[i].queue,
							    i);
				hw_atl_rpf_vlan_rxq_en_flr_set(self, 1U, i);
			}
		}
	}

	return aq_hw_err_from_flags(self);
}

static int hw_atl_b0_hw_vlan_ctrl(struct aq_hw_s *self, bool enable)
{
	/* set promisc in case of disabing the vland filter */
	hw_atl_rpf_vlan_prom_mode_en_set(self, !enable);

	return aq_hw_err_from_flags(self);
}

const struct aq_hw_ops hw_atl_ops_b0 = {
	.hw_set_mac_address   = hw_atl_b0_hw_mac_addr_set,
	.hw_init              = hw_atl_b0_hw_init,
	.hw_reset             = hw_atl_b0_hw_reset,
	.hw_start             = hw_atl_b0_hw_start,
	.hw_ring_tx_start     = hw_atl_b0_hw_ring_tx_start,
	.hw_ring_tx_stop      = hw_atl_b0_hw_ring_tx_stop,
	.hw_ring_rx_start     = hw_atl_b0_hw_ring_rx_start,
	.hw_ring_rx_stop      = hw_atl_b0_hw_ring_rx_stop,
	.hw_stop              = hw_atl_b0_hw_stop,

	.hw_ring_tx_xmit         = hw_atl_b0_hw_ring_tx_xmit,
	.hw_ring_tx_head_update  = hw_atl_b0_hw_ring_tx_head_update,

	.hw_ring_rx_receive      = hw_atl_b0_hw_ring_rx_receive,
	.hw_ring_rx_fill         = hw_atl_b0_hw_ring_rx_fill,

	.hw_irq_enable           = hw_atl_b0_hw_irq_enable,
	.hw_irq_disable          = hw_atl_b0_hw_irq_disable,
	.hw_irq_read             = hw_atl_b0_hw_irq_read,

	.hw_ring_rx_init             = hw_atl_b0_hw_ring_rx_init,
	.hw_ring_tx_init             = hw_atl_b0_hw_ring_tx_init,
	.hw_packet_filter_set        = hw_atl_b0_hw_packet_filter_set,
	.hw_filter_l2_set            = hw_atl_b0_hw_fl2_set,
	.hw_filter_l2_clear          = hw_atl_b0_hw_fl2_clear,
	.hw_filter_l3l4_set          = hw_atl_b0_hw_fl3l4_set,
	.hw_filter_vlan_set          = hw_atl_b0_hw_vlan_set,
	.hw_filter_vlan_ctrl         = hw_atl_b0_hw_vlan_ctrl,
	.hw_multicast_list_set       = hw_atl_b0_hw_multicast_list_set,
	.hw_interrupt_moderation_set = hw_atl_b0_hw_interrupt_moderation_set,
	.hw_rss_set                  = hw_atl_b0_hw_rss_set,
	.hw_rss_hash_set             = hw_atl_b0_hw_rss_hash_set,
	.hw_get_regs                 = hw_atl_utils_hw_get_regs,
	.hw_get_hw_stats             = hw_atl_utils_get_hw_stats,
	.hw_get_fw_version           = hw_atl_utils_get_fw_version,
	.hw_set_offload              = hw_atl_b0_hw_offload_set,
	.hw_set_fc                   = hw_atl_b0_set_fc,
};<|MERGE_RESOLUTION|>--- conflicted
+++ resolved
@@ -700,33 +700,20 @@
 
 		buff = &ring->buff_ring[ring->hw_head];
 
-<<<<<<< HEAD
-		rx_stat = (0x0000003CU & rxd_wb->status) >> 2;
-
-		is_rx_check_sum_enabled = (rxd_wb->type >> 19) & 0x3U;
-=======
 		buff->flags = 0U;
 		buff->is_hash_l4 = 0U;
 
 		rx_stat = (0x0000003CU & rxd_wb->status) >> 2;
->>>>>>> f7688b48
 
 		is_rx_check_sum_enabled = (rxd_wb->type >> 19) & 0x3U;
 
-<<<<<<< HEAD
+		pkt_type = (rxd_wb->type & HW_ATL_B0_RXD_WB_STAT_PKTTYPE) >>
+			   HW_ATL_B0_RXD_WB_STAT_PKTTYPE_SHIFT;
+
 		if (is_rx_check_sum_enabled & BIT(0) &&
 		    (0x0U == (pkt_type & 0x3U)))
 			buff->is_ip_cso = (rx_stat & BIT(1)) ? 0U : 1U;
 
-=======
-		pkt_type = (rxd_wb->type & HW_ATL_B0_RXD_WB_STAT_PKTTYPE) >>
-			   HW_ATL_B0_RXD_WB_STAT_PKTTYPE_SHIFT;
-
-		if (is_rx_check_sum_enabled & BIT(0) &&
-		    (0x0U == (pkt_type & 0x3U)))
-			buff->is_ip_cso = (rx_stat & BIT(1)) ? 0U : 1U;
-
->>>>>>> f7688b48
 		if (is_rx_check_sum_enabled & BIT(1)) {
 			if (0x4U == (pkt_type & 0x1CU))
 				buff->is_udp_cso = (rx_stat & BIT(2)) ? 0U :
@@ -742,16 +729,12 @@
 			buff->is_cso_err = 0U;
 		}
 
-<<<<<<< HEAD
-		dma_unmap_page(ndev, buff->pa, buff->len, DMA_FROM_DEVICE);
-=======
 		if (self->aq_nic_cfg->is_vlan_rx_strip &&
 		    ((pkt_type & HW_ATL_B0_RXD_WB_PKTTYPE_VLAN) ||
 		     (pkt_type & HW_ATL_B0_RXD_WB_PKTTYPE_VLAN_DOUBLE))) {
 			buff->is_vlan = 1;
 			buff->vlan_rx_tag = le16_to_cpu(rxd_wb->vlan);
 		}
->>>>>>> f7688b48
 
 		if ((rx_stat & BIT(0)) || rxd_wb->type & 0x1000U) {
 			/* MAC error or DMA error */
@@ -994,11 +977,6 @@
 	/* Invalidate Descriptor Cache to prevent writing to the cached
 	 * descriptors and to the data pointer of those descriptors
 	 */
-<<<<<<< HEAD
-	hw_atl_rdm_rx_dma_desc_cache_init_set(self, 1);
-
-	return aq_hw_err_from_flags(self);
-=======
 	hw_atl_rdm_rx_dma_desc_cache_init_tgl(self);
 
 	err = aq_hw_err_from_flags(self);
@@ -1011,7 +989,6 @@
 
 err_exit:
 	return err;
->>>>>>> f7688b48
 }
 
 static int hw_atl_b0_hw_ring_tx_stop(struct aq_hw_s *self,
