/* QLogic qed NIC Driver
 * Copyright (c) 2015-2017  QLogic Corporation
 *
 * This software is available to you under a choice of one of two
 * licenses.  You may choose to be licensed under the terms of the GNU
 * General Public License (GPL) Version 2, available from the file
 * COPYING in the main directory of this source tree, or the
 * OpenIB.org BSD license below:
 *
 *     Redistribution and use in source and binary forms, with or
 *     without modification, are permitted provided that the following
 *     conditions are met:
 *
 *      - Redistributions of source code must retain the above
 *        copyright notice, this list of conditions and the following
 *        disclaimer.
 *
 *      - Redistributions in binary form must reproduce the above
 *        copyright notice, this list of conditions and the following
 *        disclaimer in the documentation and /or other materials
 *        provided with the distribution.
 *
 * THE SOFTWARE IS PROVIDED "AS IS", WITHOUT WARRANTY OF ANY KIND,
 * EXPRESS OR IMPLIED, INCLUDING BUT NOT LIMITED TO THE WARRANTIES OF
 * MERCHANTABILITY, FITNESS FOR A PARTICULAR PURPOSE AND
 * NONINFRINGEMENT. IN NO EVENT SHALL THE AUTHORS OR COPYRIGHT HOLDERS
 * BE LIABLE FOR ANY CLAIM, DAMAGES OR OTHER LIABILITY, WHETHER IN AN
 * ACTION OF CONTRACT, TORT OR OTHERWISE, ARISING FROM, OUT OF OR IN
 * CONNECTION WITH THE SOFTWARE OR THE USE OR OTHER DEALINGS IN THE
 * SOFTWARE.
 */

#include <linux/types.h>
#include <asm/byteorder.h>
#include <linux/io.h>
#include <linux/bitops.h>
#include <linux/delay.h>
#include <linux/dma-mapping.h>
#include <linux/errno.h>
#include <linux/interrupt.h>
#include <linux/kernel.h>
#include <linux/pci.h>
#include <linux/slab.h>
#include <linux/string.h>
#include "qed.h"
#include "qed_hsi.h"
#include "qed_hw.h"
#include "qed_init_ops.h"
#include "qed_int.h"
#include "qed_mcp.h"
#include "qed_reg_addr.h"
#include "qed_sp.h"
#include "qed_sriov.h"
#include "qed_vf.h"

struct qed_pi_info {
	qed_int_comp_cb_t	comp_cb;
	void			*cookie;
};

struct qed_sb_sp_info {
	struct qed_sb_info sb_info;

	/* per protocol index data */
	struct qed_pi_info pi_info_arr[PIS_PER_SB_E4];
};

enum qed_attention_type {
	QED_ATTN_TYPE_ATTN,
	QED_ATTN_TYPE_PARITY,
};

#define SB_ATTN_ALIGNED_SIZE(p_hwfn) \
	ALIGNED_TYPE_SIZE(struct atten_status_block, p_hwfn)

struct aeu_invert_reg_bit {
	char bit_name[30];

#define ATTENTION_PARITY                (1 << 0)

#define ATTENTION_LENGTH_MASK           (0x00000ff0)
#define ATTENTION_LENGTH_SHIFT          (4)
#define ATTENTION_LENGTH(flags)         (((flags) & ATTENTION_LENGTH_MASK) >> \
					 ATTENTION_LENGTH_SHIFT)
#define ATTENTION_SINGLE                BIT(ATTENTION_LENGTH_SHIFT)
#define ATTENTION_PAR                   (ATTENTION_SINGLE | ATTENTION_PARITY)
#define ATTENTION_PAR_INT               ((2 << ATTENTION_LENGTH_SHIFT) | \
					 ATTENTION_PARITY)

/* Multiple bits start with this offset */
#define ATTENTION_OFFSET_MASK           (0x000ff000)
#define ATTENTION_OFFSET_SHIFT          (12)

#define ATTENTION_BB_MASK               (0x00700000)
#define ATTENTION_BB_SHIFT              (20)
#define ATTENTION_BB(value)             (value << ATTENTION_BB_SHIFT)
#define ATTENTION_BB_DIFFERENT          BIT(23)

#define ATTENTION_CLEAR_ENABLE          BIT(28)
	unsigned int flags;

	/* Callback to call if attention will be triggered */
	int (*cb)(struct qed_hwfn *p_hwfn);

	enum block_id block_index;
};

struct aeu_invert_reg {
	struct aeu_invert_reg_bit bits[32];
};

#define MAX_ATTN_GRPS           (8)
#define NUM_ATTN_REGS           (9)

/* Specific HW attention callbacks */
static int qed_mcp_attn_cb(struct qed_hwfn *p_hwfn)
{
	u32 tmp = qed_rd(p_hwfn, p_hwfn->p_dpc_ptt, MCP_REG_CPU_STATE);

	/* This might occur on certain instances; Log it once then mask it */
	DP_INFO(p_hwfn->cdev, "MCP_REG_CPU_STATE: %08x - Masking...\n",
		tmp);
	qed_wr(p_hwfn, p_hwfn->p_dpc_ptt, MCP_REG_CPU_EVENT_MASK,
	       0xffffffff);

	return 0;
}

#define QED_PSWHST_ATTENTION_INCORRECT_ACCESS		(0x1)
#define ATTENTION_INCORRECT_ACCESS_WR_MASK		(0x1)
#define ATTENTION_INCORRECT_ACCESS_WR_SHIFT		(0)
#define ATTENTION_INCORRECT_ACCESS_CLIENT_MASK		(0xf)
#define ATTENTION_INCORRECT_ACCESS_CLIENT_SHIFT		(1)
#define ATTENTION_INCORRECT_ACCESS_VF_VALID_MASK	(0x1)
#define ATTENTION_INCORRECT_ACCESS_VF_VALID_SHIFT	(5)
#define ATTENTION_INCORRECT_ACCESS_VF_ID_MASK		(0xff)
#define ATTENTION_INCORRECT_ACCESS_VF_ID_SHIFT		(6)
#define ATTENTION_INCORRECT_ACCESS_PF_ID_MASK		(0xf)
#define ATTENTION_INCORRECT_ACCESS_PF_ID_SHIFT		(14)
#define ATTENTION_INCORRECT_ACCESS_BYTE_EN_MASK		(0xff)
#define ATTENTION_INCORRECT_ACCESS_BYTE_EN_SHIFT	(18)
static int qed_pswhst_attn_cb(struct qed_hwfn *p_hwfn)
{
	u32 tmp = qed_rd(p_hwfn, p_hwfn->p_dpc_ptt,
			 PSWHST_REG_INCORRECT_ACCESS_VALID);

	if (tmp & QED_PSWHST_ATTENTION_INCORRECT_ACCESS) {
		u32 addr, data, length;

		addr = qed_rd(p_hwfn, p_hwfn->p_dpc_ptt,
			      PSWHST_REG_INCORRECT_ACCESS_ADDRESS);
		data = qed_rd(p_hwfn, p_hwfn->p_dpc_ptt,
			      PSWHST_REG_INCORRECT_ACCESS_DATA);
		length = qed_rd(p_hwfn, p_hwfn->p_dpc_ptt,
				PSWHST_REG_INCORRECT_ACCESS_LENGTH);

		DP_INFO(p_hwfn->cdev,
			"Incorrect access to %08x of length %08x - PF [%02x] VF [%04x] [valid %02x] client [%02x] write [%02x] Byte-Enable [%04x] [%08x]\n",
			addr, length,
			(u8) GET_FIELD(data, ATTENTION_INCORRECT_ACCESS_PF_ID),
			(u8) GET_FIELD(data, ATTENTION_INCORRECT_ACCESS_VF_ID),
			(u8) GET_FIELD(data,
				       ATTENTION_INCORRECT_ACCESS_VF_VALID),
			(u8) GET_FIELD(data,
				       ATTENTION_INCORRECT_ACCESS_CLIENT),
			(u8) GET_FIELD(data, ATTENTION_INCORRECT_ACCESS_WR),
			(u8) GET_FIELD(data,
				       ATTENTION_INCORRECT_ACCESS_BYTE_EN),
			data);
	}

	return 0;
}

#define QED_GRC_ATTENTION_VALID_BIT	(1 << 0)
#define QED_GRC_ATTENTION_ADDRESS_MASK	(0x7fffff)
#define QED_GRC_ATTENTION_ADDRESS_SHIFT	(0)
#define QED_GRC_ATTENTION_RDWR_BIT	(1 << 23)
#define QED_GRC_ATTENTION_MASTER_MASK	(0xf)
#define QED_GRC_ATTENTION_MASTER_SHIFT	(24)
#define QED_GRC_ATTENTION_PF_MASK	(0xf)
#define QED_GRC_ATTENTION_PF_SHIFT	(0)
#define QED_GRC_ATTENTION_VF_MASK	(0xff)
#define QED_GRC_ATTENTION_VF_SHIFT	(4)
#define QED_GRC_ATTENTION_PRIV_MASK	(0x3)
#define QED_GRC_ATTENTION_PRIV_SHIFT	(14)
#define QED_GRC_ATTENTION_PRIV_VF	(0)
static const char *attn_master_to_str(u8 master)
{
	switch (master) {
	case 1: return "PXP";
	case 2: return "MCP";
	case 3: return "MSDM";
	case 4: return "PSDM";
	case 5: return "YSDM";
	case 6: return "USDM";
	case 7: return "TSDM";
	case 8: return "XSDM";
	case 9: return "DBU";
	case 10: return "DMAE";
	default:
		return "Unknown";
	}
}

static int qed_grc_attn_cb(struct qed_hwfn *p_hwfn)
{
	u32 tmp, tmp2;

	/* We've already cleared the timeout interrupt register, so we learn
	 * of interrupts via the validity register
	 */
	tmp = qed_rd(p_hwfn, p_hwfn->p_dpc_ptt,
		     GRC_REG_TIMEOUT_ATTN_ACCESS_VALID);
	if (!(tmp & QED_GRC_ATTENTION_VALID_BIT))
		goto out;

	/* Read the GRC timeout information */
	tmp = qed_rd(p_hwfn, p_hwfn->p_dpc_ptt,
		     GRC_REG_TIMEOUT_ATTN_ACCESS_DATA_0);
	tmp2 = qed_rd(p_hwfn, p_hwfn->p_dpc_ptt,
		      GRC_REG_TIMEOUT_ATTN_ACCESS_DATA_1);

	DP_INFO(p_hwfn->cdev,
		"GRC timeout [%08x:%08x] - %s Address [%08x] [Master %s] [PF: %02x %s %02x]\n",
		tmp2, tmp,
		(tmp & QED_GRC_ATTENTION_RDWR_BIT) ? "Write to" : "Read from",
		GET_FIELD(tmp, QED_GRC_ATTENTION_ADDRESS) << 2,
		attn_master_to_str(GET_FIELD(tmp, QED_GRC_ATTENTION_MASTER)),
		GET_FIELD(tmp2, QED_GRC_ATTENTION_PF),
		(GET_FIELD(tmp2, QED_GRC_ATTENTION_PRIV) ==
		 QED_GRC_ATTENTION_PRIV_VF) ? "VF" : "(Irrelevant)",
		GET_FIELD(tmp2, QED_GRC_ATTENTION_VF));

out:
	/* Regardles of anything else, clean the validity bit */
	qed_wr(p_hwfn, p_hwfn->p_dpc_ptt,
	       GRC_REG_TIMEOUT_ATTN_ACCESS_VALID, 0);
	return 0;
}

#define PGLUE_ATTENTION_VALID			(1 << 29)
#define PGLUE_ATTENTION_RD_VALID		(1 << 26)
#define PGLUE_ATTENTION_DETAILS_PFID_MASK	(0xf)
#define PGLUE_ATTENTION_DETAILS_PFID_SHIFT	(20)
#define PGLUE_ATTENTION_DETAILS_VF_VALID_MASK	(0x1)
#define PGLUE_ATTENTION_DETAILS_VF_VALID_SHIFT	(19)
#define PGLUE_ATTENTION_DETAILS_VFID_MASK	(0xff)
#define PGLUE_ATTENTION_DETAILS_VFID_SHIFT	(24)
#define PGLUE_ATTENTION_DETAILS2_WAS_ERR_MASK	(0x1)
#define PGLUE_ATTENTION_DETAILS2_WAS_ERR_SHIFT	(21)
#define PGLUE_ATTENTION_DETAILS2_BME_MASK	(0x1)
#define PGLUE_ATTENTION_DETAILS2_BME_SHIFT	(22)
#define PGLUE_ATTENTION_DETAILS2_FID_EN_MASK	(0x1)
#define PGLUE_ATTENTION_DETAILS2_FID_EN_SHIFT	(23)
#define PGLUE_ATTENTION_ICPL_VALID		(1 << 23)
#define PGLUE_ATTENTION_ZLR_VALID		(1 << 25)
#define PGLUE_ATTENTION_ILT_VALID		(1 << 23)

int qed_pglueb_rbc_attn_handler(struct qed_hwfn *p_hwfn, struct qed_ptt *p_ptt,
				bool hw_init)
{
	char msg[256];
	u32 tmp;

	tmp = qed_rd(p_hwfn, p_ptt, PGLUE_B_REG_TX_ERR_WR_DETAILS2);
	if (tmp & PGLUE_ATTENTION_VALID) {
		u32 addr_lo, addr_hi, details;

		addr_lo = qed_rd(p_hwfn, p_ptt,
				 PGLUE_B_REG_TX_ERR_WR_ADD_31_0);
		addr_hi = qed_rd(p_hwfn, p_ptt,
				 PGLUE_B_REG_TX_ERR_WR_ADD_63_32);
		details = qed_rd(p_hwfn, p_ptt,
				 PGLUE_B_REG_TX_ERR_WR_DETAILS);

		snprintf(msg, sizeof(msg),
			 "Illegal write by chip to [%08x:%08x] blocked.\n"
			 "Details: %08x [PFID %02x, VFID %02x, VF_VALID %02x]\n"
			 "Details2 %08x [Was_error %02x BME deassert %02x FID_enable deassert %02x]",
			 addr_hi, addr_lo, details,
			 (u8)GET_FIELD(details, PGLUE_ATTENTION_DETAILS_PFID),
			 (u8)GET_FIELD(details, PGLUE_ATTENTION_DETAILS_VFID),
			 !!GET_FIELD(details, PGLUE_ATTENTION_DETAILS_VF_VALID),
			 tmp,
			 !!GET_FIELD(tmp, PGLUE_ATTENTION_DETAILS2_WAS_ERR),
			 !!GET_FIELD(tmp, PGLUE_ATTENTION_DETAILS2_BME),
			 !!GET_FIELD(tmp, PGLUE_ATTENTION_DETAILS2_FID_EN));

		if (hw_init)
			DP_VERBOSE(p_hwfn, NETIF_MSG_INTR, "%s\n", msg);
		else
			DP_NOTICE(p_hwfn, "%s\n", msg);
	}

	tmp = qed_rd(p_hwfn, p_ptt, PGLUE_B_REG_TX_ERR_RD_DETAILS2);
	if (tmp & PGLUE_ATTENTION_RD_VALID) {
		u32 addr_lo, addr_hi, details;

		addr_lo = qed_rd(p_hwfn, p_ptt,
				 PGLUE_B_REG_TX_ERR_RD_ADD_31_0);
		addr_hi = qed_rd(p_hwfn, p_ptt,
				 PGLUE_B_REG_TX_ERR_RD_ADD_63_32);
		details = qed_rd(p_hwfn, p_ptt,
				 PGLUE_B_REG_TX_ERR_RD_DETAILS);

		DP_NOTICE(p_hwfn,
			  "Illegal read by chip from [%08x:%08x] blocked.\n"
			  "Details: %08x [PFID %02x, VFID %02x, VF_VALID %02x]\n"
			  "Details2 %08x [Was_error %02x BME deassert %02x FID_enable deassert %02x]\n",
			  addr_hi, addr_lo, details,
			  (u8)GET_FIELD(details, PGLUE_ATTENTION_DETAILS_PFID),
			  (u8)GET_FIELD(details, PGLUE_ATTENTION_DETAILS_VFID),
			  GET_FIELD(details,
				    PGLUE_ATTENTION_DETAILS_VF_VALID) ? 1 : 0,
			  tmp,
			  GET_FIELD(tmp,
				    PGLUE_ATTENTION_DETAILS2_WAS_ERR) ? 1 : 0,
			  GET_FIELD(tmp,
				    PGLUE_ATTENTION_DETAILS2_BME) ? 1 : 0,
			  GET_FIELD(tmp,
				    PGLUE_ATTENTION_DETAILS2_FID_EN) ? 1 : 0);
	}

	tmp = qed_rd(p_hwfn, p_ptt, PGLUE_B_REG_TX_ERR_WR_DETAILS_ICPL);
	if (tmp & PGLUE_ATTENTION_ICPL_VALID) {
		snprintf(msg, sizeof(msg), "ICPL error - %08x", tmp);

		if (hw_init)
			DP_VERBOSE(p_hwfn, NETIF_MSG_INTR, "%s\n", msg);
		else
			DP_NOTICE(p_hwfn, "%s\n", msg);
	}

	tmp = qed_rd(p_hwfn, p_ptt, PGLUE_B_REG_MASTER_ZLR_ERR_DETAILS);
	if (tmp & PGLUE_ATTENTION_ZLR_VALID) {
		u32 addr_hi, addr_lo;

		addr_lo = qed_rd(p_hwfn, p_ptt,
				 PGLUE_B_REG_MASTER_ZLR_ERR_ADD_31_0);
		addr_hi = qed_rd(p_hwfn, p_ptt,
				 PGLUE_B_REG_MASTER_ZLR_ERR_ADD_63_32);

		DP_NOTICE(p_hwfn, "ZLR error - %08x [Address %08x:%08x]\n",
			  tmp, addr_hi, addr_lo);
	}

	tmp = qed_rd(p_hwfn, p_ptt, PGLUE_B_REG_VF_ILT_ERR_DETAILS2);
	if (tmp & PGLUE_ATTENTION_ILT_VALID) {
		u32 addr_hi, addr_lo, details;

		addr_lo = qed_rd(p_hwfn, p_ptt,
				 PGLUE_B_REG_VF_ILT_ERR_ADD_31_0);
		addr_hi = qed_rd(p_hwfn, p_ptt,
				 PGLUE_B_REG_VF_ILT_ERR_ADD_63_32);
		details = qed_rd(p_hwfn, p_ptt,
				 PGLUE_B_REG_VF_ILT_ERR_DETAILS);

		DP_NOTICE(p_hwfn,
			  "ILT error - Details %08x Details2 %08x [Address %08x:%08x]\n",
			  details, tmp, addr_hi, addr_lo);
	}

	/* Clear the indications */
	qed_wr(p_hwfn, p_ptt, PGLUE_B_REG_LATCHED_ERRORS_CLR, BIT(2));

	return 0;
}

static int qed_pglueb_rbc_attn_cb(struct qed_hwfn *p_hwfn)
{
	return qed_pglueb_rbc_attn_handler(p_hwfn, p_hwfn->p_dpc_ptt, false);
<<<<<<< HEAD
=======
}

static int qed_fw_assertion(struct qed_hwfn *p_hwfn)
{
	qed_hw_err_notify(p_hwfn, p_hwfn->p_dpc_ptt, QED_HW_ERR_FW_ASSERT,
			  "FW assertion!\n");

	return -EINVAL;
}

static int qed_general_attention_35(struct qed_hwfn *p_hwfn)
{
	DP_INFO(p_hwfn, "General attention 35!\n");

	return 0;
>>>>>>> ad8c735b
}

#define QED_DORQ_ATTENTION_REASON_MASK  (0xfffff)
#define QED_DORQ_ATTENTION_OPAQUE_MASK  (0xffff)
#define QED_DORQ_ATTENTION_OPAQUE_SHIFT (0x0)
#define QED_DORQ_ATTENTION_SIZE_MASK            (0x7f)
#define QED_DORQ_ATTENTION_SIZE_SHIFT           (16)

#define QED_DB_REC_COUNT                        1000
#define QED_DB_REC_INTERVAL                     100

static int qed_db_rec_flush_queue(struct qed_hwfn *p_hwfn,
				  struct qed_ptt *p_ptt)
{
	u32 count = QED_DB_REC_COUNT;
	u32 usage = 1;

	/* Flush any pending (e)dpms as they may never arrive */
	qed_wr(p_hwfn, p_ptt, DORQ_REG_DPM_FORCE_ABORT, 0x1);

	/* wait for usage to zero or count to run out. This is necessary since
	 * EDPM doorbell transactions can take multiple 64b cycles, and as such
	 * can "split" over the pci. Possibly, the doorbell drop can happen with
	 * half an EDPM in the queue and other half dropped. Another EDPM
	 * doorbell to the same address (from doorbell recovery mechanism or
	 * from the doorbelling entity) could have first half dropped and second
	 * half interpreted as continuation of the first. To prevent such
	 * malformed doorbells from reaching the device, flush the queue before
	 * releasing the overflow sticky indication.
	 */
	while (count-- && usage) {
		usage = qed_rd(p_hwfn, p_ptt, DORQ_REG_PF_USAGE_CNT);
		udelay(QED_DB_REC_INTERVAL);
	}

	/* should have been depleted by now */
	if (usage) {
		DP_NOTICE(p_hwfn->cdev,
			  "DB recovery: doorbell usage failed to zero after %d usec. usage was %x\n",
			  QED_DB_REC_INTERVAL * QED_DB_REC_COUNT, usage);
		return -EBUSY;
	}

	return 0;
}

int qed_db_rec_handler(struct qed_hwfn *p_hwfn, struct qed_ptt *p_ptt)
{
	u32 attn_ovfl, cur_ovfl;
	int rc;

	attn_ovfl = test_and_clear_bit(QED_OVERFLOW_BIT,
				       &p_hwfn->db_recovery_info.overflow);
	cur_ovfl = qed_rd(p_hwfn, p_ptt, DORQ_REG_PF_OVFL_STICKY);
	if (!cur_ovfl && !attn_ovfl)
		return 0;

	DP_NOTICE(p_hwfn, "PF Overflow sticky: attn %u current %u\n",
		  attn_ovfl, cur_ovfl);

	if (cur_ovfl && !p_hwfn->db_bar_no_edpm) {
		rc = qed_db_rec_flush_queue(p_hwfn, p_ptt);
		if (rc)
			return rc;
	}

	/* Release overflow sticky indication (stop silently dropping everything) */
	qed_wr(p_hwfn, p_ptt, DORQ_REG_PF_OVFL_STICKY, 0x0);

	/* Repeat all last doorbells (doorbell drop recovery) */
	qed_db_recovery_execute(p_hwfn);

	return 0;
}

static void qed_dorq_attn_overflow(struct qed_hwfn *p_hwfn)
{
	struct qed_ptt *p_ptt = p_hwfn->p_dpc_ptt;
	u32 overflow;
	int rc;

	overflow = qed_rd(p_hwfn, p_ptt, DORQ_REG_PF_OVFL_STICKY);
	if (!overflow)
		goto out;

	/* Run PF doorbell recovery in next periodic handler */
	set_bit(QED_OVERFLOW_BIT, &p_hwfn->db_recovery_info.overflow);

	if (!p_hwfn->db_bar_no_edpm) {
		rc = qed_db_rec_flush_queue(p_hwfn, p_ptt);
		if (rc)
			goto out;
	}

	qed_wr(p_hwfn, p_ptt, DORQ_REG_PF_OVFL_STICKY, 0x0);
out:
	/* Schedule the handler even if overflow was not detected */
	qed_periodic_db_rec_start(p_hwfn);
}

static int qed_dorq_attn_int_sts(struct qed_hwfn *p_hwfn)
{
	u32 int_sts, first_drop_reason, details, address, all_drops_reason;
	struct qed_ptt *p_ptt = p_hwfn->p_dpc_ptt;

	/* int_sts may be zero since all PFs were interrupted for doorbell
	 * overflow but another one already handled it. Can abort here. If
	 * This PF also requires overflow recovery we will be interrupted again.
	 * The masked almost full indication may also be set. Ignoring.
	 */
	int_sts = qed_rd(p_hwfn, p_ptt, DORQ_REG_INT_STS);
	if (!(int_sts & ~DORQ_REG_INT_STS_DORQ_FIFO_AFULL))
		return 0;

	DP_NOTICE(p_hwfn->cdev, "DORQ attention. int_sts was %x\n", int_sts);

	/* check if db_drop or overflow happened */
	if (int_sts & (DORQ_REG_INT_STS_DB_DROP |
		       DORQ_REG_INT_STS_DORQ_FIFO_OVFL_ERR)) {
		/* Obtain data about db drop/overflow */
		first_drop_reason = qed_rd(p_hwfn, p_ptt,
					   DORQ_REG_DB_DROP_REASON) &
		    QED_DORQ_ATTENTION_REASON_MASK;
		details = qed_rd(p_hwfn, p_ptt, DORQ_REG_DB_DROP_DETAILS);
		address = qed_rd(p_hwfn, p_ptt,
				 DORQ_REG_DB_DROP_DETAILS_ADDRESS);
		all_drops_reason = qed_rd(p_hwfn, p_ptt,
					  DORQ_REG_DB_DROP_DETAILS_REASON);

		/* Log info */
		DP_NOTICE(p_hwfn->cdev,
			  "Doorbell drop occurred\n"
			  "Address\t\t0x%08x\t(second BAR address)\n"
			  "FID\t\t0x%04x\t\t(Opaque FID)\n"
			  "Size\t\t0x%04x\t\t(in bytes)\n"
			  "1st drop reason\t0x%08x\t(details on first drop since last handling)\n"
			  "Sticky reasons\t0x%08x\t(all drop reasons since last handling)\n",
			  address,
			  GET_FIELD(details, QED_DORQ_ATTENTION_OPAQUE),
			  GET_FIELD(details, QED_DORQ_ATTENTION_SIZE) * 4,
			  first_drop_reason, all_drops_reason);

		/* Clear the doorbell drop details and prepare for next drop */
		qed_wr(p_hwfn, p_ptt, DORQ_REG_DB_DROP_DETAILS_REL, 0);

		/* Mark interrupt as handled (note: even if drop was due to a different
		 * reason than overflow we mark as handled)
		 */
		qed_wr(p_hwfn,
		       p_ptt,
		       DORQ_REG_INT_STS_WR,
		       DORQ_REG_INT_STS_DB_DROP |
		       DORQ_REG_INT_STS_DORQ_FIFO_OVFL_ERR);

		/* If there are no indications other than drop indications, success */
		if ((int_sts & ~(DORQ_REG_INT_STS_DB_DROP |
				 DORQ_REG_INT_STS_DORQ_FIFO_OVFL_ERR |
				 DORQ_REG_INT_STS_DORQ_FIFO_AFULL)) == 0)
			return 0;
	}

	/* Some other indication was present - non recoverable */
	DP_INFO(p_hwfn, "DORQ fatal attention\n");

	return -EINVAL;
}

static int qed_dorq_attn_cb(struct qed_hwfn *p_hwfn)
{
	p_hwfn->db_recovery_info.dorq_attn = true;
	qed_dorq_attn_overflow(p_hwfn);

	return qed_dorq_attn_int_sts(p_hwfn);
}

static void qed_dorq_attn_handler(struct qed_hwfn *p_hwfn)
{
	if (p_hwfn->db_recovery_info.dorq_attn)
		goto out;

	/* Call DORQ callback if the attention was missed */
	qed_dorq_attn_cb(p_hwfn);
out:
	p_hwfn->db_recovery_info.dorq_attn = false;
}

/* Instead of major changes to the data-structure, we have a some 'special'
 * identifiers for sources that changed meaning between adapters.
 */
enum aeu_invert_reg_special_type {
	AEU_INVERT_REG_SPECIAL_CNIG_0,
	AEU_INVERT_REG_SPECIAL_CNIG_1,
	AEU_INVERT_REG_SPECIAL_CNIG_2,
	AEU_INVERT_REG_SPECIAL_CNIG_3,
	AEU_INVERT_REG_SPECIAL_MAX,
};

static struct aeu_invert_reg_bit
aeu_descs_special[AEU_INVERT_REG_SPECIAL_MAX] = {
	{"CNIG port 0", ATTENTION_SINGLE, NULL, BLOCK_CNIG},
	{"CNIG port 1", ATTENTION_SINGLE, NULL, BLOCK_CNIG},
	{"CNIG port 2", ATTENTION_SINGLE, NULL, BLOCK_CNIG},
	{"CNIG port 3", ATTENTION_SINGLE, NULL, BLOCK_CNIG},
};

/* Notice aeu_invert_reg must be defined in the same order of bits as HW;  */
static struct aeu_invert_reg aeu_descs[NUM_ATTN_REGS] = {
	{
		{       /* After Invert 1 */
			{"GPIO0 function%d",
			 (32 << ATTENTION_LENGTH_SHIFT), NULL, MAX_BLOCK_ID},
		}
	},

	{
		{       /* After Invert 2 */
			{"PGLUE config_space", ATTENTION_SINGLE,
			 NULL, MAX_BLOCK_ID},
			{"PGLUE misc_flr", ATTENTION_SINGLE,
			 NULL, MAX_BLOCK_ID},
			{"PGLUE B RBC", ATTENTION_PAR_INT,
			 qed_pglueb_rbc_attn_cb, BLOCK_PGLUE_B},
			{"PGLUE misc_mctp", ATTENTION_SINGLE,
			 NULL, MAX_BLOCK_ID},
			{"Flash event", ATTENTION_SINGLE, NULL, MAX_BLOCK_ID},
			{"SMB event", ATTENTION_SINGLE,	NULL, MAX_BLOCK_ID},
			{"Main Power", ATTENTION_SINGLE, NULL, MAX_BLOCK_ID},
			{"SW timers #%d", (8 << ATTENTION_LENGTH_SHIFT) |
					  (1 << ATTENTION_OFFSET_SHIFT),
			 NULL, MAX_BLOCK_ID},
			{"PCIE glue/PXP VPD %d",
			 (16 << ATTENTION_LENGTH_SHIFT), NULL, BLOCK_PGLCS},
		}
	},

	{
		{       /* After Invert 3 */
			{"General Attention %d",
			 (32 << ATTENTION_LENGTH_SHIFT), NULL, MAX_BLOCK_ID},
		}
	},

	{
		{       /* After Invert 4 */
			{"General Attention 32", ATTENTION_SINGLE |
			 ATTENTION_CLEAR_ENABLE, qed_fw_assertion,
			 MAX_BLOCK_ID},
			{"General Attention %d",
			 (2 << ATTENTION_LENGTH_SHIFT) |
			 (33 << ATTENTION_OFFSET_SHIFT), NULL, MAX_BLOCK_ID},
			{"General Attention 35", ATTENTION_SINGLE |
			 ATTENTION_CLEAR_ENABLE, qed_general_attention_35,
			 MAX_BLOCK_ID},
			{"NWS Parity",
			 ATTENTION_PAR | ATTENTION_BB_DIFFERENT |
			 ATTENTION_BB(AEU_INVERT_REG_SPECIAL_CNIG_0),
			 NULL, BLOCK_NWS},
			{"NWS Interrupt",
			 ATTENTION_SINGLE | ATTENTION_BB_DIFFERENT |
			 ATTENTION_BB(AEU_INVERT_REG_SPECIAL_CNIG_1),
			 NULL, BLOCK_NWS},
			{"NWM Parity",
			 ATTENTION_PAR | ATTENTION_BB_DIFFERENT |
			 ATTENTION_BB(AEU_INVERT_REG_SPECIAL_CNIG_2),
			 NULL, BLOCK_NWM},
			{"NWM Interrupt",
			 ATTENTION_SINGLE | ATTENTION_BB_DIFFERENT |
			 ATTENTION_BB(AEU_INVERT_REG_SPECIAL_CNIG_3),
			 NULL, BLOCK_NWM},
			{"MCP CPU", ATTENTION_SINGLE,
			 qed_mcp_attn_cb, MAX_BLOCK_ID},
			{"MCP Watchdog timer", ATTENTION_SINGLE,
			 NULL, MAX_BLOCK_ID},
			{"MCP M2P", ATTENTION_SINGLE, NULL, MAX_BLOCK_ID},
			{"AVS stop status ready", ATTENTION_SINGLE,
			 NULL, MAX_BLOCK_ID},
			{"MSTAT", ATTENTION_PAR_INT, NULL, MAX_BLOCK_ID},
			{"MSTAT per-path", ATTENTION_PAR_INT,
			 NULL, MAX_BLOCK_ID},
			{"Reserved %d", (6 << ATTENTION_LENGTH_SHIFT),
			 NULL, MAX_BLOCK_ID},
			{"NIG", ATTENTION_PAR_INT, NULL, BLOCK_NIG},
			{"BMB/OPTE/MCP", ATTENTION_PAR_INT, NULL, BLOCK_BMB},
			{"BTB",	ATTENTION_PAR_INT, NULL, BLOCK_BTB},
			{"BRB",	ATTENTION_PAR_INT, NULL, BLOCK_BRB},
			{"PRS",	ATTENTION_PAR_INT, NULL, BLOCK_PRS},
		}
	},

	{
		{       /* After Invert 5 */
			{"SRC", ATTENTION_PAR_INT, NULL, BLOCK_SRC},
			{"PB Client1", ATTENTION_PAR_INT, NULL, BLOCK_PBF_PB1},
			{"PB Client2", ATTENTION_PAR_INT, NULL, BLOCK_PBF_PB2},
			{"RPB", ATTENTION_PAR_INT, NULL, BLOCK_RPB},
			{"PBF", ATTENTION_PAR_INT, NULL, BLOCK_PBF},
			{"QM", ATTENTION_PAR_INT, NULL, BLOCK_QM},
			{"TM", ATTENTION_PAR_INT, NULL, BLOCK_TM},
			{"MCM",  ATTENTION_PAR_INT, NULL, BLOCK_MCM},
			{"MSDM", ATTENTION_PAR_INT, NULL, BLOCK_MSDM},
			{"MSEM", ATTENTION_PAR_INT, NULL, BLOCK_MSEM},
			{"PCM", ATTENTION_PAR_INT, NULL, BLOCK_PCM},
			{"PSDM", ATTENTION_PAR_INT, NULL, BLOCK_PSDM},
			{"PSEM", ATTENTION_PAR_INT, NULL, BLOCK_PSEM},
			{"TCM", ATTENTION_PAR_INT, NULL, BLOCK_TCM},
			{"TSDM", ATTENTION_PAR_INT, NULL, BLOCK_TSDM},
			{"TSEM", ATTENTION_PAR_INT, NULL, BLOCK_TSEM},
		}
	},

	{
		{       /* After Invert 6 */
			{"UCM", ATTENTION_PAR_INT, NULL, BLOCK_UCM},
			{"USDM", ATTENTION_PAR_INT, NULL, BLOCK_USDM},
			{"USEM", ATTENTION_PAR_INT, NULL, BLOCK_USEM},
			{"XCM",	ATTENTION_PAR_INT, NULL, BLOCK_XCM},
			{"XSDM", ATTENTION_PAR_INT, NULL, BLOCK_XSDM},
			{"XSEM", ATTENTION_PAR_INT, NULL, BLOCK_XSEM},
			{"YCM",	ATTENTION_PAR_INT, NULL, BLOCK_YCM},
			{"YSDM", ATTENTION_PAR_INT, NULL, BLOCK_YSDM},
			{"YSEM", ATTENTION_PAR_INT, NULL, BLOCK_YSEM},
			{"XYLD", ATTENTION_PAR_INT, NULL, BLOCK_XYLD},
			{"TMLD", ATTENTION_PAR_INT, NULL, BLOCK_TMLD},
			{"MYLD", ATTENTION_PAR_INT, NULL, BLOCK_MULD},
			{"YULD", ATTENTION_PAR_INT, NULL, BLOCK_YULD},
			{"DORQ", ATTENTION_PAR_INT,
			 qed_dorq_attn_cb, BLOCK_DORQ},
			{"DBG", ATTENTION_PAR_INT, NULL, BLOCK_DBG},
			{"IPC",	ATTENTION_PAR_INT, NULL, BLOCK_IPC},
		}
	},

	{
		{       /* After Invert 7 */
			{"CCFC", ATTENTION_PAR_INT, NULL, BLOCK_CCFC},
			{"CDU", ATTENTION_PAR_INT, NULL, BLOCK_CDU},
			{"DMAE", ATTENTION_PAR_INT, NULL, BLOCK_DMAE},
			{"IGU", ATTENTION_PAR_INT, NULL, BLOCK_IGU},
			{"ATC", ATTENTION_PAR_INT, NULL, MAX_BLOCK_ID},
			{"CAU", ATTENTION_PAR_INT, NULL, BLOCK_CAU},
			{"PTU", ATTENTION_PAR_INT, NULL, BLOCK_PTU},
			{"PRM", ATTENTION_PAR_INT, NULL, BLOCK_PRM},
			{"TCFC", ATTENTION_PAR_INT, NULL, BLOCK_TCFC},
			{"RDIF", ATTENTION_PAR_INT, NULL, BLOCK_RDIF},
			{"TDIF", ATTENTION_PAR_INT, NULL, BLOCK_TDIF},
			{"RSS", ATTENTION_PAR_INT, NULL, BLOCK_RSS},
			{"MISC", ATTENTION_PAR_INT, NULL, BLOCK_MISC},
			{"MISCS", ATTENTION_PAR_INT, NULL, BLOCK_MISCS},
			{"PCIE", ATTENTION_PAR, NULL, BLOCK_PCIE},
			{"Vaux PCI core", ATTENTION_SINGLE, NULL, BLOCK_PGLCS},
			{"PSWRQ", ATTENTION_PAR_INT, NULL, BLOCK_PSWRQ},
		}
	},

	{
		{       /* After Invert 8 */
			{"PSWRQ (pci_clk)", ATTENTION_PAR_INT,
			 NULL, BLOCK_PSWRQ2},
			{"PSWWR", ATTENTION_PAR_INT, NULL, BLOCK_PSWWR},
			{"PSWWR (pci_clk)", ATTENTION_PAR_INT,
			 NULL, BLOCK_PSWWR2},
			{"PSWRD", ATTENTION_PAR_INT, NULL, BLOCK_PSWRD},
			{"PSWRD (pci_clk)", ATTENTION_PAR_INT,
			 NULL, BLOCK_PSWRD2},
			{"PSWHST", ATTENTION_PAR_INT,
			 qed_pswhst_attn_cb, BLOCK_PSWHST},
			{"PSWHST (pci_clk)", ATTENTION_PAR_INT,
			 NULL, BLOCK_PSWHST2},
			{"GRC",	ATTENTION_PAR_INT,
			 qed_grc_attn_cb, BLOCK_GRC},
			{"CPMU", ATTENTION_PAR_INT, NULL, BLOCK_CPMU},
			{"NCSI", ATTENTION_PAR_INT, NULL, BLOCK_NCSI},
			{"MSEM PRAM", ATTENTION_PAR, NULL, MAX_BLOCK_ID},
			{"PSEM PRAM", ATTENTION_PAR, NULL, MAX_BLOCK_ID},
			{"TSEM PRAM", ATTENTION_PAR, NULL, MAX_BLOCK_ID},
			{"USEM PRAM", ATTENTION_PAR, NULL, MAX_BLOCK_ID},
			{"XSEM PRAM", ATTENTION_PAR, NULL, MAX_BLOCK_ID},
			{"YSEM PRAM", ATTENTION_PAR, NULL, MAX_BLOCK_ID},
			{"pxp_misc_mps", ATTENTION_PAR, NULL, BLOCK_PGLCS},
			{"PCIE glue/PXP Exp. ROM", ATTENTION_SINGLE,
			 NULL, BLOCK_PGLCS},
			{"PERST_B assertion", ATTENTION_SINGLE,
			 NULL, MAX_BLOCK_ID},
			{"PERST_B deassertion", ATTENTION_SINGLE,
			 NULL, MAX_BLOCK_ID},
			{"Reserved %d", (2 << ATTENTION_LENGTH_SHIFT),
			 NULL, MAX_BLOCK_ID},
		}
	},

	{
		{       /* After Invert 9 */
			{"MCP Latched memory", ATTENTION_PAR,
			 NULL, MAX_BLOCK_ID},
			{"MCP Latched scratchpad cache", ATTENTION_SINGLE,
			 NULL, MAX_BLOCK_ID},
			{"MCP Latched ump_tx", ATTENTION_PAR,
			 NULL, MAX_BLOCK_ID},
			{"MCP Latched scratchpad", ATTENTION_PAR,
			 NULL, MAX_BLOCK_ID},
			{"Reserved %d", (28 << ATTENTION_LENGTH_SHIFT),
			 NULL, MAX_BLOCK_ID},
		}
	},
};

static struct aeu_invert_reg_bit *
qed_int_aeu_translate(struct qed_hwfn *p_hwfn,
		      struct aeu_invert_reg_bit *p_bit)
{
	if (!QED_IS_BB(p_hwfn->cdev))
		return p_bit;

	if (!(p_bit->flags & ATTENTION_BB_DIFFERENT))
		return p_bit;

	return &aeu_descs_special[(p_bit->flags & ATTENTION_BB_MASK) >>
				  ATTENTION_BB_SHIFT];
}

static bool qed_int_is_parity_flag(struct qed_hwfn *p_hwfn,
				   struct aeu_invert_reg_bit *p_bit)
{
	return !!(qed_int_aeu_translate(p_hwfn, p_bit)->flags &
		   ATTENTION_PARITY);
}

#define ATTN_STATE_BITS         (0xfff)
#define ATTN_BITS_MASKABLE      (0x3ff)
struct qed_sb_attn_info {
	/* Virtual & Physical address of the SB */
	struct atten_status_block       *sb_attn;
	dma_addr_t			sb_phys;

	/* Last seen running index */
	u16				index;

	/* A mask of the AEU bits resulting in a parity error */
	u32				parity_mask[NUM_ATTN_REGS];

	/* A pointer to the attention description structure */
	struct aeu_invert_reg		*p_aeu_desc;

	/* Previously asserted attentions, which are still unasserted */
	u16				known_attn;

	/* Cleanup address for the link's general hw attention */
	u32				mfw_attn_addr;
};

static inline u16 qed_attn_update_idx(struct qed_hwfn *p_hwfn,
				      struct qed_sb_attn_info *p_sb_desc)
{
	u16 rc = 0, index;

	index = le16_to_cpu(p_sb_desc->sb_attn->sb_index);
	if (p_sb_desc->index != index) {
		p_sb_desc->index	= index;
		rc		      = QED_SB_ATT_IDX;
	}

	return rc;
}

/**
 *  @brief qed_int_assertion - handles asserted attention bits
 *
 *  @param p_hwfn
 *  @param asserted_bits newly asserted bits
 *  @return int
 */
static int qed_int_assertion(struct qed_hwfn *p_hwfn, u16 asserted_bits)
{
	struct qed_sb_attn_info *sb_attn_sw = p_hwfn->p_sb_attn;
	u32 igu_mask;

	/* Mask the source of the attention in the IGU */
	igu_mask = qed_rd(p_hwfn, p_hwfn->p_dpc_ptt, IGU_REG_ATTENTION_ENABLE);
	DP_VERBOSE(p_hwfn, NETIF_MSG_INTR, "IGU mask: 0x%08x --> 0x%08x\n",
		   igu_mask, igu_mask & ~(asserted_bits & ATTN_BITS_MASKABLE));
	igu_mask &= ~(asserted_bits & ATTN_BITS_MASKABLE);
	qed_wr(p_hwfn, p_hwfn->p_dpc_ptt, IGU_REG_ATTENTION_ENABLE, igu_mask);

	DP_VERBOSE(p_hwfn, NETIF_MSG_INTR,
		   "inner known ATTN state: 0x%04x --> 0x%04x\n",
		   sb_attn_sw->known_attn,
		   sb_attn_sw->known_attn | asserted_bits);
	sb_attn_sw->known_attn |= asserted_bits;

	/* Handle MCP events */
	if (asserted_bits & 0x100) {
		qed_mcp_handle_events(p_hwfn, p_hwfn->p_dpc_ptt);
		/* Clean the MCP attention */
		qed_wr(p_hwfn, p_hwfn->p_dpc_ptt,
		       sb_attn_sw->mfw_attn_addr, 0);
	}

	DIRECT_REG_WR((u8 __iomem *)p_hwfn->regview +
		      GTT_BAR0_MAP_REG_IGU_CMD +
		      ((IGU_CMD_ATTN_BIT_SET_UPPER -
			IGU_CMD_INT_ACK_BASE) << 3),
		      (u32)asserted_bits);

	DP_VERBOSE(p_hwfn, NETIF_MSG_INTR, "set cmd IGU: 0x%04x\n",
		   asserted_bits);

	return 0;
}

static void qed_int_attn_print(struct qed_hwfn *p_hwfn,
			       enum block_id id,
			       enum dbg_attn_type type, bool b_clear)
{
	struct dbg_attn_block_result attn_results;
	enum dbg_status status;

	memset(&attn_results, 0, sizeof(attn_results));

	status = qed_dbg_read_attn(p_hwfn, p_hwfn->p_dpc_ptt, id, type,
				   b_clear, &attn_results);
	if (status != DBG_STATUS_OK)
		DP_NOTICE(p_hwfn,
			  "Failed to parse attention information [status: %s]\n",
			  qed_dbg_get_status_str(status));
	else
		qed_dbg_parse_attn(p_hwfn, &attn_results);
}

/**
 * @brief qed_int_deassertion_aeu_bit - handles the effects of a single
 * cause of the attention
 *
 * @param p_hwfn
 * @param p_aeu - descriptor of an AEU bit which caused the attention
 * @param aeu_en_reg - register offset of the AEU enable reg. which configured
 *  this bit to this group.
 * @param bit_index - index of this bit in the aeu_en_reg
 *
 * @return int
 */
static int
qed_int_deassertion_aeu_bit(struct qed_hwfn *p_hwfn,
			    struct aeu_invert_reg_bit *p_aeu,
			    u32 aeu_en_reg,
			    const char *p_bit_name, u32 bitmask)
{
	bool b_fatal = false;
	int rc = -EINVAL;
	u32 val;

	DP_INFO(p_hwfn, "Deasserted attention `%s'[%08x]\n",
		p_bit_name, bitmask);

	/* Call callback before clearing the interrupt status */
	if (p_aeu->cb) {
		DP_INFO(p_hwfn, "`%s (attention)': Calling Callback function\n",
			p_bit_name);
		rc = p_aeu->cb(p_hwfn);
	}

	if (rc)
		b_fatal = true;

	/* Print HW block interrupt registers */
	if (p_aeu->block_index != MAX_BLOCK_ID)
		qed_int_attn_print(p_hwfn, p_aeu->block_index,
				   ATTN_TYPE_INTERRUPT, !b_fatal);

	/* Reach assertion if attention is fatal */
	if (b_fatal)
		qed_hw_err_notify(p_hwfn, p_hwfn->p_dpc_ptt, QED_HW_ERR_HW_ATTN,
				  "`%s': Fatal attention\n",
				  p_bit_name);
	else /* If the attention is benign, no need to prevent it */
		goto out;

	/* Prevent this Attention from being asserted in the future */
	val = qed_rd(p_hwfn, p_hwfn->p_dpc_ptt, aeu_en_reg);
	qed_wr(p_hwfn, p_hwfn->p_dpc_ptt, aeu_en_reg, (val & ~bitmask));
	DP_INFO(p_hwfn, "`%s' - Disabled future attentions\n",
		p_bit_name);

out:
	return rc;
}

/**
 * @brief qed_int_deassertion_parity - handle a single parity AEU source
 *
 * @param p_hwfn
 * @param p_aeu - descriptor of an AEU bit which caused the parity
 * @param aeu_en_reg - address of the AEU enable register
 * @param bit_index
 */
static void qed_int_deassertion_parity(struct qed_hwfn *p_hwfn,
				       struct aeu_invert_reg_bit *p_aeu,
				       u32 aeu_en_reg, u8 bit_index)
{
	u32 block_id = p_aeu->block_index, mask, val;

	DP_NOTICE(p_hwfn->cdev,
		  "%s parity attention is set [address 0x%08x, bit %d]\n",
		  p_aeu->bit_name, aeu_en_reg, bit_index);

	if (block_id != MAX_BLOCK_ID) {
		qed_int_attn_print(p_hwfn, block_id, ATTN_TYPE_PARITY, false);

		/* In BB, there's a single parity bit for several blocks */
		if (block_id == BLOCK_BTB) {
			qed_int_attn_print(p_hwfn, BLOCK_OPTE,
					   ATTN_TYPE_PARITY, false);
			qed_int_attn_print(p_hwfn, BLOCK_MCP,
					   ATTN_TYPE_PARITY, false);
		}
	}

	/* Prevent this parity error from being re-asserted */
	mask = ~BIT(bit_index);
	val = qed_rd(p_hwfn, p_hwfn->p_dpc_ptt, aeu_en_reg);
	qed_wr(p_hwfn, p_hwfn->p_dpc_ptt, aeu_en_reg, val & mask);
	DP_INFO(p_hwfn, "`%s' - Disabled future parity errors\n",
		p_aeu->bit_name);
}

/**
 * @brief - handles deassertion of previously asserted attentions.
 *
 * @param p_hwfn
 * @param deasserted_bits - newly deasserted bits
 * @return int
 *
 */
static int qed_int_deassertion(struct qed_hwfn  *p_hwfn,
			       u16 deasserted_bits)
{
	struct qed_sb_attn_info *sb_attn_sw = p_hwfn->p_sb_attn;
	u32 aeu_inv_arr[NUM_ATTN_REGS], aeu_mask, aeu_en, en;
	u8 i, j, k, bit_idx;
	int rc = 0;

	/* Read the attention registers in the AEU */
	for (i = 0; i < NUM_ATTN_REGS; i++) {
		aeu_inv_arr[i] = qed_rd(p_hwfn, p_hwfn->p_dpc_ptt,
					MISC_REG_AEU_AFTER_INVERT_1_IGU +
					i * 0x4);
		DP_VERBOSE(p_hwfn, NETIF_MSG_INTR,
			   "Deasserted bits [%d]: %08x\n",
			   i, aeu_inv_arr[i]);
	}

	/* Find parity attentions first */
	for (i = 0; i < NUM_ATTN_REGS; i++) {
		struct aeu_invert_reg *p_aeu = &sb_attn_sw->p_aeu_desc[i];
		u32 parities;

		aeu_en = MISC_REG_AEU_ENABLE1_IGU_OUT_0 + i * sizeof(u32);
		en = qed_rd(p_hwfn, p_hwfn->p_dpc_ptt, aeu_en);

		/* Skip register in which no parity bit is currently set */
		parities = sb_attn_sw->parity_mask[i] & aeu_inv_arr[i] & en;
		if (!parities)
			continue;

		for (j = 0, bit_idx = 0; bit_idx < 32; j++) {
			struct aeu_invert_reg_bit *p_bit = &p_aeu->bits[j];

			if (qed_int_is_parity_flag(p_hwfn, p_bit) &&
			    !!(parities & BIT(bit_idx)))
				qed_int_deassertion_parity(p_hwfn, p_bit,
							   aeu_en, bit_idx);

			bit_idx += ATTENTION_LENGTH(p_bit->flags);
		}
	}

	/* Find non-parity cause for attention and act */
	for (k = 0; k < MAX_ATTN_GRPS; k++) {
		struct aeu_invert_reg_bit *p_aeu;

		/* Handle only groups whose attention is currently deasserted */
		if (!(deasserted_bits & (1 << k)))
			continue;

		for (i = 0; i < NUM_ATTN_REGS; i++) {
			u32 bits;

			aeu_en = MISC_REG_AEU_ENABLE1_IGU_OUT_0 +
				 i * sizeof(u32) +
				 k * sizeof(u32) * NUM_ATTN_REGS;

			en = qed_rd(p_hwfn, p_hwfn->p_dpc_ptt, aeu_en);
			bits = aeu_inv_arr[i] & en;

			/* Skip if no bit from this group is currently set */
			if (!bits)
				continue;

			/* Find all set bits from current register which belong
			 * to current group, making them responsible for the
			 * previous assertion.
			 */
			for (j = 0, bit_idx = 0; bit_idx < 32; j++) {
				long unsigned int bitmask;
				u8 bit, bit_len;

				p_aeu = &sb_attn_sw->p_aeu_desc[i].bits[j];
				p_aeu = qed_int_aeu_translate(p_hwfn, p_aeu);

				bit = bit_idx;
				bit_len = ATTENTION_LENGTH(p_aeu->flags);
				if (qed_int_is_parity_flag(p_hwfn, p_aeu)) {
					/* Skip Parity */
					bit++;
					bit_len--;
				}

				bitmask = bits & (((1 << bit_len) - 1) << bit);
				bitmask >>= bit;

				if (bitmask) {
					u32 flags = p_aeu->flags;
					char bit_name[30];
					u8 num;

					num = (u8)find_first_bit(&bitmask,
								 bit_len);

					/* Some bits represent more than a
					 * a single interrupt. Correctly print
					 * their name.
					 */
					if (ATTENTION_LENGTH(flags) > 2 ||
					    ((flags & ATTENTION_PAR_INT) &&
					     ATTENTION_LENGTH(flags) > 1))
						snprintf(bit_name, 30,
							 p_aeu->bit_name, num);
					else
						strlcpy(bit_name,
							p_aeu->bit_name, 30);

					/* We now need to pass bitmask in its
					 * correct position.
					 */
					bitmask <<= bit;

					/* Handle source of the attention */
					qed_int_deassertion_aeu_bit(p_hwfn,
								    p_aeu,
								    aeu_en,
								    bit_name,
								    bitmask);
				}

				bit_idx += ATTENTION_LENGTH(p_aeu->flags);
			}
		}
	}

	/* Handle missed DORQ attention */
	qed_dorq_attn_handler(p_hwfn);

	/* Clear IGU indication for the deasserted bits */
	DIRECT_REG_WR((u8 __iomem *)p_hwfn->regview +
				    GTT_BAR0_MAP_REG_IGU_CMD +
				    ((IGU_CMD_ATTN_BIT_CLR_UPPER -
				      IGU_CMD_INT_ACK_BASE) << 3),
				    ~((u32)deasserted_bits));

	/* Unmask deasserted attentions in IGU */
	aeu_mask = qed_rd(p_hwfn, p_hwfn->p_dpc_ptt, IGU_REG_ATTENTION_ENABLE);
	aeu_mask |= (deasserted_bits & ATTN_BITS_MASKABLE);
	qed_wr(p_hwfn, p_hwfn->p_dpc_ptt, IGU_REG_ATTENTION_ENABLE, aeu_mask);

	/* Clear deassertion from inner state */
	sb_attn_sw->known_attn &= ~deasserted_bits;

	return rc;
}

static int qed_int_attentions(struct qed_hwfn *p_hwfn)
{
	struct qed_sb_attn_info *p_sb_attn_sw = p_hwfn->p_sb_attn;
	struct atten_status_block *p_sb_attn = p_sb_attn_sw->sb_attn;
	u32 attn_bits = 0, attn_acks = 0;
	u16 asserted_bits, deasserted_bits;
	__le16 index;
	int rc = 0;

	/* Read current attention bits/acks - safeguard against attentions
	 * by guaranting work on a synchronized timeframe
	 */
	do {
		index = p_sb_attn->sb_index;
		/* finish reading index before the loop condition */
		dma_rmb();
		attn_bits = le32_to_cpu(p_sb_attn->atten_bits);
		attn_acks = le32_to_cpu(p_sb_attn->atten_ack);
	} while (index != p_sb_attn->sb_index);
	p_sb_attn->sb_index = index;

	/* Attention / Deassertion are meaningful (and in correct state)
	 * only when they differ and consistent with known state - deassertion
	 * when previous attention & current ack, and assertion when current
	 * attention with no previous attention
	 */
	asserted_bits = (attn_bits & ~attn_acks & ATTN_STATE_BITS) &
		~p_sb_attn_sw->known_attn;
	deasserted_bits = (~attn_bits & attn_acks & ATTN_STATE_BITS) &
		p_sb_attn_sw->known_attn;

	if ((asserted_bits & ~0x100) || (deasserted_bits & ~0x100)) {
		DP_INFO(p_hwfn,
			"Attention: Index: 0x%04x, Bits: 0x%08x, Acks: 0x%08x, asserted: 0x%04x, De-asserted 0x%04x [Prev. known: 0x%04x]\n",
			index, attn_bits, attn_acks, asserted_bits,
			deasserted_bits, p_sb_attn_sw->known_attn);
	} else if (asserted_bits == 0x100) {
		DP_VERBOSE(p_hwfn, NETIF_MSG_INTR,
			   "MFW indication via attention\n");
	} else {
		DP_VERBOSE(p_hwfn, NETIF_MSG_INTR,
			   "MFW indication [deassertion]\n");
	}

	if (asserted_bits) {
		rc = qed_int_assertion(p_hwfn, asserted_bits);
		if (rc)
			return rc;
	}

	if (deasserted_bits)
		rc = qed_int_deassertion(p_hwfn, deasserted_bits);

	return rc;
}

static void qed_sb_ack_attn(struct qed_hwfn *p_hwfn,
			    void __iomem *igu_addr, u32 ack_cons)
{
	struct igu_prod_cons_update igu_ack = { 0 };

	igu_ack.sb_id_and_flags =
		((ack_cons << IGU_PROD_CONS_UPDATE_SB_INDEX_SHIFT) |
		 (1 << IGU_PROD_CONS_UPDATE_UPDATE_FLAG_SHIFT) |
		 (IGU_INT_NOP << IGU_PROD_CONS_UPDATE_ENABLE_INT_SHIFT) |
		 (IGU_SEG_ACCESS_ATTN <<
		  IGU_PROD_CONS_UPDATE_SEGMENT_ACCESS_SHIFT));

	DIRECT_REG_WR(igu_addr, igu_ack.sb_id_and_flags);

	/* Both segments (interrupts & acks) are written to same place address;
	 * Need to guarantee all commands will be received (in-order) by HW.
	 */
	barrier();
}

void qed_int_sp_dpc(unsigned long hwfn_cookie)
{
	struct qed_hwfn *p_hwfn = (struct qed_hwfn *)hwfn_cookie;
	struct qed_pi_info *pi_info = NULL;
	struct qed_sb_attn_info *sb_attn;
	struct qed_sb_info *sb_info;
	int arr_size;
	u16 rc = 0;

	if (!p_hwfn->p_sp_sb) {
		DP_ERR(p_hwfn->cdev, "DPC called - no p_sp_sb\n");
		return;
	}

	sb_info = &p_hwfn->p_sp_sb->sb_info;
	arr_size = ARRAY_SIZE(p_hwfn->p_sp_sb->pi_info_arr);
	if (!sb_info) {
		DP_ERR(p_hwfn->cdev,
		       "Status block is NULL - cannot ack interrupts\n");
		return;
	}

	if (!p_hwfn->p_sb_attn) {
		DP_ERR(p_hwfn->cdev, "DPC called - no p_sb_attn");
		return;
	}
	sb_attn = p_hwfn->p_sb_attn;

	DP_VERBOSE(p_hwfn, NETIF_MSG_INTR, "DPC Called! (hwfn %p %d)\n",
		   p_hwfn, p_hwfn->my_id);

	/* Disable ack for def status block. Required both for msix +
	 * inta in non-mask mode, in inta does no harm.
	 */
	qed_sb_ack(sb_info, IGU_INT_DISABLE, 0);

	/* Gather Interrupts/Attentions information */
	if (!sb_info->sb_virt) {
		DP_ERR(p_hwfn->cdev,
		       "Interrupt Status block is NULL - cannot check for new interrupts!\n");
	} else {
		u32 tmp_index = sb_info->sb_ack;

		rc = qed_sb_update_sb_idx(sb_info);
		DP_VERBOSE(p_hwfn->cdev, NETIF_MSG_INTR,
			   "Interrupt indices: 0x%08x --> 0x%08x\n",
			   tmp_index, sb_info->sb_ack);
	}

	if (!sb_attn || !sb_attn->sb_attn) {
		DP_ERR(p_hwfn->cdev,
		       "Attentions Status block is NULL - cannot check for new attentions!\n");
	} else {
		u16 tmp_index = sb_attn->index;

		rc |= qed_attn_update_idx(p_hwfn, sb_attn);
		DP_VERBOSE(p_hwfn->cdev, NETIF_MSG_INTR,
			   "Attention indices: 0x%08x --> 0x%08x\n",
			   tmp_index, sb_attn->index);
	}

	/* Check if we expect interrupts at this time. if not just ack them */
	if (!(rc & QED_SB_EVENT_MASK)) {
		qed_sb_ack(sb_info, IGU_INT_ENABLE, 1);
		return;
	}

	/* Check the validity of the DPC ptt. If not ack interrupts and fail */
	if (!p_hwfn->p_dpc_ptt) {
		DP_NOTICE(p_hwfn->cdev, "Failed to allocate PTT\n");
		qed_sb_ack(sb_info, IGU_INT_ENABLE, 1);
		return;
	}

	if (rc & QED_SB_ATT_IDX)
		qed_int_attentions(p_hwfn);

	if (rc & QED_SB_IDX) {
		int pi;

		/* Look for a free index */
		for (pi = 0; pi < arr_size; pi++) {
			pi_info = &p_hwfn->p_sp_sb->pi_info_arr[pi];
			if (pi_info->comp_cb)
				pi_info->comp_cb(p_hwfn, pi_info->cookie);
		}
	}

	if (sb_attn && (rc & QED_SB_ATT_IDX))
		/* This should be done before the interrupts are enabled,
		 * since otherwise a new attention will be generated.
		 */
		qed_sb_ack_attn(p_hwfn, sb_info->igu_addr, sb_attn->index);

	qed_sb_ack(sb_info, IGU_INT_ENABLE, 1);
}

static void qed_int_sb_attn_free(struct qed_hwfn *p_hwfn)
{
	struct qed_sb_attn_info *p_sb = p_hwfn->p_sb_attn;

	if (!p_sb)
		return;

	if (p_sb->sb_attn)
		dma_free_coherent(&p_hwfn->cdev->pdev->dev,
				  SB_ATTN_ALIGNED_SIZE(p_hwfn),
				  p_sb->sb_attn, p_sb->sb_phys);
	kfree(p_sb);
	p_hwfn->p_sb_attn = NULL;
}

static void qed_int_sb_attn_setup(struct qed_hwfn *p_hwfn,
				  struct qed_ptt *p_ptt)
{
	struct qed_sb_attn_info *sb_info = p_hwfn->p_sb_attn;

	memset(sb_info->sb_attn, 0, sizeof(*sb_info->sb_attn));

	sb_info->index = 0;
	sb_info->known_attn = 0;

	/* Configure Attention Status Block in IGU */
	qed_wr(p_hwfn, p_ptt, IGU_REG_ATTN_MSG_ADDR_L,
	       lower_32_bits(p_hwfn->p_sb_attn->sb_phys));
	qed_wr(p_hwfn, p_ptt, IGU_REG_ATTN_MSG_ADDR_H,
	       upper_32_bits(p_hwfn->p_sb_attn->sb_phys));
}

static void qed_int_sb_attn_init(struct qed_hwfn *p_hwfn,
				 struct qed_ptt *p_ptt,
				 void *sb_virt_addr, dma_addr_t sb_phy_addr)
{
	struct qed_sb_attn_info *sb_info = p_hwfn->p_sb_attn;
	int i, j, k;

	sb_info->sb_attn = sb_virt_addr;
	sb_info->sb_phys = sb_phy_addr;

	/* Set the pointer to the AEU descriptors */
	sb_info->p_aeu_desc = aeu_descs;

	/* Calculate Parity Masks */
	memset(sb_info->parity_mask, 0, sizeof(u32) * NUM_ATTN_REGS);
	for (i = 0; i < NUM_ATTN_REGS; i++) {
		/* j is array index, k is bit index */
		for (j = 0, k = 0; k < 32; j++) {
			struct aeu_invert_reg_bit *p_aeu;

			p_aeu = &aeu_descs[i].bits[j];
			if (qed_int_is_parity_flag(p_hwfn, p_aeu))
				sb_info->parity_mask[i] |= 1 << k;

			k += ATTENTION_LENGTH(p_aeu->flags);
		}
		DP_VERBOSE(p_hwfn, NETIF_MSG_INTR,
			   "Attn Mask [Reg %d]: 0x%08x\n",
			   i, sb_info->parity_mask[i]);
	}

	/* Set the address of cleanup for the mcp attention */
	sb_info->mfw_attn_addr = (p_hwfn->rel_pf_id << 3) +
				 MISC_REG_AEU_GENERAL_ATTN_0;

	qed_int_sb_attn_setup(p_hwfn, p_ptt);
}

static int qed_int_sb_attn_alloc(struct qed_hwfn *p_hwfn,
				 struct qed_ptt *p_ptt)
{
	struct qed_dev *cdev = p_hwfn->cdev;
	struct qed_sb_attn_info *p_sb;
	dma_addr_t p_phys = 0;
	void *p_virt;

	/* SB struct */
	p_sb = kmalloc(sizeof(*p_sb), GFP_KERNEL);
	if (!p_sb)
		return -ENOMEM;

	/* SB ring  */
	p_virt = dma_alloc_coherent(&cdev->pdev->dev,
				    SB_ATTN_ALIGNED_SIZE(p_hwfn),
				    &p_phys, GFP_KERNEL);

	if (!p_virt) {
		kfree(p_sb);
		return -ENOMEM;
	}

	/* Attention setup */
	p_hwfn->p_sb_attn = p_sb;
	qed_int_sb_attn_init(p_hwfn, p_ptt, p_virt, p_phys);

	return 0;
}

/* coalescing timeout = timeset << (timer_res + 1) */
#define QED_CAU_DEF_RX_USECS 24
#define QED_CAU_DEF_TX_USECS 48

void qed_init_cau_sb_entry(struct qed_hwfn *p_hwfn,
			   struct cau_sb_entry *p_sb_entry,
			   u8 pf_id, u16 vf_number, u8 vf_valid)
{
	struct qed_dev *cdev = p_hwfn->cdev;
	u32 cau_state;
	u8 timer_res;

	memset(p_sb_entry, 0, sizeof(*p_sb_entry));

	SET_FIELD(p_sb_entry->params, CAU_SB_ENTRY_PF_NUMBER, pf_id);
	SET_FIELD(p_sb_entry->params, CAU_SB_ENTRY_VF_NUMBER, vf_number);
	SET_FIELD(p_sb_entry->params, CAU_SB_ENTRY_VF_VALID, vf_valid);
	SET_FIELD(p_sb_entry->params, CAU_SB_ENTRY_SB_TIMESET0, 0x7F);
	SET_FIELD(p_sb_entry->params, CAU_SB_ENTRY_SB_TIMESET1, 0x7F);

	cau_state = CAU_HC_DISABLE_STATE;

	if (cdev->int_coalescing_mode == QED_COAL_MODE_ENABLE) {
		cau_state = CAU_HC_ENABLE_STATE;
		if (!cdev->rx_coalesce_usecs)
			cdev->rx_coalesce_usecs = QED_CAU_DEF_RX_USECS;
		if (!cdev->tx_coalesce_usecs)
			cdev->tx_coalesce_usecs = QED_CAU_DEF_TX_USECS;
	}

	/* Coalesce = (timeset << timer-res), timeset is 7bit wide */
	if (cdev->rx_coalesce_usecs <= 0x7F)
		timer_res = 0;
	else if (cdev->rx_coalesce_usecs <= 0xFF)
		timer_res = 1;
	else
		timer_res = 2;
	SET_FIELD(p_sb_entry->params, CAU_SB_ENTRY_TIMER_RES0, timer_res);

	if (cdev->tx_coalesce_usecs <= 0x7F)
		timer_res = 0;
	else if (cdev->tx_coalesce_usecs <= 0xFF)
		timer_res = 1;
	else
		timer_res = 2;
	SET_FIELD(p_sb_entry->params, CAU_SB_ENTRY_TIMER_RES1, timer_res);

	SET_FIELD(p_sb_entry->data, CAU_SB_ENTRY_STATE0, cau_state);
	SET_FIELD(p_sb_entry->data, CAU_SB_ENTRY_STATE1, cau_state);
}

static void qed_int_cau_conf_pi(struct qed_hwfn *p_hwfn,
				struct qed_ptt *p_ptt,
				u16 igu_sb_id,
				u32 pi_index,
				enum qed_coalescing_fsm coalescing_fsm,
				u8 timeset)
{
	struct cau_pi_entry pi_entry;
	u32 sb_offset, pi_offset;

	if (IS_VF(p_hwfn->cdev))
		return;

	sb_offset = igu_sb_id * PIS_PER_SB_E4;
	memset(&pi_entry, 0, sizeof(struct cau_pi_entry));

	SET_FIELD(pi_entry.prod, CAU_PI_ENTRY_PI_TIMESET, timeset);
	if (coalescing_fsm == QED_COAL_RX_STATE_MACHINE)
		SET_FIELD(pi_entry.prod, CAU_PI_ENTRY_FSM_SEL, 0);
	else
		SET_FIELD(pi_entry.prod, CAU_PI_ENTRY_FSM_SEL, 1);

	pi_offset = sb_offset + pi_index;
	if (p_hwfn->hw_init_done) {
		qed_wr(p_hwfn, p_ptt,
		       CAU_REG_PI_MEMORY + pi_offset * sizeof(u32),
		       *((u32 *)&(pi_entry)));
	} else {
		STORE_RT_REG(p_hwfn,
			     CAU_REG_PI_MEMORY_RT_OFFSET + pi_offset,
			     *((u32 *)&(pi_entry)));
	}
}

void qed_int_cau_conf_sb(struct qed_hwfn *p_hwfn,
			 struct qed_ptt *p_ptt,
			 dma_addr_t sb_phys,
			 u16 igu_sb_id, u16 vf_number, u8 vf_valid)
{
	struct cau_sb_entry sb_entry;

	qed_init_cau_sb_entry(p_hwfn, &sb_entry, p_hwfn->rel_pf_id,
			      vf_number, vf_valid);

	if (p_hwfn->hw_init_done) {
		/* Wide-bus, initialize via DMAE */
		u64 phys_addr = (u64)sb_phys;

		qed_dmae_host2grc(p_hwfn, p_ptt, (u64)(uintptr_t)&phys_addr,
				  CAU_REG_SB_ADDR_MEMORY +
				  igu_sb_id * sizeof(u64), 2, NULL);
		qed_dmae_host2grc(p_hwfn, p_ptt, (u64)(uintptr_t)&sb_entry,
				  CAU_REG_SB_VAR_MEMORY +
				  igu_sb_id * sizeof(u64), 2, NULL);
	} else {
		/* Initialize Status Block Address */
		STORE_RT_REG_AGG(p_hwfn,
				 CAU_REG_SB_ADDR_MEMORY_RT_OFFSET +
				 igu_sb_id * 2,
				 sb_phys);

		STORE_RT_REG_AGG(p_hwfn,
				 CAU_REG_SB_VAR_MEMORY_RT_OFFSET +
				 igu_sb_id * 2,
				 sb_entry);
	}

	/* Configure pi coalescing if set */
	if (p_hwfn->cdev->int_coalescing_mode == QED_COAL_MODE_ENABLE) {
		u8 num_tc = p_hwfn->hw_info.num_hw_tc;
		u8 timeset, timer_res;
		u8 i;

		/* timeset = (coalesce >> timer-res), timeset is 7bit wide */
		if (p_hwfn->cdev->rx_coalesce_usecs <= 0x7F)
			timer_res = 0;
		else if (p_hwfn->cdev->rx_coalesce_usecs <= 0xFF)
			timer_res = 1;
		else
			timer_res = 2;
		timeset = (u8)(p_hwfn->cdev->rx_coalesce_usecs >> timer_res);
		qed_int_cau_conf_pi(p_hwfn, p_ptt, igu_sb_id, RX_PI,
				    QED_COAL_RX_STATE_MACHINE, timeset);

		if (p_hwfn->cdev->tx_coalesce_usecs <= 0x7F)
			timer_res = 0;
		else if (p_hwfn->cdev->tx_coalesce_usecs <= 0xFF)
			timer_res = 1;
		else
			timer_res = 2;
		timeset = (u8)(p_hwfn->cdev->tx_coalesce_usecs >> timer_res);
		for (i = 0; i < num_tc; i++) {
			qed_int_cau_conf_pi(p_hwfn, p_ptt,
					    igu_sb_id, TX_PI(i),
					    QED_COAL_TX_STATE_MACHINE,
					    timeset);
		}
	}
}

void qed_int_sb_setup(struct qed_hwfn *p_hwfn,
		      struct qed_ptt *p_ptt, struct qed_sb_info *sb_info)
{
	/* zero status block and ack counter */
	sb_info->sb_ack = 0;
	memset(sb_info->sb_virt, 0, sizeof(*sb_info->sb_virt));

	if (IS_PF(p_hwfn->cdev))
		qed_int_cau_conf_sb(p_hwfn, p_ptt, sb_info->sb_phys,
				    sb_info->igu_sb_id, 0, 0);
}

struct qed_igu_block *qed_get_igu_free_sb(struct qed_hwfn *p_hwfn, bool b_is_pf)
{
	struct qed_igu_block *p_block;
	u16 igu_id;

	for (igu_id = 0; igu_id < QED_MAPPING_MEMORY_SIZE(p_hwfn->cdev);
	     igu_id++) {
		p_block = &p_hwfn->hw_info.p_igu_info->entry[igu_id];

		if (!(p_block->status & QED_IGU_STATUS_VALID) ||
		    !(p_block->status & QED_IGU_STATUS_FREE))
			continue;

		if (!!(p_block->status & QED_IGU_STATUS_PF) == b_is_pf)
			return p_block;
	}

	return NULL;
}

static u16 qed_get_pf_igu_sb_id(struct qed_hwfn *p_hwfn, u16 vector_id)
{
	struct qed_igu_block *p_block;
	u16 igu_id;

	for (igu_id = 0; igu_id < QED_MAPPING_MEMORY_SIZE(p_hwfn->cdev);
	     igu_id++) {
		p_block = &p_hwfn->hw_info.p_igu_info->entry[igu_id];

		if (!(p_block->status & QED_IGU_STATUS_VALID) ||
		    !p_block->is_pf ||
		    p_block->vector_number != vector_id)
			continue;

		return igu_id;
	}

	return QED_SB_INVALID_IDX;
}

u16 qed_get_igu_sb_id(struct qed_hwfn *p_hwfn, u16 sb_id)
{
	u16 igu_sb_id;

	/* Assuming continuous set of IGU SBs dedicated for given PF */
	if (sb_id == QED_SP_SB_ID)
		igu_sb_id = p_hwfn->hw_info.p_igu_info->igu_dsb_id;
	else if (IS_PF(p_hwfn->cdev))
		igu_sb_id = qed_get_pf_igu_sb_id(p_hwfn, sb_id + 1);
	else
		igu_sb_id = qed_vf_get_igu_sb_id(p_hwfn, sb_id);

	if (sb_id == QED_SP_SB_ID)
		DP_VERBOSE(p_hwfn, NETIF_MSG_INTR,
			   "Slowpath SB index in IGU is 0x%04x\n", igu_sb_id);
	else
		DP_VERBOSE(p_hwfn, NETIF_MSG_INTR,
			   "SB [%04x] <--> IGU SB [%04x]\n", sb_id, igu_sb_id);

	return igu_sb_id;
}

int qed_int_sb_init(struct qed_hwfn *p_hwfn,
		    struct qed_ptt *p_ptt,
		    struct qed_sb_info *sb_info,
		    void *sb_virt_addr, dma_addr_t sb_phy_addr, u16 sb_id)
{
	sb_info->sb_virt = sb_virt_addr;
	sb_info->sb_phys = sb_phy_addr;

	sb_info->igu_sb_id = qed_get_igu_sb_id(p_hwfn, sb_id);

	if (sb_id != QED_SP_SB_ID) {
		if (IS_PF(p_hwfn->cdev)) {
			struct qed_igu_info *p_info;
			struct qed_igu_block *p_block;

			p_info = p_hwfn->hw_info.p_igu_info;
			p_block = &p_info->entry[sb_info->igu_sb_id];

			p_block->sb_info = sb_info;
			p_block->status &= ~QED_IGU_STATUS_FREE;
			p_info->usage.free_cnt--;
		} else {
			qed_vf_set_sb_info(p_hwfn, sb_id, sb_info);
		}
	}

	sb_info->cdev = p_hwfn->cdev;

	/* The igu address will hold the absolute address that needs to be
	 * written to for a specific status block
	 */
	if (IS_PF(p_hwfn->cdev)) {
		sb_info->igu_addr = (u8 __iomem *)p_hwfn->regview +
						  GTT_BAR0_MAP_REG_IGU_CMD +
						  (sb_info->igu_sb_id << 3);
	} else {
		sb_info->igu_addr = (u8 __iomem *)p_hwfn->regview +
						  PXP_VF_BAR0_START_IGU +
						  ((IGU_CMD_INT_ACK_BASE +
						    sb_info->igu_sb_id) << 3);
	}

	sb_info->flags |= QED_SB_INFO_INIT;

	qed_int_sb_setup(p_hwfn, p_ptt, sb_info);

	return 0;
}

int qed_int_sb_release(struct qed_hwfn *p_hwfn,
		       struct qed_sb_info *sb_info, u16 sb_id)
{
	struct qed_igu_block *p_block;
	struct qed_igu_info *p_info;

	if (!sb_info)
		return 0;

	/* zero status block and ack counter */
	sb_info->sb_ack = 0;
	memset(sb_info->sb_virt, 0, sizeof(*sb_info->sb_virt));

	if (IS_VF(p_hwfn->cdev)) {
		qed_vf_set_sb_info(p_hwfn, sb_id, NULL);
		return 0;
	}

	p_info = p_hwfn->hw_info.p_igu_info;
	p_block = &p_info->entry[sb_info->igu_sb_id];

	/* Vector 0 is reserved to Default SB */
	if (!p_block->vector_number) {
		DP_ERR(p_hwfn, "Do Not free sp sb using this function");
		return -EINVAL;
	}

	/* Lose reference to client's SB info, and fix counters */
	p_block->sb_info = NULL;
	p_block->status |= QED_IGU_STATUS_FREE;
	p_info->usage.free_cnt++;

	return 0;
}

static void qed_int_sp_sb_free(struct qed_hwfn *p_hwfn)
{
	struct qed_sb_sp_info *p_sb = p_hwfn->p_sp_sb;

	if (!p_sb)
		return;

	if (p_sb->sb_info.sb_virt)
		dma_free_coherent(&p_hwfn->cdev->pdev->dev,
				  SB_ALIGNED_SIZE(p_hwfn),
				  p_sb->sb_info.sb_virt,
				  p_sb->sb_info.sb_phys);
	kfree(p_sb);
	p_hwfn->p_sp_sb = NULL;
}

static int qed_int_sp_sb_alloc(struct qed_hwfn *p_hwfn, struct qed_ptt *p_ptt)
{
	struct qed_sb_sp_info *p_sb;
	dma_addr_t p_phys = 0;
	void *p_virt;

	/* SB struct */
	p_sb = kmalloc(sizeof(*p_sb), GFP_KERNEL);
	if (!p_sb)
		return -ENOMEM;

	/* SB ring  */
	p_virt = dma_alloc_coherent(&p_hwfn->cdev->pdev->dev,
				    SB_ALIGNED_SIZE(p_hwfn),
				    &p_phys, GFP_KERNEL);
	if (!p_virt) {
		kfree(p_sb);
		return -ENOMEM;
	}

	/* Status Block setup */
	p_hwfn->p_sp_sb = p_sb;
	qed_int_sb_init(p_hwfn, p_ptt, &p_sb->sb_info, p_virt,
			p_phys, QED_SP_SB_ID);

	memset(p_sb->pi_info_arr, 0, sizeof(p_sb->pi_info_arr));

	return 0;
}

int qed_int_register_cb(struct qed_hwfn *p_hwfn,
			qed_int_comp_cb_t comp_cb,
			void *cookie, u8 *sb_idx, __le16 **p_fw_cons)
{
	struct qed_sb_sp_info *p_sp_sb = p_hwfn->p_sp_sb;
	int rc = -ENOMEM;
	u8 pi;

	/* Look for a free index */
	for (pi = 0; pi < ARRAY_SIZE(p_sp_sb->pi_info_arr); pi++) {
		if (p_sp_sb->pi_info_arr[pi].comp_cb)
			continue;

		p_sp_sb->pi_info_arr[pi].comp_cb = comp_cb;
		p_sp_sb->pi_info_arr[pi].cookie = cookie;
		*sb_idx = pi;
		*p_fw_cons = &p_sp_sb->sb_info.sb_virt->pi_array[pi];
		rc = 0;
		break;
	}

	return rc;
}

int qed_int_unregister_cb(struct qed_hwfn *p_hwfn, u8 pi)
{
	struct qed_sb_sp_info *p_sp_sb = p_hwfn->p_sp_sb;

	if (p_sp_sb->pi_info_arr[pi].comp_cb == NULL)
		return -ENOMEM;

	p_sp_sb->pi_info_arr[pi].comp_cb = NULL;
	p_sp_sb->pi_info_arr[pi].cookie = NULL;

	return 0;
}

u16 qed_int_get_sp_sb_id(struct qed_hwfn *p_hwfn)
{
	return p_hwfn->p_sp_sb->sb_info.igu_sb_id;
}

void qed_int_igu_enable_int(struct qed_hwfn *p_hwfn,
			    struct qed_ptt *p_ptt, enum qed_int_mode int_mode)
{
	u32 igu_pf_conf = IGU_PF_CONF_FUNC_EN | IGU_PF_CONF_ATTN_BIT_EN;

	p_hwfn->cdev->int_mode = int_mode;
	switch (p_hwfn->cdev->int_mode) {
	case QED_INT_MODE_INTA:
		igu_pf_conf |= IGU_PF_CONF_INT_LINE_EN;
		igu_pf_conf |= IGU_PF_CONF_SINGLE_ISR_EN;
		break;

	case QED_INT_MODE_MSI:
		igu_pf_conf |= IGU_PF_CONF_MSI_MSIX_EN;
		igu_pf_conf |= IGU_PF_CONF_SINGLE_ISR_EN;
		break;

	case QED_INT_MODE_MSIX:
		igu_pf_conf |= IGU_PF_CONF_MSI_MSIX_EN;
		break;
	case QED_INT_MODE_POLL:
		break;
	}

	qed_wr(p_hwfn, p_ptt, IGU_REG_PF_CONFIGURATION, igu_pf_conf);
}

static void qed_int_igu_enable_attn(struct qed_hwfn *p_hwfn,
				    struct qed_ptt *p_ptt)
{

	/* Configure AEU signal change to produce attentions */
	qed_wr(p_hwfn, p_ptt, IGU_REG_ATTENTION_ENABLE, 0);
	qed_wr(p_hwfn, p_ptt, IGU_REG_LEADING_EDGE_LATCH, 0xfff);
	qed_wr(p_hwfn, p_ptt, IGU_REG_TRAILING_EDGE_LATCH, 0xfff);
	qed_wr(p_hwfn, p_ptt, IGU_REG_ATTENTION_ENABLE, 0xfff);

	/* Unmask AEU signals toward IGU */
	qed_wr(p_hwfn, p_ptt, MISC_REG_AEU_MASK_ATTN_IGU, 0xff);
}

int
qed_int_igu_enable(struct qed_hwfn *p_hwfn,
		   struct qed_ptt *p_ptt, enum qed_int_mode int_mode)
{
	int rc = 0;

	qed_int_igu_enable_attn(p_hwfn, p_ptt);

	if ((int_mode != QED_INT_MODE_INTA) || IS_LEAD_HWFN(p_hwfn)) {
		rc = qed_slowpath_irq_req(p_hwfn);
		if (rc) {
			DP_NOTICE(p_hwfn, "Slowpath IRQ request failed\n");
			return -EINVAL;
		}
		p_hwfn->b_int_requested = true;
	}
	/* Enable interrupt Generation */
	qed_int_igu_enable_int(p_hwfn, p_ptt, int_mode);
	p_hwfn->b_int_enabled = 1;

	return rc;
}

void qed_int_igu_disable_int(struct qed_hwfn *p_hwfn, struct qed_ptt *p_ptt)
{
	p_hwfn->b_int_enabled = 0;

	if (IS_VF(p_hwfn->cdev))
		return;

	qed_wr(p_hwfn, p_ptt, IGU_REG_PF_CONFIGURATION, 0);
}

#define IGU_CLEANUP_SLEEP_LENGTH                (1000)
static void qed_int_igu_cleanup_sb(struct qed_hwfn *p_hwfn,
				   struct qed_ptt *p_ptt,
				   u16 igu_sb_id,
				   bool cleanup_set, u16 opaque_fid)
{
	u32 cmd_ctrl = 0, val = 0, sb_bit = 0, sb_bit_addr = 0, data = 0;
	u32 pxp_addr = IGU_CMD_INT_ACK_BASE + igu_sb_id;
	u32 sleep_cnt = IGU_CLEANUP_SLEEP_LENGTH;

	/* Set the data field */
	SET_FIELD(data, IGU_CLEANUP_CLEANUP_SET, cleanup_set ? 1 : 0);
	SET_FIELD(data, IGU_CLEANUP_CLEANUP_TYPE, 0);
	SET_FIELD(data, IGU_CLEANUP_COMMAND_TYPE, IGU_COMMAND_TYPE_SET);

	/* Set the control register */
	SET_FIELD(cmd_ctrl, IGU_CTRL_REG_PXP_ADDR, pxp_addr);
	SET_FIELD(cmd_ctrl, IGU_CTRL_REG_FID, opaque_fid);
	SET_FIELD(cmd_ctrl, IGU_CTRL_REG_TYPE, IGU_CTRL_CMD_TYPE_WR);

	qed_wr(p_hwfn, p_ptt, IGU_REG_COMMAND_REG_32LSB_DATA, data);

	barrier();

	qed_wr(p_hwfn, p_ptt, IGU_REG_COMMAND_REG_CTRL, cmd_ctrl);

	/* calculate where to read the status bit from */
	sb_bit = 1 << (igu_sb_id % 32);
	sb_bit_addr = igu_sb_id / 32 * sizeof(u32);

	sb_bit_addr += IGU_REG_CLEANUP_STATUS_0;

	/* Now wait for the command to complete */
	do {
		val = qed_rd(p_hwfn, p_ptt, sb_bit_addr);

		if ((val & sb_bit) == (cleanup_set ? sb_bit : 0))
			break;

		usleep_range(5000, 10000);
	} while (--sleep_cnt);

	if (!sleep_cnt)
		DP_NOTICE(p_hwfn,
			  "Timeout waiting for clear status 0x%08x [for sb %d]\n",
			  val, igu_sb_id);
}

void qed_int_igu_init_pure_rt_single(struct qed_hwfn *p_hwfn,
				     struct qed_ptt *p_ptt,
				     u16 igu_sb_id, u16 opaque, bool b_set)
{
	struct qed_igu_block *p_block;
	int pi, i;

	p_block = &p_hwfn->hw_info.p_igu_info->entry[igu_sb_id];
	DP_VERBOSE(p_hwfn, NETIF_MSG_INTR,
		   "Cleaning SB [%04x]: func_id= %d is_pf = %d vector_num = 0x%0x\n",
		   igu_sb_id,
		   p_block->function_id,
		   p_block->is_pf, p_block->vector_number);

	/* Set */
	if (b_set)
		qed_int_igu_cleanup_sb(p_hwfn, p_ptt, igu_sb_id, 1, opaque);

	/* Clear */
	qed_int_igu_cleanup_sb(p_hwfn, p_ptt, igu_sb_id, 0, opaque);

	/* Wait for the IGU SB to cleanup */
	for (i = 0; i < IGU_CLEANUP_SLEEP_LENGTH; i++) {
		u32 val;

		val = qed_rd(p_hwfn, p_ptt,
			     IGU_REG_WRITE_DONE_PENDING +
			     ((igu_sb_id / 32) * 4));
		if (val & BIT((igu_sb_id % 32)))
			usleep_range(10, 20);
		else
			break;
	}
	if (i == IGU_CLEANUP_SLEEP_LENGTH)
		DP_NOTICE(p_hwfn,
			  "Failed SB[0x%08x] still appearing in WRITE_DONE_PENDING\n",
			  igu_sb_id);

	/* Clear the CAU for the SB */
	for (pi = 0; pi < 12; pi++)
		qed_wr(p_hwfn, p_ptt,
		       CAU_REG_PI_MEMORY + (igu_sb_id * 12 + pi) * 4, 0);
}

void qed_int_igu_init_pure_rt(struct qed_hwfn *p_hwfn,
			      struct qed_ptt *p_ptt,
			      bool b_set, bool b_slowpath)
{
	struct qed_igu_info *p_info = p_hwfn->hw_info.p_igu_info;
	struct qed_igu_block *p_block;
	u16 igu_sb_id = 0;
	u32 val = 0;

	val = qed_rd(p_hwfn, p_ptt, IGU_REG_BLOCK_CONFIGURATION);
	val |= IGU_REG_BLOCK_CONFIGURATION_VF_CLEANUP_EN;
	val &= ~IGU_REG_BLOCK_CONFIGURATION_PXP_TPH_INTERFACE_EN;
	qed_wr(p_hwfn, p_ptt, IGU_REG_BLOCK_CONFIGURATION, val);

	for (igu_sb_id = 0;
	     igu_sb_id < QED_MAPPING_MEMORY_SIZE(p_hwfn->cdev); igu_sb_id++) {
		p_block = &p_info->entry[igu_sb_id];

		if (!(p_block->status & QED_IGU_STATUS_VALID) ||
		    !p_block->is_pf ||
		    (p_block->status & QED_IGU_STATUS_DSB))
			continue;

		qed_int_igu_init_pure_rt_single(p_hwfn, p_ptt, igu_sb_id,
						p_hwfn->hw_info.opaque_fid,
						b_set);
	}

	if (b_slowpath)
		qed_int_igu_init_pure_rt_single(p_hwfn, p_ptt,
						p_info->igu_dsb_id,
						p_hwfn->hw_info.opaque_fid,
						b_set);
}

int qed_int_igu_reset_cam(struct qed_hwfn *p_hwfn, struct qed_ptt *p_ptt)
{
	struct qed_igu_info *p_info = p_hwfn->hw_info.p_igu_info;
	struct qed_igu_block *p_block;
	int pf_sbs, vf_sbs;
	u16 igu_sb_id;
	u32 val, rval;

	if (!RESC_NUM(p_hwfn, QED_SB)) {
		p_info->b_allow_pf_vf_change = false;
	} else {
		/* Use the numbers the MFW have provided -
		 * don't forget MFW accounts for the default SB as well.
		 */
		p_info->b_allow_pf_vf_change = true;

		if (p_info->usage.cnt != RESC_NUM(p_hwfn, QED_SB) - 1) {
			DP_INFO(p_hwfn,
				"MFW notifies of 0x%04x PF SBs; IGU indicates of only 0x%04x\n",
				RESC_NUM(p_hwfn, QED_SB) - 1,
				p_info->usage.cnt);
			p_info->usage.cnt = RESC_NUM(p_hwfn, QED_SB) - 1;
		}

		if (IS_PF_SRIOV(p_hwfn)) {
			u16 vfs = p_hwfn->cdev->p_iov_info->total_vfs;

			if (vfs != p_info->usage.iov_cnt)
				DP_VERBOSE(p_hwfn,
					   NETIF_MSG_INTR,
					   "0x%04x VF SBs in IGU CAM != PCI configuration 0x%04x\n",
					   p_info->usage.iov_cnt, vfs);

			/* At this point we know how many SBs we have totally
			 * in IGU + number of PF SBs. So we can validate that
			 * we'd have sufficient for VF.
			 */
			if (vfs > p_info->usage.free_cnt +
			    p_info->usage.free_cnt_iov - p_info->usage.cnt) {
				DP_NOTICE(p_hwfn,
					  "Not enough SBs for VFs - 0x%04x SBs, from which %04x PFs and %04x are required\n",
					  p_info->usage.free_cnt +
					  p_info->usage.free_cnt_iov,
					  p_info->usage.cnt, vfs);
				return -EINVAL;
			}

			/* Currently cap the number of VFs SBs by the
			 * number of VFs.
			 */
			p_info->usage.iov_cnt = vfs;
		}
	}

	/* Mark all SBs as free, now in the right PF/VFs division */
	p_info->usage.free_cnt = p_info->usage.cnt;
	p_info->usage.free_cnt_iov = p_info->usage.iov_cnt;
	p_info->usage.orig = p_info->usage.cnt;
	p_info->usage.iov_orig = p_info->usage.iov_cnt;

	/* We now proceed to re-configure the IGU cam to reflect the initial
	 * configuration. We can start with the Default SB.
	 */
	pf_sbs = p_info->usage.cnt;
	vf_sbs = p_info->usage.iov_cnt;

	for (igu_sb_id = p_info->igu_dsb_id;
	     igu_sb_id < QED_MAPPING_MEMORY_SIZE(p_hwfn->cdev); igu_sb_id++) {
		p_block = &p_info->entry[igu_sb_id];
		val = 0;

		if (!(p_block->status & QED_IGU_STATUS_VALID))
			continue;

		if (p_block->status & QED_IGU_STATUS_DSB) {
			p_block->function_id = p_hwfn->rel_pf_id;
			p_block->is_pf = 1;
			p_block->vector_number = 0;
			p_block->status = QED_IGU_STATUS_VALID |
					  QED_IGU_STATUS_PF |
					  QED_IGU_STATUS_DSB;
		} else if (pf_sbs) {
			pf_sbs--;
			p_block->function_id = p_hwfn->rel_pf_id;
			p_block->is_pf = 1;
			p_block->vector_number = p_info->usage.cnt - pf_sbs;
			p_block->status = QED_IGU_STATUS_VALID |
					  QED_IGU_STATUS_PF |
					  QED_IGU_STATUS_FREE;
		} else if (vf_sbs) {
			p_block->function_id =
			    p_hwfn->cdev->p_iov_info->first_vf_in_pf +
			    p_info->usage.iov_cnt - vf_sbs;
			p_block->is_pf = 0;
			p_block->vector_number = 0;
			p_block->status = QED_IGU_STATUS_VALID |
					  QED_IGU_STATUS_FREE;
			vf_sbs--;
		} else {
			p_block->function_id = 0;
			p_block->is_pf = 0;
			p_block->vector_number = 0;
		}

		SET_FIELD(val, IGU_MAPPING_LINE_FUNCTION_NUMBER,
			  p_block->function_id);
		SET_FIELD(val, IGU_MAPPING_LINE_PF_VALID, p_block->is_pf);
		SET_FIELD(val, IGU_MAPPING_LINE_VECTOR_NUMBER,
			  p_block->vector_number);

		/* VF entries would be enabled when VF is initializaed */
		SET_FIELD(val, IGU_MAPPING_LINE_VALID, p_block->is_pf);

		rval = qed_rd(p_hwfn, p_ptt,
			      IGU_REG_MAPPING_MEMORY + sizeof(u32) * igu_sb_id);

		if (rval != val) {
			qed_wr(p_hwfn, p_ptt,
			       IGU_REG_MAPPING_MEMORY +
			       sizeof(u32) * igu_sb_id, val);

			DP_VERBOSE(p_hwfn,
				   NETIF_MSG_INTR,
				   "IGU reset: [SB 0x%04x] func_id = %d is_pf = %d vector_num = 0x%x [%08x -> %08x]\n",
				   igu_sb_id,
				   p_block->function_id,
				   p_block->is_pf,
				   p_block->vector_number, rval, val);
		}
	}

	return 0;
}

static void qed_int_igu_read_cam_block(struct qed_hwfn *p_hwfn,
				       struct qed_ptt *p_ptt, u16 igu_sb_id)
{
	u32 val = qed_rd(p_hwfn, p_ptt,
			 IGU_REG_MAPPING_MEMORY + sizeof(u32) * igu_sb_id);
	struct qed_igu_block *p_block;

	p_block = &p_hwfn->hw_info.p_igu_info->entry[igu_sb_id];

	/* Fill the block information */
	p_block->function_id = GET_FIELD(val, IGU_MAPPING_LINE_FUNCTION_NUMBER);
	p_block->is_pf = GET_FIELD(val, IGU_MAPPING_LINE_PF_VALID);
	p_block->vector_number = GET_FIELD(val, IGU_MAPPING_LINE_VECTOR_NUMBER);
	p_block->igu_sb_id = igu_sb_id;
}

int qed_int_igu_read_cam(struct qed_hwfn *p_hwfn, struct qed_ptt *p_ptt)
{
	struct qed_igu_info *p_igu_info;
	struct qed_igu_block *p_block;
	u32 min_vf = 0, max_vf = 0;
	u16 igu_sb_id;

	p_hwfn->hw_info.p_igu_info = kzalloc(sizeof(*p_igu_info), GFP_KERNEL);
	if (!p_hwfn->hw_info.p_igu_info)
		return -ENOMEM;

	p_igu_info = p_hwfn->hw_info.p_igu_info;

	/* Distinguish between existent and non-existent default SB */
	p_igu_info->igu_dsb_id = QED_SB_INVALID_IDX;

	/* Find the range of VF ids whose SB belong to this PF */
	if (p_hwfn->cdev->p_iov_info) {
		struct qed_hw_sriov_info *p_iov = p_hwfn->cdev->p_iov_info;

		min_vf	= p_iov->first_vf_in_pf;
		max_vf	= p_iov->first_vf_in_pf + p_iov->total_vfs;
	}

	for (igu_sb_id = 0;
	     igu_sb_id < QED_MAPPING_MEMORY_SIZE(p_hwfn->cdev); igu_sb_id++) {
		/* Read current entry; Notice it might not belong to this PF */
		qed_int_igu_read_cam_block(p_hwfn, p_ptt, igu_sb_id);
		p_block = &p_igu_info->entry[igu_sb_id];

		if ((p_block->is_pf) &&
		    (p_block->function_id == p_hwfn->rel_pf_id)) {
			p_block->status = QED_IGU_STATUS_PF |
					  QED_IGU_STATUS_VALID |
					  QED_IGU_STATUS_FREE;

			if (p_igu_info->igu_dsb_id != QED_SB_INVALID_IDX)
				p_igu_info->usage.cnt++;
		} else if (!(p_block->is_pf) &&
			   (p_block->function_id >= min_vf) &&
			   (p_block->function_id < max_vf)) {
			/* Available for VFs of this PF */
			p_block->status = QED_IGU_STATUS_VALID |
					  QED_IGU_STATUS_FREE;

			if (p_igu_info->igu_dsb_id != QED_SB_INVALID_IDX)
				p_igu_info->usage.iov_cnt++;
		}

		/* Mark the First entry belonging to the PF or its VFs
		 * as the default SB [we'll reset IGU prior to first usage].
		 */
		if ((p_block->status & QED_IGU_STATUS_VALID) &&
		    (p_igu_info->igu_dsb_id == QED_SB_INVALID_IDX)) {
			p_igu_info->igu_dsb_id = igu_sb_id;
			p_block->status |= QED_IGU_STATUS_DSB;
		}

		/* limit number of prints by having each PF print only its
		 * entries with the exception of PF0 which would print
		 * everything.
		 */
		if ((p_block->status & QED_IGU_STATUS_VALID) ||
		    (p_hwfn->abs_pf_id == 0)) {
			DP_VERBOSE(p_hwfn, NETIF_MSG_INTR,
				   "IGU_BLOCK: [SB 0x%04x] func_id = %d is_pf = %d vector_num = 0x%x\n",
				   igu_sb_id, p_block->function_id,
				   p_block->is_pf, p_block->vector_number);
		}
	}

	if (p_igu_info->igu_dsb_id == QED_SB_INVALID_IDX) {
		DP_NOTICE(p_hwfn,
			  "IGU CAM returned invalid values igu_dsb_id=0x%x\n",
			  p_igu_info->igu_dsb_id);
		return -EINVAL;
	}

	/* All non default SB are considered free at this point */
	p_igu_info->usage.free_cnt = p_igu_info->usage.cnt;
	p_igu_info->usage.free_cnt_iov = p_igu_info->usage.iov_cnt;

	DP_VERBOSE(p_hwfn, NETIF_MSG_INTR,
		   "igu_dsb_id=0x%x, num Free SBs - PF: %04x VF: %04x [might change after resource allocation]\n",
		   p_igu_info->igu_dsb_id,
		   p_igu_info->usage.cnt, p_igu_info->usage.iov_cnt);

	return 0;
}

/**
 * @brief Initialize igu runtime registers
 *
 * @param p_hwfn
 */
void qed_int_igu_init_rt(struct qed_hwfn *p_hwfn)
{
	u32 igu_pf_conf = IGU_PF_CONF_FUNC_EN;

	STORE_RT_REG(p_hwfn, IGU_REG_PF_CONFIGURATION_RT_OFFSET, igu_pf_conf);
}

u64 qed_int_igu_read_sisr_reg(struct qed_hwfn *p_hwfn)
{
	u32 lsb_igu_cmd_addr = IGU_REG_SISR_MDPC_WMASK_LSB_UPPER -
			       IGU_CMD_INT_ACK_BASE;
	u32 msb_igu_cmd_addr = IGU_REG_SISR_MDPC_WMASK_MSB_UPPER -
			       IGU_CMD_INT_ACK_BASE;
	u32 intr_status_hi = 0, intr_status_lo = 0;
	u64 intr_status = 0;

	intr_status_lo = REG_RD(p_hwfn,
				GTT_BAR0_MAP_REG_IGU_CMD +
				lsb_igu_cmd_addr * 8);
	intr_status_hi = REG_RD(p_hwfn,
				GTT_BAR0_MAP_REG_IGU_CMD +
				msb_igu_cmd_addr * 8);
	intr_status = ((u64)intr_status_hi << 32) + (u64)intr_status_lo;

	return intr_status;
}

static void qed_int_sp_dpc_setup(struct qed_hwfn *p_hwfn)
{
	tasklet_init(p_hwfn->sp_dpc,
		     qed_int_sp_dpc, (unsigned long)p_hwfn);
	p_hwfn->b_sp_dpc_enabled = true;
}

static int qed_int_sp_dpc_alloc(struct qed_hwfn *p_hwfn)
{
	p_hwfn->sp_dpc = kmalloc(sizeof(*p_hwfn->sp_dpc), GFP_KERNEL);
	if (!p_hwfn->sp_dpc)
		return -ENOMEM;

	return 0;
}

static void qed_int_sp_dpc_free(struct qed_hwfn *p_hwfn)
{
	kfree(p_hwfn->sp_dpc);
	p_hwfn->sp_dpc = NULL;
}

int qed_int_alloc(struct qed_hwfn *p_hwfn, struct qed_ptt *p_ptt)
{
	int rc = 0;

	rc = qed_int_sp_dpc_alloc(p_hwfn);
	if (rc)
		return rc;

	rc = qed_int_sp_sb_alloc(p_hwfn, p_ptt);
	if (rc)
		return rc;

	rc = qed_int_sb_attn_alloc(p_hwfn, p_ptt);

	return rc;
}

void qed_int_free(struct qed_hwfn *p_hwfn)
{
	qed_int_sp_sb_free(p_hwfn);
	qed_int_sb_attn_free(p_hwfn);
	qed_int_sp_dpc_free(p_hwfn);
}

void qed_int_setup(struct qed_hwfn *p_hwfn, struct qed_ptt *p_ptt)
{
	qed_int_sb_setup(p_hwfn, p_ptt, &p_hwfn->p_sp_sb->sb_info);
	qed_int_sb_attn_setup(p_hwfn, p_ptt);
	qed_int_sp_dpc_setup(p_hwfn);
}

void qed_int_get_num_sbs(struct qed_hwfn	*p_hwfn,
			 struct qed_sb_cnt_info *p_sb_cnt_info)
{
	struct qed_igu_info *info = p_hwfn->hw_info.p_igu_info;

	if (!info || !p_sb_cnt_info)
		return;

	memcpy(p_sb_cnt_info, &info->usage, sizeof(*p_sb_cnt_info));
}

void qed_int_disable_post_isr_release(struct qed_dev *cdev)
{
	int i;

	for_each_hwfn(cdev, i)
		cdev->hwfns[i].b_int_requested = false;
}

void qed_int_attn_clr_enable(struct qed_dev *cdev, bool clr_enable)
{
	cdev->attn_clr_en = clr_enable;
}

int qed_int_set_timer_res(struct qed_hwfn *p_hwfn, struct qed_ptt *p_ptt,
			  u8 timer_res, u16 sb_id, bool tx)
{
	struct cau_sb_entry sb_entry;
	int rc;

	if (!p_hwfn->hw_init_done) {
		DP_ERR(p_hwfn, "hardware not initialized yet\n");
		return -EINVAL;
	}

	rc = qed_dmae_grc2host(p_hwfn, p_ptt, CAU_REG_SB_VAR_MEMORY +
			       sb_id * sizeof(u64),
			       (u64)(uintptr_t)&sb_entry, 2, NULL);
	if (rc) {
		DP_ERR(p_hwfn, "dmae_grc2host failed %d\n", rc);
		return rc;
	}

	if (tx)
		SET_FIELD(sb_entry.params, CAU_SB_ENTRY_TIMER_RES1, timer_res);
	else
		SET_FIELD(sb_entry.params, CAU_SB_ENTRY_TIMER_RES0, timer_res);

	rc = qed_dmae_host2grc(p_hwfn, p_ptt,
			       (u64)(uintptr_t)&sb_entry,
			       CAU_REG_SB_VAR_MEMORY +
			       sb_id * sizeof(u64), 2, NULL);
	if (rc) {
		DP_ERR(p_hwfn, "dmae_host2grc failed %d\n", rc);
		return rc;
	}

	return rc;
}<|MERGE_RESOLUTION|>--- conflicted
+++ resolved
@@ -370,8 +370,6 @@
 static int qed_pglueb_rbc_attn_cb(struct qed_hwfn *p_hwfn)
 {
 	return qed_pglueb_rbc_attn_handler(p_hwfn, p_hwfn->p_dpc_ptt, false);
-<<<<<<< HEAD
-=======
 }
 
 static int qed_fw_assertion(struct qed_hwfn *p_hwfn)
@@ -387,7 +385,6 @@
 	DP_INFO(p_hwfn, "General attention 35!\n");
 
 	return 0;
->>>>>>> ad8c735b
 }
 
 #define QED_DORQ_ATTENTION_REASON_MASK  (0xfffff)
