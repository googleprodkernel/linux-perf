--- conflicted
+++ resolved
@@ -49,7 +49,7 @@
 
 		desc->des3 = cpu_to_le32(des2 + BUF_SIZE_4KiB);
 		stmmac_prepare_tx_desc(priv, desc, 1, bmax, csum,
-				STMMAC_RING_MODE, 1, false, skb->len);
+				STMMAC_RING_MODE, 0, false, skb->len);
 		tx_q->tx_skbuff[entry] = NULL;
 		entry = STMMAC_GET_ENTRY(entry, DMA_TX_SIZE);
 
@@ -82,12 +82,8 @@
 		tx_q->tx_skbuff_dma[entry].is_jumbo = true;
 		desc->des3 = cpu_to_le32(des2 + BUF_SIZE_4KiB);
 		stmmac_prepare_tx_desc(priv, desc, 1, nopaged_len, csum,
-<<<<<<< HEAD
-				STMMAC_RING_MODE, 1, true, skb->len);
-=======
 				STMMAC_RING_MODE, 0, !skb_is_nonlinear(skb),
 				skb->len);
->>>>>>> f7688b48
 	}
 
 	tx_q->cur_tx = entry;
