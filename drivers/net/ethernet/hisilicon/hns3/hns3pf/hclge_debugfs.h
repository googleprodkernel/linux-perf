--- conflicted
+++ resolved
@@ -83,11 +83,7 @@
 	struct hclge_dbg_reg_common_msg reg_msg;
 };
 
-<<<<<<< HEAD
-static struct hclge_dbg_dfx_message hclge_dbg_bios_common_reg[] = {
-=======
 static const struct hclge_dbg_dfx_message hclge_dbg_bios_common_reg[] = {
->>>>>>> d1988041
 	{false, "Reserved"},
 	{true,	"BP_CPU_STATE"},
 	{true,	"DFX_MSIX_INFO_NIC_0"},
