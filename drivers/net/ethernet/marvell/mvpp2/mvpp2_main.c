// SPDX-License-Identifier: GPL-2.0
/*
 * Driver for Marvell PPv2 network controller for Armada 375 SoC.
 *
 * Copyright (C) 2014 Marvell
 *
 * Marcin Wojtas <mw@semihalf.com>
 */

#include <linux/acpi.h>
#include <linux/kernel.h>
#include <linux/netdevice.h>
#include <linux/etherdevice.h>
#include <linux/platform_device.h>
#include <linux/skbuff.h>
#include <linux/inetdevice.h>
#include <linux/mbus.h>
#include <linux/module.h>
#include <linux/mfd/syscon.h>
#include <linux/interrupt.h>
#include <linux/cpumask.h>
#include <linux/of.h>
#include <linux/of_irq.h>
#include <linux/of_mdio.h>
#include <linux/of_net.h>
#include <linux/of_address.h>
#include <linux/of_device.h>
#include <linux/phy.h>
#include <linux/phylink.h>
#include <linux/phy/phy.h>
#include <linux/clk.h>
#include <linux/hrtimer.h>
#include <linux/ktime.h>
#include <linux/regmap.h>
#include <uapi/linux/ppp_defs.h>
#include <net/ip.h>
#include <net/ipv6.h>
#include <net/tso.h>

#include "mvpp2.h"
#include "mvpp2_prs.h"
#include "mvpp2_cls.h"

enum mvpp2_bm_pool_log_num {
	MVPP2_BM_SHORT,
	MVPP2_BM_LONG,
	MVPP2_BM_JUMBO,
	MVPP2_BM_POOLS_NUM
};

static struct {
	int pkt_size;
	int buf_num;
} mvpp2_pools[MVPP2_BM_POOLS_NUM];

/* The prototype is added here to be used in start_dev when using ACPI. This
 * will be removed once phylink is used for all modes (dt+ACPI).
 */
static void mvpp2_mac_config(struct phylink_config *config, unsigned int mode,
			     const struct phylink_link_state *state);
static void mvpp2_mac_link_up(struct phylink_config *config, unsigned int mode,
			      phy_interface_t interface, struct phy_device *phy);

/* Queue modes */
#define MVPP2_QDIST_SINGLE_MODE	0
#define MVPP2_QDIST_MULTI_MODE	1

static int queue_mode = MVPP2_QDIST_MULTI_MODE;

module_param(queue_mode, int, 0444);
MODULE_PARM_DESC(queue_mode, "Set queue_mode (single=0, multi=1)");

/* Utility/helper methods */

void mvpp2_write(struct mvpp2 *priv, u32 offset, u32 data)
{
	writel(data, priv->swth_base[0] + offset);
}

u32 mvpp2_read(struct mvpp2 *priv, u32 offset)
{
	return readl(priv->swth_base[0] + offset);
}

static u32 mvpp2_read_relaxed(struct mvpp2 *priv, u32 offset)
{
	return readl_relaxed(priv->swth_base[0] + offset);
}

static inline u32 mvpp2_cpu_to_thread(struct mvpp2 *priv, int cpu)
{
	return cpu % priv->nthreads;
}

/* These accessors should be used to access:
 *
 * - per-thread registers, where each thread has its own copy of the
 *   register.
 *
 *   MVPP2_BM_VIRT_ALLOC_REG
 *   MVPP2_BM_ADDR_HIGH_ALLOC
 *   MVPP22_BM_ADDR_HIGH_RLS_REG
 *   MVPP2_BM_VIRT_RLS_REG
 *   MVPP2_ISR_RX_TX_CAUSE_REG
 *   MVPP2_ISR_RX_TX_MASK_REG
 *   MVPP2_TXQ_NUM_REG
 *   MVPP2_AGGR_TXQ_UPDATE_REG
 *   MVPP2_TXQ_RSVD_REQ_REG
 *   MVPP2_TXQ_RSVD_RSLT_REG
 *   MVPP2_TXQ_SENT_REG
 *   MVPP2_RXQ_NUM_REG
 *
 * - global registers that must be accessed through a specific thread
 *   window, because they are related to an access to a per-thread
 *   register
 *
 *   MVPP2_BM_PHY_ALLOC_REG    (related to MVPP2_BM_VIRT_ALLOC_REG)
 *   MVPP2_BM_PHY_RLS_REG      (related to MVPP2_BM_VIRT_RLS_REG)
 *   MVPP2_RXQ_THRESH_REG      (related to MVPP2_RXQ_NUM_REG)
 *   MVPP2_RXQ_DESC_ADDR_REG   (related to MVPP2_RXQ_NUM_REG)
 *   MVPP2_RXQ_DESC_SIZE_REG   (related to MVPP2_RXQ_NUM_REG)
 *   MVPP2_RXQ_INDEX_REG       (related to MVPP2_RXQ_NUM_REG)
 *   MVPP2_TXQ_PENDING_REG     (related to MVPP2_TXQ_NUM_REG)
 *   MVPP2_TXQ_DESC_ADDR_REG   (related to MVPP2_TXQ_NUM_REG)
 *   MVPP2_TXQ_DESC_SIZE_REG   (related to MVPP2_TXQ_NUM_REG)
 *   MVPP2_TXQ_INDEX_REG       (related to MVPP2_TXQ_NUM_REG)
 *   MVPP2_TXQ_PENDING_REG     (related to MVPP2_TXQ_NUM_REG)
 *   MVPP2_TXQ_PREF_BUF_REG    (related to MVPP2_TXQ_NUM_REG)
 *   MVPP2_TXQ_PREF_BUF_REG    (related to MVPP2_TXQ_NUM_REG)
 */
static void mvpp2_thread_write(struct mvpp2 *priv, unsigned int thread,
			       u32 offset, u32 data)
{
	writel(data, priv->swth_base[thread] + offset);
}

static u32 mvpp2_thread_read(struct mvpp2 *priv, unsigned int thread,
			     u32 offset)
{
	return readl(priv->swth_base[thread] + offset);
}

static void mvpp2_thread_write_relaxed(struct mvpp2 *priv, unsigned int thread,
				       u32 offset, u32 data)
{
	writel_relaxed(data, priv->swth_base[thread] + offset);
}

static u32 mvpp2_thread_read_relaxed(struct mvpp2 *priv, unsigned int thread,
				     u32 offset)
{
	return readl_relaxed(priv->swth_base[thread] + offset);
}

static dma_addr_t mvpp2_txdesc_dma_addr_get(struct mvpp2_port *port,
					    struct mvpp2_tx_desc *tx_desc)
{
	if (port->priv->hw_version == MVPP21)
		return le32_to_cpu(tx_desc->pp21.buf_dma_addr);
	else
		return le64_to_cpu(tx_desc->pp22.buf_dma_addr_ptp) &
		       MVPP2_DESC_DMA_MASK;
}

static void mvpp2_txdesc_dma_addr_set(struct mvpp2_port *port,
				      struct mvpp2_tx_desc *tx_desc,
				      dma_addr_t dma_addr)
{
	dma_addr_t addr, offset;

	addr = dma_addr & ~MVPP2_TX_DESC_ALIGN;
	offset = dma_addr & MVPP2_TX_DESC_ALIGN;

	if (port->priv->hw_version == MVPP21) {
		tx_desc->pp21.buf_dma_addr = cpu_to_le32(addr);
		tx_desc->pp21.packet_offset = offset;
	} else {
		__le64 val = cpu_to_le64(addr);

		tx_desc->pp22.buf_dma_addr_ptp &= ~cpu_to_le64(MVPP2_DESC_DMA_MASK);
		tx_desc->pp22.buf_dma_addr_ptp |= val;
		tx_desc->pp22.packet_offset = offset;
	}
}

static size_t mvpp2_txdesc_size_get(struct mvpp2_port *port,
				    struct mvpp2_tx_desc *tx_desc)
{
	if (port->priv->hw_version == MVPP21)
		return le16_to_cpu(tx_desc->pp21.data_size);
	else
		return le16_to_cpu(tx_desc->pp22.data_size);
}

static void mvpp2_txdesc_size_set(struct mvpp2_port *port,
				  struct mvpp2_tx_desc *tx_desc,
				  size_t size)
{
	if (port->priv->hw_version == MVPP21)
		tx_desc->pp21.data_size = cpu_to_le16(size);
	else
		tx_desc->pp22.data_size = cpu_to_le16(size);
}

static void mvpp2_txdesc_txq_set(struct mvpp2_port *port,
				 struct mvpp2_tx_desc *tx_desc,
				 unsigned int txq)
{
	if (port->priv->hw_version == MVPP21)
		tx_desc->pp21.phys_txq = txq;
	else
		tx_desc->pp22.phys_txq = txq;
}

static void mvpp2_txdesc_cmd_set(struct mvpp2_port *port,
				 struct mvpp2_tx_desc *tx_desc,
				 unsigned int command)
{
	if (port->priv->hw_version == MVPP21)
		tx_desc->pp21.command = cpu_to_le32(command);
	else
		tx_desc->pp22.command = cpu_to_le32(command);
}

static unsigned int mvpp2_txdesc_offset_get(struct mvpp2_port *port,
					    struct mvpp2_tx_desc *tx_desc)
{
	if (port->priv->hw_version == MVPP21)
		return tx_desc->pp21.packet_offset;
	else
		return tx_desc->pp22.packet_offset;
}

static dma_addr_t mvpp2_rxdesc_dma_addr_get(struct mvpp2_port *port,
					    struct mvpp2_rx_desc *rx_desc)
{
	if (port->priv->hw_version == MVPP21)
		return le32_to_cpu(rx_desc->pp21.buf_dma_addr);
	else
		return le64_to_cpu(rx_desc->pp22.buf_dma_addr_key_hash) &
		       MVPP2_DESC_DMA_MASK;
}

static unsigned long mvpp2_rxdesc_cookie_get(struct mvpp2_port *port,
					     struct mvpp2_rx_desc *rx_desc)
{
	if (port->priv->hw_version == MVPP21)
		return le32_to_cpu(rx_desc->pp21.buf_cookie);
	else
		return le64_to_cpu(rx_desc->pp22.buf_cookie_misc) &
		       MVPP2_DESC_DMA_MASK;
}

static size_t mvpp2_rxdesc_size_get(struct mvpp2_port *port,
				    struct mvpp2_rx_desc *rx_desc)
{
	if (port->priv->hw_version == MVPP21)
		return le16_to_cpu(rx_desc->pp21.data_size);
	else
		return le16_to_cpu(rx_desc->pp22.data_size);
}

static u32 mvpp2_rxdesc_status_get(struct mvpp2_port *port,
				   struct mvpp2_rx_desc *rx_desc)
{
	if (port->priv->hw_version == MVPP21)
		return le32_to_cpu(rx_desc->pp21.status);
	else
		return le32_to_cpu(rx_desc->pp22.status);
}

static void mvpp2_txq_inc_get(struct mvpp2_txq_pcpu *txq_pcpu)
{
	txq_pcpu->txq_get_index++;
	if (txq_pcpu->txq_get_index == txq_pcpu->size)
		txq_pcpu->txq_get_index = 0;
}

static void mvpp2_txq_inc_put(struct mvpp2_port *port,
			      struct mvpp2_txq_pcpu *txq_pcpu,
			      struct sk_buff *skb,
			      struct mvpp2_tx_desc *tx_desc)
{
	struct mvpp2_txq_pcpu_buf *tx_buf =
		txq_pcpu->buffs + txq_pcpu->txq_put_index;
	tx_buf->skb = skb;
	tx_buf->size = mvpp2_txdesc_size_get(port, tx_desc);
	tx_buf->dma = mvpp2_txdesc_dma_addr_get(port, tx_desc) +
		mvpp2_txdesc_offset_get(port, tx_desc);
	txq_pcpu->txq_put_index++;
	if (txq_pcpu->txq_put_index == txq_pcpu->size)
		txq_pcpu->txq_put_index = 0;
}

/* Get number of maximum RXQ */
static int mvpp2_get_nrxqs(struct mvpp2 *priv)
{
	unsigned int nrxqs;

	if (priv->hw_version == MVPP22 && queue_mode == MVPP2_QDIST_SINGLE_MODE)
		return 1;

	/* According to the PPv2.2 datasheet and our experiments on
	 * PPv2.1, RX queues have an allocation granularity of 4 (when
	 * more than a single one on PPv2.2).
	 * Round up to nearest multiple of 4.
	 */
	nrxqs = (num_possible_cpus() + 3) & ~0x3;
	if (nrxqs > MVPP2_PORT_MAX_RXQ)
		nrxqs = MVPP2_PORT_MAX_RXQ;

	return nrxqs;
}

/* Get number of physical egress port */
static inline int mvpp2_egress_port(struct mvpp2_port *port)
{
	return MVPP2_MAX_TCONT + port->id;
}

/* Get number of physical TXQ */
static inline int mvpp2_txq_phys(int port, int txq)
{
	return (MVPP2_MAX_TCONT + port) * MVPP2_MAX_TXQ + txq;
}

static void *mvpp2_frag_alloc(const struct mvpp2_bm_pool *pool)
{
	if (likely(pool->frag_size <= PAGE_SIZE))
		return netdev_alloc_frag(pool->frag_size);
	else
		return kmalloc(pool->frag_size, GFP_ATOMIC);
}

static void mvpp2_frag_free(const struct mvpp2_bm_pool *pool, void *data)
{
	if (likely(pool->frag_size <= PAGE_SIZE))
		skb_free_frag(data);
	else
		kfree(data);
}

/* Buffer Manager configuration routines */

/* Create pool */
static int mvpp2_bm_pool_create(struct device *dev, struct mvpp2 *priv,
				struct mvpp2_bm_pool *bm_pool, int size)
{
	u32 val;

	/* Number of buffer pointers must be a multiple of 16, as per
	 * hardware constraints
	 */
	if (!IS_ALIGNED(size, 16))
		return -EINVAL;

	/* PPv2.1 needs 8 bytes per buffer pointer, PPv2.2 needs 16
	 * bytes per buffer pointer
	 */
	if (priv->hw_version == MVPP21)
		bm_pool->size_bytes = 2 * sizeof(u32) * size;
	else
		bm_pool->size_bytes = 2 * sizeof(u64) * size;

	bm_pool->virt_addr = dma_alloc_coherent(dev, bm_pool->size_bytes,
						&bm_pool->dma_addr,
						GFP_KERNEL);
	if (!bm_pool->virt_addr)
		return -ENOMEM;

	if (!IS_ALIGNED((unsigned long)bm_pool->virt_addr,
			MVPP2_BM_POOL_PTR_ALIGN)) {
		dma_free_coherent(dev, bm_pool->size_bytes,
				  bm_pool->virt_addr, bm_pool->dma_addr);
		dev_err(dev, "BM pool %d is not %d bytes aligned\n",
			bm_pool->id, MVPP2_BM_POOL_PTR_ALIGN);
		return -ENOMEM;
	}

	mvpp2_write(priv, MVPP2_BM_POOL_BASE_REG(bm_pool->id),
		    lower_32_bits(bm_pool->dma_addr));
	mvpp2_write(priv, MVPP2_BM_POOL_SIZE_REG(bm_pool->id), size);

	val = mvpp2_read(priv, MVPP2_BM_POOL_CTRL_REG(bm_pool->id));
	val |= MVPP2_BM_START_MASK;
	mvpp2_write(priv, MVPP2_BM_POOL_CTRL_REG(bm_pool->id), val);

	bm_pool->size = size;
	bm_pool->pkt_size = 0;
	bm_pool->buf_num = 0;

	return 0;
}

/* Set pool buffer size */
static void mvpp2_bm_pool_bufsize_set(struct mvpp2 *priv,
				      struct mvpp2_bm_pool *bm_pool,
				      int buf_size)
{
	u32 val;

	bm_pool->buf_size = buf_size;

	val = ALIGN(buf_size, 1 << MVPP2_POOL_BUF_SIZE_OFFSET);
	mvpp2_write(priv, MVPP2_POOL_BUF_SIZE_REG(bm_pool->id), val);
}

static void mvpp2_bm_bufs_get_addrs(struct device *dev, struct mvpp2 *priv,
				    struct mvpp2_bm_pool *bm_pool,
				    dma_addr_t *dma_addr,
				    phys_addr_t *phys_addr)
{
	unsigned int thread = mvpp2_cpu_to_thread(priv, get_cpu());

	*dma_addr = mvpp2_thread_read(priv, thread,
				      MVPP2_BM_PHY_ALLOC_REG(bm_pool->id));
	*phys_addr = mvpp2_thread_read(priv, thread, MVPP2_BM_VIRT_ALLOC_REG);

	if (priv->hw_version == MVPP22) {
		u32 val;
		u32 dma_addr_highbits, phys_addr_highbits;

		val = mvpp2_thread_read(priv, thread, MVPP22_BM_ADDR_HIGH_ALLOC);
		dma_addr_highbits = (val & MVPP22_BM_ADDR_HIGH_PHYS_MASK);
		phys_addr_highbits = (val & MVPP22_BM_ADDR_HIGH_VIRT_MASK) >>
			MVPP22_BM_ADDR_HIGH_VIRT_SHIFT;

		if (sizeof(dma_addr_t) == 8)
			*dma_addr |= (u64)dma_addr_highbits << 32;

		if (sizeof(phys_addr_t) == 8)
			*phys_addr |= (u64)phys_addr_highbits << 32;
	}

	put_cpu();
}

/* Free all buffers from the pool */
static void mvpp2_bm_bufs_free(struct device *dev, struct mvpp2 *priv,
			       struct mvpp2_bm_pool *bm_pool, int buf_num)
{
	int i;

	if (buf_num > bm_pool->buf_num) {
		WARN(1, "Pool does not have so many bufs pool(%d) bufs(%d)\n",
		     bm_pool->id, buf_num);
		buf_num = bm_pool->buf_num;
	}

	for (i = 0; i < buf_num; i++) {
		dma_addr_t buf_dma_addr;
		phys_addr_t buf_phys_addr;
		void *data;

		mvpp2_bm_bufs_get_addrs(dev, priv, bm_pool,
					&buf_dma_addr, &buf_phys_addr);

		dma_unmap_single(dev, buf_dma_addr,
				 bm_pool->buf_size, DMA_FROM_DEVICE);

		data = (void *)phys_to_virt(buf_phys_addr);
		if (!data)
			break;

		mvpp2_frag_free(bm_pool, data);
	}

	/* Update BM driver with number of buffers removed from pool */
	bm_pool->buf_num -= i;
}

/* Check number of buffers in BM pool */
static int mvpp2_check_hw_buf_num(struct mvpp2 *priv, struct mvpp2_bm_pool *bm_pool)
{
	int buf_num = 0;

	buf_num += mvpp2_read(priv, MVPP2_BM_POOL_PTRS_NUM_REG(bm_pool->id)) &
				    MVPP22_BM_POOL_PTRS_NUM_MASK;
	buf_num += mvpp2_read(priv, MVPP2_BM_BPPI_PTRS_NUM_REG(bm_pool->id)) &
				    MVPP2_BM_BPPI_PTR_NUM_MASK;

	/* HW has one buffer ready which is not reflected in the counters */
	if (buf_num)
		buf_num += 1;

	return buf_num;
}

/* Cleanup pool */
static int mvpp2_bm_pool_destroy(struct device *dev, struct mvpp2 *priv,
				 struct mvpp2_bm_pool *bm_pool)
{
	int buf_num;
	u32 val;

	buf_num = mvpp2_check_hw_buf_num(priv, bm_pool);
	mvpp2_bm_bufs_free(dev, priv, bm_pool, buf_num);

	/* Check buffer counters after free */
	buf_num = mvpp2_check_hw_buf_num(priv, bm_pool);
	if (buf_num) {
		WARN(1, "cannot free all buffers in pool %d, buf_num left %d\n",
		     bm_pool->id, bm_pool->buf_num);
		return 0;
	}

	val = mvpp2_read(priv, MVPP2_BM_POOL_CTRL_REG(bm_pool->id));
	val |= MVPP2_BM_STOP_MASK;
	mvpp2_write(priv, MVPP2_BM_POOL_CTRL_REG(bm_pool->id), val);

	dma_free_coherent(dev, bm_pool->size_bytes,
			  bm_pool->virt_addr,
			  bm_pool->dma_addr);
	return 0;
}

static int mvpp2_bm_pools_init(struct device *dev, struct mvpp2 *priv)
{
	int i, err, size, poolnum = MVPP2_BM_POOLS_NUM;
	struct mvpp2_bm_pool *bm_pool;

	if (priv->percpu_pools)
		poolnum = mvpp2_get_nrxqs(priv) * 2;

	/* Create all pools with maximum size */
	size = MVPP2_BM_POOL_SIZE_MAX;
	for (i = 0; i < poolnum; i++) {
		bm_pool = &priv->bm_pools[i];
		bm_pool->id = i;
		err = mvpp2_bm_pool_create(dev, priv, bm_pool, size);
		if (err)
			goto err_unroll_pools;
		mvpp2_bm_pool_bufsize_set(priv, bm_pool, 0);
	}
	return 0;

err_unroll_pools:
	dev_err(dev, "failed to create BM pool %d, size %d\n", i, size);
	for (i = i - 1; i >= 0; i--)
		mvpp2_bm_pool_destroy(dev, priv, &priv->bm_pools[i]);
	return err;
}

static int mvpp2_bm_init(struct device *dev, struct mvpp2 *priv)
{
	int i, err, poolnum = MVPP2_BM_POOLS_NUM;

	if (priv->percpu_pools)
		poolnum = mvpp2_get_nrxqs(priv) * 2;

	dev_info(dev, "using %d %s buffers\n", poolnum,
		 priv->percpu_pools ? "per-cpu" : "shared");

	for (i = 0; i < poolnum; i++) {
		/* Mask BM all interrupts */
		mvpp2_write(priv, MVPP2_BM_INTR_MASK_REG(i), 0);
		/* Clear BM cause register */
		mvpp2_write(priv, MVPP2_BM_INTR_CAUSE_REG(i), 0);
	}

	/* Allocate and initialize BM pools */
	priv->bm_pools = devm_kcalloc(dev, poolnum,
				      sizeof(*priv->bm_pools), GFP_KERNEL);
	if (!priv->bm_pools)
		return -ENOMEM;

	err = mvpp2_bm_pools_init(dev, priv);
	if (err < 0)
		return err;
	return 0;
}

static void mvpp2_setup_bm_pool(void)
{
	/* Short pool */
	mvpp2_pools[MVPP2_BM_SHORT].buf_num  = MVPP2_BM_SHORT_BUF_NUM;
	mvpp2_pools[MVPP2_BM_SHORT].pkt_size = MVPP2_BM_SHORT_PKT_SIZE;

	/* Long pool */
	mvpp2_pools[MVPP2_BM_LONG].buf_num  = MVPP2_BM_LONG_BUF_NUM;
	mvpp2_pools[MVPP2_BM_LONG].pkt_size = MVPP2_BM_LONG_PKT_SIZE;

	/* Jumbo pool */
	mvpp2_pools[MVPP2_BM_JUMBO].buf_num  = MVPP2_BM_JUMBO_BUF_NUM;
	mvpp2_pools[MVPP2_BM_JUMBO].pkt_size = MVPP2_BM_JUMBO_PKT_SIZE;
}

/* Attach long pool to rxq */
static void mvpp2_rxq_long_pool_set(struct mvpp2_port *port,
				    int lrxq, int long_pool)
{
	u32 val, mask;
	int prxq;

	/* Get queue physical ID */
	prxq = port->rxqs[lrxq]->id;

	if (port->priv->hw_version == MVPP21)
		mask = MVPP21_RXQ_POOL_LONG_MASK;
	else
		mask = MVPP22_RXQ_POOL_LONG_MASK;

	val = mvpp2_read(port->priv, MVPP2_RXQ_CONFIG_REG(prxq));
	val &= ~mask;
	val |= (long_pool << MVPP2_RXQ_POOL_LONG_OFFS) & mask;
	mvpp2_write(port->priv, MVPP2_RXQ_CONFIG_REG(prxq), val);
}

/* Attach short pool to rxq */
static void mvpp2_rxq_short_pool_set(struct mvpp2_port *port,
				     int lrxq, int short_pool)
{
	u32 val, mask;
	int prxq;

	/* Get queue physical ID */
	prxq = port->rxqs[lrxq]->id;

	if (port->priv->hw_version == MVPP21)
		mask = MVPP21_RXQ_POOL_SHORT_MASK;
	else
		mask = MVPP22_RXQ_POOL_SHORT_MASK;

	val = mvpp2_read(port->priv, MVPP2_RXQ_CONFIG_REG(prxq));
	val &= ~mask;
	val |= (short_pool << MVPP2_RXQ_POOL_SHORT_OFFS) & mask;
	mvpp2_write(port->priv, MVPP2_RXQ_CONFIG_REG(prxq), val);
}

static void *mvpp2_buf_alloc(struct mvpp2_port *port,
			     struct mvpp2_bm_pool *bm_pool,
			     dma_addr_t *buf_dma_addr,
			     phys_addr_t *buf_phys_addr,
			     gfp_t gfp_mask)
{
	dma_addr_t dma_addr;
	void *data;

	data = mvpp2_frag_alloc(bm_pool);
	if (!data)
		return NULL;

	dma_addr = dma_map_single(port->dev->dev.parent, data,
				  MVPP2_RX_BUF_SIZE(bm_pool->pkt_size),
				  DMA_FROM_DEVICE);
	if (unlikely(dma_mapping_error(port->dev->dev.parent, dma_addr))) {
		mvpp2_frag_free(bm_pool, data);
		return NULL;
	}
	*buf_dma_addr = dma_addr;
	*buf_phys_addr = virt_to_phys(data);

	return data;
}

/* Release buffer to BM */
static inline void mvpp2_bm_pool_put(struct mvpp2_port *port, int pool,
				     dma_addr_t buf_dma_addr,
				     phys_addr_t buf_phys_addr)
{
	unsigned int thread = mvpp2_cpu_to_thread(port->priv, get_cpu());
	unsigned long flags = 0;

	if (test_bit(thread, &port->priv->lock_map))
		spin_lock_irqsave(&port->bm_lock[thread], flags);

	if (port->priv->hw_version == MVPP22) {
		u32 val = 0;

		if (sizeof(dma_addr_t) == 8)
			val |= upper_32_bits(buf_dma_addr) &
				MVPP22_BM_ADDR_HIGH_PHYS_RLS_MASK;

		if (sizeof(phys_addr_t) == 8)
			val |= (upper_32_bits(buf_phys_addr)
				<< MVPP22_BM_ADDR_HIGH_VIRT_RLS_SHIFT) &
				MVPP22_BM_ADDR_HIGH_VIRT_RLS_MASK;

		mvpp2_thread_write_relaxed(port->priv, thread,
					   MVPP22_BM_ADDR_HIGH_RLS_REG, val);
	}

	/* MVPP2_BM_VIRT_RLS_REG is not interpreted by HW, and simply
	 * returned in the "cookie" field of the RX
	 * descriptor. Instead of storing the virtual address, we
	 * store the physical address
	 */
	mvpp2_thread_write_relaxed(port->priv, thread,
				   MVPP2_BM_VIRT_RLS_REG, buf_phys_addr);
	mvpp2_thread_write_relaxed(port->priv, thread,
				   MVPP2_BM_PHY_RLS_REG(pool), buf_dma_addr);

	if (test_bit(thread, &port->priv->lock_map))
		spin_unlock_irqrestore(&port->bm_lock[thread], flags);

	put_cpu();
}

/* Allocate buffers for the pool */
static int mvpp2_bm_bufs_add(struct mvpp2_port *port,
			     struct mvpp2_bm_pool *bm_pool, int buf_num)
{
	int i, buf_size, total_size;
	dma_addr_t dma_addr;
	phys_addr_t phys_addr;
	void *buf;

	if (port->priv->percpu_pools &&
	    bm_pool->pkt_size > MVPP2_BM_LONG_PKT_SIZE) {
		netdev_err(port->dev,
			   "attempted to use jumbo frames with per-cpu pools");
		return 0;
	}

	buf_size = MVPP2_RX_BUF_SIZE(bm_pool->pkt_size);
	total_size = MVPP2_RX_TOTAL_SIZE(buf_size);

	if (buf_num < 0 ||
	    (buf_num + bm_pool->buf_num > bm_pool->size)) {
		netdev_err(port->dev,
			   "cannot allocate %d buffers for pool %d\n",
			   buf_num, bm_pool->id);
		return 0;
	}

	for (i = 0; i < buf_num; i++) {
		buf = mvpp2_buf_alloc(port, bm_pool, &dma_addr,
				      &phys_addr, GFP_KERNEL);
		if (!buf)
			break;

		mvpp2_bm_pool_put(port, bm_pool->id, dma_addr,
				  phys_addr);
	}

	/* Update BM driver with number of buffers added to pool */
	bm_pool->buf_num += i;

	netdev_dbg(port->dev,
		   "pool %d: pkt_size=%4d, buf_size=%4d, total_size=%4d\n",
		   bm_pool->id, bm_pool->pkt_size, buf_size, total_size);

	netdev_dbg(port->dev,
		   "pool %d: %d of %d buffers added\n",
		   bm_pool->id, i, buf_num);
	return i;
}

/* Notify the driver that BM pool is being used as specific type and return the
 * pool pointer on success
 */
static struct mvpp2_bm_pool *
mvpp2_bm_pool_use(struct mvpp2_port *port, unsigned pool, int pkt_size)
{
	struct mvpp2_bm_pool *new_pool = &port->priv->bm_pools[pool];
	int num;

	if ((port->priv->percpu_pools && pool > mvpp2_get_nrxqs(port->priv) * 2) ||
	    (!port->priv->percpu_pools && pool >= MVPP2_BM_POOLS_NUM)) {
		netdev_err(port->dev, "Invalid pool %d\n", pool);
		return NULL;
	}

	/* Allocate buffers in case BM pool is used as long pool, but packet
	 * size doesn't match MTU or BM pool hasn't being used yet
	 */
	if (new_pool->pkt_size == 0) {
		int pkts_num;

		/* Set default buffer number or free all the buffers in case
		 * the pool is not empty
		 */
		pkts_num = new_pool->buf_num;
		if (pkts_num == 0) {
			if (port->priv->percpu_pools) {
				if (pool < port->nrxqs)
					pkts_num = mvpp2_pools[MVPP2_BM_SHORT].buf_num;
				else
					pkts_num = mvpp2_pools[MVPP2_BM_LONG].buf_num;
			} else {
				pkts_num = mvpp2_pools[pool].buf_num;
			}
		} else {
			mvpp2_bm_bufs_free(port->dev->dev.parent,
					   port->priv, new_pool, pkts_num);
		}

		new_pool->pkt_size = pkt_size;
		new_pool->frag_size =
			SKB_DATA_ALIGN(MVPP2_RX_BUF_SIZE(pkt_size)) +
			MVPP2_SKB_SHINFO_SIZE;

		/* Allocate buffers for this pool */
		num = mvpp2_bm_bufs_add(port, new_pool, pkts_num);
		if (num != pkts_num) {
			WARN(1, "pool %d: %d of %d allocated\n",
			     new_pool->id, num, pkts_num);
			return NULL;
		}
	}

	mvpp2_bm_pool_bufsize_set(port->priv, new_pool,
				  MVPP2_RX_BUF_SIZE(new_pool->pkt_size));

	return new_pool;
}

static struct mvpp2_bm_pool *
mvpp2_bm_pool_use_percpu(struct mvpp2_port *port, int type,
			 unsigned int pool, int pkt_size)
{
	struct mvpp2_bm_pool *new_pool = &port->priv->bm_pools[pool];
	int num;

	if (pool > port->nrxqs * 2) {
		netdev_err(port->dev, "Invalid pool %d\n", pool);
		return NULL;
	}

	/* Allocate buffers in case BM pool is used as long pool, but packet
	 * size doesn't match MTU or BM pool hasn't being used yet
	 */
	if (new_pool->pkt_size == 0) {
		int pkts_num;

		/* Set default buffer number or free all the buffers in case
		 * the pool is not empty
		 */
		pkts_num = new_pool->buf_num;
		if (pkts_num == 0)
			pkts_num = mvpp2_pools[type].buf_num;
		else
			mvpp2_bm_bufs_free(port->dev->dev.parent,
					   port->priv, new_pool, pkts_num);

		new_pool->pkt_size = pkt_size;
		new_pool->frag_size =
			SKB_DATA_ALIGN(MVPP2_RX_BUF_SIZE(pkt_size)) +
			MVPP2_SKB_SHINFO_SIZE;

		/* Allocate buffers for this pool */
		num = mvpp2_bm_bufs_add(port, new_pool, pkts_num);
		if (num != pkts_num) {
			WARN(1, "pool %d: %d of %d allocated\n",
			     new_pool->id, num, pkts_num);
			return NULL;
		}
	}

	mvpp2_bm_pool_bufsize_set(port->priv, new_pool,
				  MVPP2_RX_BUF_SIZE(new_pool->pkt_size));

	return new_pool;
}

/* Initialize pools for swf, shared buffers variant */
static int mvpp2_swf_bm_pool_init_shared(struct mvpp2_port *port)
{
	enum mvpp2_bm_pool_log_num long_log_pool, short_log_pool;
	int rxq;

	/* If port pkt_size is higher than 1518B:
	 * HW Long pool - SW Jumbo pool, HW Short pool - SW Long pool
	 * else: HW Long pool - SW Long pool, HW Short pool - SW Short pool
	 */
	if (port->pkt_size > MVPP2_BM_LONG_PKT_SIZE) {
		long_log_pool = MVPP2_BM_JUMBO;
		short_log_pool = MVPP2_BM_LONG;
	} else {
		long_log_pool = MVPP2_BM_LONG;
		short_log_pool = MVPP2_BM_SHORT;
	}

	if (!port->pool_long) {
		port->pool_long =
			mvpp2_bm_pool_use(port, long_log_pool,
					  mvpp2_pools[long_log_pool].pkt_size);
		if (!port->pool_long)
			return -ENOMEM;

		port->pool_long->port_map |= BIT(port->id);

		for (rxq = 0; rxq < port->nrxqs; rxq++)
			mvpp2_rxq_long_pool_set(port, rxq, port->pool_long->id);
	}

	if (!port->pool_short) {
		port->pool_short =
			mvpp2_bm_pool_use(port, short_log_pool,
					  mvpp2_pools[short_log_pool].pkt_size);
		if (!port->pool_short)
			return -ENOMEM;

		port->pool_short->port_map |= BIT(port->id);

		for (rxq = 0; rxq < port->nrxqs; rxq++)
			mvpp2_rxq_short_pool_set(port, rxq,
						 port->pool_short->id);
	}

	return 0;
}

/* Initialize pools for swf, percpu buffers variant */
static int mvpp2_swf_bm_pool_init_percpu(struct mvpp2_port *port)
{
	struct mvpp2_bm_pool *p;
	int i;

	for (i = 0; i < port->nrxqs; i++) {
		p = mvpp2_bm_pool_use_percpu(port, MVPP2_BM_SHORT, i,
					     mvpp2_pools[MVPP2_BM_SHORT].pkt_size);
		if (!p)
			return -ENOMEM;

		port->priv->bm_pools[i].port_map |= BIT(port->id);
		mvpp2_rxq_short_pool_set(port, i, port->priv->bm_pools[i].id);
	}

	for (i = 0; i < port->nrxqs; i++) {
		p = mvpp2_bm_pool_use_percpu(port, MVPP2_BM_LONG, i + port->nrxqs,
					     mvpp2_pools[MVPP2_BM_LONG].pkt_size);
		if (!p)
			return -ENOMEM;

		port->priv->bm_pools[i + port->nrxqs].port_map |= BIT(port->id);
		mvpp2_rxq_long_pool_set(port, i,
					port->priv->bm_pools[i + port->nrxqs].id);
	}

	port->pool_long = NULL;
	port->pool_short = NULL;

	return 0;
}

static int mvpp2_swf_bm_pool_init(struct mvpp2_port *port)
{
	if (port->priv->percpu_pools)
		return mvpp2_swf_bm_pool_init_percpu(port);
	else
		return mvpp2_swf_bm_pool_init_shared(port);
}

static void mvpp2_set_hw_csum(struct mvpp2_port *port,
			      enum mvpp2_bm_pool_log_num new_long_pool)
{
	const netdev_features_t csums = NETIF_F_IP_CSUM | NETIF_F_IPV6_CSUM;

	/* Update L4 checksum when jumbo enable/disable on port.
	 * Only port 0 supports hardware checksum offload due to
	 * the Tx FIFO size limitation.
	 * Also, don't set NETIF_F_HW_CSUM because L3_offset in TX descriptor
	 * has 7 bits, so the maximum L3 offset is 128.
	 */
	if (new_long_pool == MVPP2_BM_JUMBO && port->id != 0) {
		port->dev->features &= ~csums;
		port->dev->hw_features &= ~csums;
	} else {
		port->dev->features |= csums;
		port->dev->hw_features |= csums;
	}
}

static int mvpp2_bm_update_mtu(struct net_device *dev, int mtu)
{
	struct mvpp2_port *port = netdev_priv(dev);
	enum mvpp2_bm_pool_log_num new_long_pool;
	int pkt_size = MVPP2_RX_PKT_SIZE(mtu);

	if (port->priv->percpu_pools)
		goto out_set;

	/* If port MTU is higher than 1518B:
	 * HW Long pool - SW Jumbo pool, HW Short pool - SW Long pool
	 * else: HW Long pool - SW Long pool, HW Short pool - SW Short pool
	 */
	if (pkt_size > MVPP2_BM_LONG_PKT_SIZE)
		new_long_pool = MVPP2_BM_JUMBO;
	else
		new_long_pool = MVPP2_BM_LONG;

	if (new_long_pool != port->pool_long->id) {
		/* Remove port from old short & long pool */
		port->pool_long = mvpp2_bm_pool_use(port, port->pool_long->id,
						    port->pool_long->pkt_size);
		port->pool_long->port_map &= ~BIT(port->id);
		port->pool_long = NULL;

		port->pool_short = mvpp2_bm_pool_use(port, port->pool_short->id,
						     port->pool_short->pkt_size);
		port->pool_short->port_map &= ~BIT(port->id);
		port->pool_short = NULL;

		port->pkt_size =  pkt_size;

		/* Add port to new short & long pool */
		mvpp2_swf_bm_pool_init(port);

		mvpp2_set_hw_csum(port, new_long_pool);
	}

out_set:
	dev->mtu = mtu;
	dev->wanted_features = dev->features;

	netdev_update_features(dev);
	return 0;
}

static inline void mvpp2_interrupts_enable(struct mvpp2_port *port)
{
	int i, sw_thread_mask = 0;

	for (i = 0; i < port->nqvecs; i++)
		sw_thread_mask |= port->qvecs[i].sw_thread_mask;

	mvpp2_write(port->priv, MVPP2_ISR_ENABLE_REG(port->id),
		    MVPP2_ISR_ENABLE_INTERRUPT(sw_thread_mask));
}

static inline void mvpp2_interrupts_disable(struct mvpp2_port *port)
{
	int i, sw_thread_mask = 0;

	for (i = 0; i < port->nqvecs; i++)
		sw_thread_mask |= port->qvecs[i].sw_thread_mask;

	mvpp2_write(port->priv, MVPP2_ISR_ENABLE_REG(port->id),
		    MVPP2_ISR_DISABLE_INTERRUPT(sw_thread_mask));
}

static inline void mvpp2_qvec_interrupt_enable(struct mvpp2_queue_vector *qvec)
{
	struct mvpp2_port *port = qvec->port;

	mvpp2_write(port->priv, MVPP2_ISR_ENABLE_REG(port->id),
		    MVPP2_ISR_ENABLE_INTERRUPT(qvec->sw_thread_mask));
}

static inline void mvpp2_qvec_interrupt_disable(struct mvpp2_queue_vector *qvec)
{
	struct mvpp2_port *port = qvec->port;

	mvpp2_write(port->priv, MVPP2_ISR_ENABLE_REG(port->id),
		    MVPP2_ISR_DISABLE_INTERRUPT(qvec->sw_thread_mask));
}

/* Mask the current thread's Rx/Tx interrupts
 * Called by on_each_cpu(), guaranteed to run with migration disabled,
 * using smp_processor_id() is OK.
 */
static void mvpp2_interrupts_mask(void *arg)
{
	struct mvpp2_port *port = arg;

	/* If the thread isn't used, don't do anything */
	if (smp_processor_id() > port->priv->nthreads)
		return;

	mvpp2_thread_write(port->priv,
			   mvpp2_cpu_to_thread(port->priv, smp_processor_id()),
			   MVPP2_ISR_RX_TX_MASK_REG(port->id), 0);
}

/* Unmask the current thread's Rx/Tx interrupts.
 * Called by on_each_cpu(), guaranteed to run with migration disabled,
 * using smp_processor_id() is OK.
 */
static void mvpp2_interrupts_unmask(void *arg)
{
	struct mvpp2_port *port = arg;
	u32 val;

	/* If the thread isn't used, don't do anything */
	if (smp_processor_id() > port->priv->nthreads)
		return;

	val = MVPP2_CAUSE_MISC_SUM_MASK |
		MVPP2_CAUSE_RXQ_OCCUP_DESC_ALL_MASK(port->priv->hw_version);
	if (port->has_tx_irqs)
		val |= MVPP2_CAUSE_TXQ_OCCUP_DESC_ALL_MASK;

	mvpp2_thread_write(port->priv,
			   mvpp2_cpu_to_thread(port->priv, smp_processor_id()),
			   MVPP2_ISR_RX_TX_MASK_REG(port->id), val);
}

static void
mvpp2_shared_interrupt_mask_unmask(struct mvpp2_port *port, bool mask)
{
	u32 val;
	int i;

	if (port->priv->hw_version != MVPP22)
		return;

	if (mask)
		val = 0;
	else
		val = MVPP2_CAUSE_RXQ_OCCUP_DESC_ALL_MASK(MVPP22);

	for (i = 0; i < port->nqvecs; i++) {
		struct mvpp2_queue_vector *v = port->qvecs + i;

		if (v->type != MVPP2_QUEUE_VECTOR_SHARED)
			continue;

		mvpp2_thread_write(port->priv, v->sw_thread_id,
				   MVPP2_ISR_RX_TX_MASK_REG(port->id), val);
	}
}

/* Port configuration routines */
static bool mvpp2_is_xlg(phy_interface_t interface)
{
	return interface == PHY_INTERFACE_MODE_10GKR ||
	       interface == PHY_INTERFACE_MODE_XAUI;
}

static void mvpp22_gop_init_rgmii(struct mvpp2_port *port)
{
	struct mvpp2 *priv = port->priv;
	u32 val;

	regmap_read(priv->sysctrl_base, GENCONF_PORT_CTRL0, &val);
	val |= GENCONF_PORT_CTRL0_BUS_WIDTH_SELECT;
	regmap_write(priv->sysctrl_base, GENCONF_PORT_CTRL0, val);

	regmap_read(priv->sysctrl_base, GENCONF_CTRL0, &val);
	if (port->gop_id == 2)
		val |= GENCONF_CTRL0_PORT0_RGMII | GENCONF_CTRL0_PORT1_RGMII;
	else if (port->gop_id == 3)
		val |= GENCONF_CTRL0_PORT1_RGMII_MII;
	regmap_write(priv->sysctrl_base, GENCONF_CTRL0, val);
}

static void mvpp22_gop_init_sgmii(struct mvpp2_port *port)
{
	struct mvpp2 *priv = port->priv;
	u32 val;

	regmap_read(priv->sysctrl_base, GENCONF_PORT_CTRL0, &val);
	val |= GENCONF_PORT_CTRL0_BUS_WIDTH_SELECT |
	       GENCONF_PORT_CTRL0_RX_DATA_SAMPLE;
	regmap_write(priv->sysctrl_base, GENCONF_PORT_CTRL0, val);

	if (port->gop_id > 1) {
		regmap_read(priv->sysctrl_base, GENCONF_CTRL0, &val);
		if (port->gop_id == 2)
			val &= ~GENCONF_CTRL0_PORT0_RGMII;
		else if (port->gop_id == 3)
			val &= ~GENCONF_CTRL0_PORT1_RGMII_MII;
		regmap_write(priv->sysctrl_base, GENCONF_CTRL0, val);
	}
}

static void mvpp22_gop_init_10gkr(struct mvpp2_port *port)
{
	struct mvpp2 *priv = port->priv;
	void __iomem *mpcs = priv->iface_base + MVPP22_MPCS_BASE(port->gop_id);
	void __iomem *xpcs = priv->iface_base + MVPP22_XPCS_BASE(port->gop_id);
	u32 val;

	val = readl(xpcs + MVPP22_XPCS_CFG0);
	val &= ~(MVPP22_XPCS_CFG0_PCS_MODE(0x3) |
		 MVPP22_XPCS_CFG0_ACTIVE_LANE(0x3));
	val |= MVPP22_XPCS_CFG0_ACTIVE_LANE(2);
	writel(val, xpcs + MVPP22_XPCS_CFG0);

	val = readl(mpcs + MVPP22_MPCS_CTRL);
	val &= ~MVPP22_MPCS_CTRL_FWD_ERR_CONN;
	writel(val, mpcs + MVPP22_MPCS_CTRL);

	val = readl(mpcs + MVPP22_MPCS_CLK_RESET);
	val &= ~MVPP22_MPCS_CLK_RESET_DIV_RATIO(0x7);
	val |= MVPP22_MPCS_CLK_RESET_DIV_RATIO(1);
	writel(val, mpcs + MVPP22_MPCS_CLK_RESET);
}

static int mvpp22_gop_init(struct mvpp2_port *port)
{
	struct mvpp2 *priv = port->priv;
	u32 val;

	if (!priv->sysctrl_base)
		return 0;

	switch (port->phy_interface) {
	case PHY_INTERFACE_MODE_RGMII:
	case PHY_INTERFACE_MODE_RGMII_ID:
	case PHY_INTERFACE_MODE_RGMII_RXID:
	case PHY_INTERFACE_MODE_RGMII_TXID:
		if (port->gop_id == 0)
			goto invalid_conf;
		mvpp22_gop_init_rgmii(port);
		break;
	case PHY_INTERFACE_MODE_SGMII:
	case PHY_INTERFACE_MODE_1000BASEX:
	case PHY_INTERFACE_MODE_2500BASEX:
		mvpp22_gop_init_sgmii(port);
		break;
	case PHY_INTERFACE_MODE_10GKR:
		if (port->gop_id != 0)
			goto invalid_conf;
		mvpp22_gop_init_10gkr(port);
		break;
	default:
		goto unsupported_conf;
	}

	regmap_read(priv->sysctrl_base, GENCONF_PORT_CTRL1, &val);
	val |= GENCONF_PORT_CTRL1_RESET(port->gop_id) |
	       GENCONF_PORT_CTRL1_EN(port->gop_id);
	regmap_write(priv->sysctrl_base, GENCONF_PORT_CTRL1, val);

	regmap_read(priv->sysctrl_base, GENCONF_PORT_CTRL0, &val);
	val |= GENCONF_PORT_CTRL0_CLK_DIV_PHASE_CLR;
	regmap_write(priv->sysctrl_base, GENCONF_PORT_CTRL0, val);

	regmap_read(priv->sysctrl_base, GENCONF_SOFT_RESET1, &val);
	val |= GENCONF_SOFT_RESET1_GOP;
	regmap_write(priv->sysctrl_base, GENCONF_SOFT_RESET1, val);

unsupported_conf:
	return 0;

invalid_conf:
	netdev_err(port->dev, "Invalid port configuration\n");
	return -EINVAL;
}

static void mvpp22_gop_unmask_irq(struct mvpp2_port *port)
{
	u32 val;

	if (phy_interface_mode_is_rgmii(port->phy_interface) ||
	    phy_interface_mode_is_8023z(port->phy_interface) ||
	    port->phy_interface == PHY_INTERFACE_MODE_SGMII) {
		/* Enable the GMAC link status irq for this port */
		val = readl(port->base + MVPP22_GMAC_INT_SUM_MASK);
		val |= MVPP22_GMAC_INT_SUM_MASK_LINK_STAT;
		writel(val, port->base + MVPP22_GMAC_INT_SUM_MASK);
	}

	if (port->gop_id == 0) {
		/* Enable the XLG/GIG irqs for this port */
		val = readl(port->base + MVPP22_XLG_EXT_INT_MASK);
		if (mvpp2_is_xlg(port->phy_interface))
			val |= MVPP22_XLG_EXT_INT_MASK_XLG;
		else
			val |= MVPP22_XLG_EXT_INT_MASK_GIG;
		writel(val, port->base + MVPP22_XLG_EXT_INT_MASK);
	}
}

static void mvpp22_gop_mask_irq(struct mvpp2_port *port)
{
	u32 val;

	if (port->gop_id == 0) {
		val = readl(port->base + MVPP22_XLG_EXT_INT_MASK);
		val &= ~(MVPP22_XLG_EXT_INT_MASK_XLG |
			 MVPP22_XLG_EXT_INT_MASK_GIG);
		writel(val, port->base + MVPP22_XLG_EXT_INT_MASK);
	}

	if (phy_interface_mode_is_rgmii(port->phy_interface) ||
	    phy_interface_mode_is_8023z(port->phy_interface) ||
	    port->phy_interface == PHY_INTERFACE_MODE_SGMII) {
		val = readl(port->base + MVPP22_GMAC_INT_SUM_MASK);
		val &= ~MVPP22_GMAC_INT_SUM_MASK_LINK_STAT;
		writel(val, port->base + MVPP22_GMAC_INT_SUM_MASK);
	}
}

static void mvpp22_gop_setup_irq(struct mvpp2_port *port)
{
	u32 val;

	if (port->phylink ||
	    phy_interface_mode_is_rgmii(port->phy_interface) ||
	    phy_interface_mode_is_8023z(port->phy_interface) ||
	    port->phy_interface == PHY_INTERFACE_MODE_SGMII) {
		val = readl(port->base + MVPP22_GMAC_INT_MASK);
		val |= MVPP22_GMAC_INT_MASK_LINK_STAT;
		writel(val, port->base + MVPP22_GMAC_INT_MASK);
	}

	if (port->gop_id == 0) {
		val = readl(port->base + MVPP22_XLG_INT_MASK);
		val |= MVPP22_XLG_INT_MASK_LINK;
		writel(val, port->base + MVPP22_XLG_INT_MASK);
	}

	mvpp22_gop_unmask_irq(port);
}

/* Sets the PHY mode of the COMPHY (which configures the serdes lanes).
 *
 * The PHY mode used by the PPv2 driver comes from the network subsystem, while
 * the one given to the COMPHY comes from the generic PHY subsystem. Hence they
 * differ.
 *
 * The COMPHY configures the serdes lanes regardless of the actual use of the
 * lanes by the physical layer. This is why configurations like
 * "PPv2 (2500BaseX) - COMPHY (2500SGMII)" are valid.
 */
static int mvpp22_comphy_init(struct mvpp2_port *port)
{
	int ret;

	if (!port->comphy)
		return 0;

	ret = phy_set_mode_ext(port->comphy, PHY_MODE_ETHERNET,
			       port->phy_interface);
	if (ret)
		return ret;

	return phy_power_on(port->comphy);
}

static void mvpp2_port_enable(struct mvpp2_port *port)
{
	u32 val;

	/* Only GOP port 0 has an XLG MAC */
	if (port->gop_id == 0 && mvpp2_is_xlg(port->phy_interface)) {
		val = readl(port->base + MVPP22_XLG_CTRL0_REG);
		val |= MVPP22_XLG_CTRL0_PORT_EN;
		val &= ~MVPP22_XLG_CTRL0_MIB_CNT_DIS;
		writel(val, port->base + MVPP22_XLG_CTRL0_REG);
	} else {
		val = readl(port->base + MVPP2_GMAC_CTRL_0_REG);
		val |= MVPP2_GMAC_PORT_EN_MASK;
		val |= MVPP2_GMAC_MIB_CNTR_EN_MASK;
		writel(val, port->base + MVPP2_GMAC_CTRL_0_REG);
	}
}

static void mvpp2_port_disable(struct mvpp2_port *port)
{
	u32 val;

	/* Only GOP port 0 has an XLG MAC */
	if (port->gop_id == 0 && mvpp2_is_xlg(port->phy_interface)) {
		val = readl(port->base + MVPP22_XLG_CTRL0_REG);
		val &= ~MVPP22_XLG_CTRL0_PORT_EN;
		writel(val, port->base + MVPP22_XLG_CTRL0_REG);
	}

	val = readl(port->base + MVPP2_GMAC_CTRL_0_REG);
	val &= ~(MVPP2_GMAC_PORT_EN_MASK);
	writel(val, port->base + MVPP2_GMAC_CTRL_0_REG);
}

/* Set IEEE 802.3x Flow Control Xon Packet Transmission Mode */
static void mvpp2_port_periodic_xon_disable(struct mvpp2_port *port)
{
	u32 val;

	val = readl(port->base + MVPP2_GMAC_CTRL_1_REG) &
		    ~MVPP2_GMAC_PERIODIC_XON_EN_MASK;
	writel(val, port->base + MVPP2_GMAC_CTRL_1_REG);
}

/* Configure loopback port */
static void mvpp2_port_loopback_set(struct mvpp2_port *port,
				    const struct phylink_link_state *state)
{
	u32 val;

	val = readl(port->base + MVPP2_GMAC_CTRL_1_REG);

	if (state->speed == 1000)
		val |= MVPP2_GMAC_GMII_LB_EN_MASK;
	else
		val &= ~MVPP2_GMAC_GMII_LB_EN_MASK;

	if (phy_interface_mode_is_8023z(port->phy_interface) ||
	    port->phy_interface == PHY_INTERFACE_MODE_SGMII)
		val |= MVPP2_GMAC_PCS_LB_EN_MASK;
	else
		val &= ~MVPP2_GMAC_PCS_LB_EN_MASK;

	writel(val, port->base + MVPP2_GMAC_CTRL_1_REG);
}

struct mvpp2_ethtool_counter {
	unsigned int offset;
	const char string[ETH_GSTRING_LEN];
	bool reg_is_64b;
};

static u64 mvpp2_read_count(struct mvpp2_port *port,
			    const struct mvpp2_ethtool_counter *counter)
{
	u64 val;

	val = readl(port->stats_base + counter->offset);
	if (counter->reg_is_64b)
		val += (u64)readl(port->stats_base + counter->offset + 4) << 32;

	return val;
}

/* Some counters are accessed indirectly by first writing an index to
 * MVPP2_CTRS_IDX. The index can represent various resources depending on the
 * register we access, it can be a hit counter for some classification tables,
 * a counter specific to a rxq, a txq or a buffer pool.
 */
static u32 mvpp2_read_index(struct mvpp2 *priv, u32 index, u32 reg)
{
	mvpp2_write(priv, MVPP2_CTRS_IDX, index);
	return mvpp2_read(priv, reg);
}

/* Due to the fact that software statistics and hardware statistics are, by
 * design, incremented at different moments in the chain of packet processing,
 * it is very likely that incoming packets could have been dropped after being
 * counted by hardware but before reaching software statistics (most probably
 * multicast packets), and in the oppposite way, during transmission, FCS bytes
 * are added in between as well as TSO skb will be split and header bytes added.
 * Hence, statistics gathered from userspace with ifconfig (software) and
 * ethtool (hardware) cannot be compared.
 */
static const struct mvpp2_ethtool_counter mvpp2_ethtool_mib_regs[] = {
	{ MVPP2_MIB_GOOD_OCTETS_RCVD, "good_octets_received", true },
	{ MVPP2_MIB_BAD_OCTETS_RCVD, "bad_octets_received" },
	{ MVPP2_MIB_CRC_ERRORS_SENT, "crc_errors_sent" },
	{ MVPP2_MIB_UNICAST_FRAMES_RCVD, "unicast_frames_received" },
	{ MVPP2_MIB_BROADCAST_FRAMES_RCVD, "broadcast_frames_received" },
	{ MVPP2_MIB_MULTICAST_FRAMES_RCVD, "multicast_frames_received" },
	{ MVPP2_MIB_FRAMES_64_OCTETS, "frames_64_octets" },
	{ MVPP2_MIB_FRAMES_65_TO_127_OCTETS, "frames_65_to_127_octet" },
	{ MVPP2_MIB_FRAMES_128_TO_255_OCTETS, "frames_128_to_255_octet" },
	{ MVPP2_MIB_FRAMES_256_TO_511_OCTETS, "frames_256_to_511_octet" },
	{ MVPP2_MIB_FRAMES_512_TO_1023_OCTETS, "frames_512_to_1023_octet" },
	{ MVPP2_MIB_FRAMES_1024_TO_MAX_OCTETS, "frames_1024_to_max_octet" },
	{ MVPP2_MIB_GOOD_OCTETS_SENT, "good_octets_sent", true },
	{ MVPP2_MIB_UNICAST_FRAMES_SENT, "unicast_frames_sent" },
	{ MVPP2_MIB_MULTICAST_FRAMES_SENT, "multicast_frames_sent" },
	{ MVPP2_MIB_BROADCAST_FRAMES_SENT, "broadcast_frames_sent" },
	{ MVPP2_MIB_FC_SENT, "fc_sent" },
	{ MVPP2_MIB_FC_RCVD, "fc_received" },
	{ MVPP2_MIB_RX_FIFO_OVERRUN, "rx_fifo_overrun" },
	{ MVPP2_MIB_UNDERSIZE_RCVD, "undersize_received" },
	{ MVPP2_MIB_FRAGMENTS_RCVD, "fragments_received" },
	{ MVPP2_MIB_OVERSIZE_RCVD, "oversize_received" },
	{ MVPP2_MIB_JABBER_RCVD, "jabber_received" },
	{ MVPP2_MIB_MAC_RCV_ERROR, "mac_receive_error" },
	{ MVPP2_MIB_BAD_CRC_EVENT, "bad_crc_event" },
	{ MVPP2_MIB_COLLISION, "collision" },
	{ MVPP2_MIB_LATE_COLLISION, "late_collision" },
};

static const struct mvpp2_ethtool_counter mvpp2_ethtool_port_regs[] = {
	{ MVPP2_OVERRUN_ETH_DROP, "rx_fifo_or_parser_overrun_drops" },
	{ MVPP2_CLS_ETH_DROP, "rx_classifier_drops" },
};

static const struct mvpp2_ethtool_counter mvpp2_ethtool_txq_regs[] = {
	{ MVPP2_TX_DESC_ENQ_CTR, "txq_%d_desc_enqueue" },
	{ MVPP2_TX_DESC_ENQ_TO_DDR_CTR, "txq_%d_desc_enqueue_to_ddr" },
	{ MVPP2_TX_BUFF_ENQ_TO_DDR_CTR, "txq_%d_buff_euqueue_to_ddr" },
	{ MVPP2_TX_DESC_ENQ_HW_FWD_CTR, "txq_%d_desc_hardware_forwarded" },
	{ MVPP2_TX_PKTS_DEQ_CTR, "txq_%d_packets_dequeued" },
	{ MVPP2_TX_PKTS_FULL_QUEUE_DROP_CTR, "txq_%d_queue_full_drops" },
	{ MVPP2_TX_PKTS_EARLY_DROP_CTR, "txq_%d_packets_early_drops" },
	{ MVPP2_TX_PKTS_BM_DROP_CTR, "txq_%d_packets_bm_drops" },
	{ MVPP2_TX_PKTS_BM_MC_DROP_CTR, "txq_%d_packets_rep_bm_drops" },
};

static const struct mvpp2_ethtool_counter mvpp2_ethtool_rxq_regs[] = {
	{ MVPP2_RX_DESC_ENQ_CTR, "rxq_%d_desc_enqueue" },
	{ MVPP2_RX_PKTS_FULL_QUEUE_DROP_CTR, "rxq_%d_queue_full_drops" },
	{ MVPP2_RX_PKTS_EARLY_DROP_CTR, "rxq_%d_packets_early_drops" },
	{ MVPP2_RX_PKTS_BM_DROP_CTR, "rxq_%d_packets_bm_drops" },
};

#define MVPP2_N_ETHTOOL_STATS(ntxqs, nrxqs)	(ARRAY_SIZE(mvpp2_ethtool_mib_regs) + \
						 ARRAY_SIZE(mvpp2_ethtool_port_regs) + \
						 (ARRAY_SIZE(mvpp2_ethtool_txq_regs) * (ntxqs)) + \
						 (ARRAY_SIZE(mvpp2_ethtool_rxq_regs) * (nrxqs)))

static void mvpp2_ethtool_get_strings(struct net_device *netdev, u32 sset,
				      u8 *data)
{
	struct mvpp2_port *port = netdev_priv(netdev);
	int i, q;

	if (sset != ETH_SS_STATS)
		return;

	for (i = 0; i < ARRAY_SIZE(mvpp2_ethtool_mib_regs); i++) {
		strscpy(data, mvpp2_ethtool_mib_regs[i].string,
			ETH_GSTRING_LEN);
		data += ETH_GSTRING_LEN;
	}

	for (i = 0; i < ARRAY_SIZE(mvpp2_ethtool_port_regs); i++) {
		strscpy(data, mvpp2_ethtool_port_regs[i].string,
			ETH_GSTRING_LEN);
		data += ETH_GSTRING_LEN;
	}

	for (q = 0; q < port->ntxqs; q++) {
		for (i = 0; i < ARRAY_SIZE(mvpp2_ethtool_txq_regs); i++) {
			snprintf(data, ETH_GSTRING_LEN,
				 mvpp2_ethtool_txq_regs[i].string, q);
			data += ETH_GSTRING_LEN;
		}
	}

<<<<<<< HEAD
		for (i = 0; i < ARRAY_SIZE(mvpp2_ethtool_regs); i++)
			strscpy(data + i * ETH_GSTRING_LEN,
			        mvpp2_ethtool_regs[i].string, ETH_GSTRING_LEN);
=======
	for (q = 0; q < port->nrxqs; q++) {
		for (i = 0; i < ARRAY_SIZE(mvpp2_ethtool_rxq_regs); i++) {
			snprintf(data, ETH_GSTRING_LEN,
				 mvpp2_ethtool_rxq_regs[i].string,
				 q);
			data += ETH_GSTRING_LEN;
		}
>>>>>>> f7688b48
	}
}

static void mvpp2_read_stats(struct mvpp2_port *port)
{
	u64 *pstats;
	int i, q;

	pstats = port->ethtool_stats;

	for (i = 0; i < ARRAY_SIZE(mvpp2_ethtool_mib_regs); i++)
		*pstats++ += mvpp2_read_count(port, &mvpp2_ethtool_mib_regs[i]);

	for (i = 0; i < ARRAY_SIZE(mvpp2_ethtool_port_regs); i++)
		*pstats++ += mvpp2_read(port->priv,
					mvpp2_ethtool_port_regs[i].offset +
					4 * port->id);

	for (q = 0; q < port->ntxqs; q++)
		for (i = 0; i < ARRAY_SIZE(mvpp2_ethtool_txq_regs); i++)
			*pstats++ += mvpp2_read_index(port->priv,
						      MVPP22_CTRS_TX_CTR(port->id, i),
						      mvpp2_ethtool_txq_regs[i].offset);

	/* Rxqs are numbered from 0 from the user standpoint, but not from the
	 * driver's. We need to add the  port->first_rxq offset.
	 */
	for (q = 0; q < port->nrxqs; q++)
		for (i = 0; i < ARRAY_SIZE(mvpp2_ethtool_rxq_regs); i++)
			*pstats++ += mvpp2_read_index(port->priv,
						      port->first_rxq + i,
						      mvpp2_ethtool_rxq_regs[i].offset);
}

static void mvpp2_gather_hw_statistics(struct work_struct *work)
{
	struct delayed_work *del_work = to_delayed_work(work);
	struct mvpp2_port *port = container_of(del_work, struct mvpp2_port,
					       stats_work);

	mutex_lock(&port->gather_stats_lock);

	mvpp2_read_stats(port);

	/* No need to read again the counters right after this function if it
	 * was called asynchronously by the user (ie. use of ethtool).
	 */
	cancel_delayed_work(&port->stats_work);
	queue_delayed_work(port->priv->stats_queue, &port->stats_work,
			   MVPP2_MIB_COUNTERS_STATS_DELAY);

	mutex_unlock(&port->gather_stats_lock);
}

static void mvpp2_ethtool_get_stats(struct net_device *dev,
				    struct ethtool_stats *stats, u64 *data)
{
	struct mvpp2_port *port = netdev_priv(dev);

	/* Update statistics for the given port, then take the lock to avoid
	 * concurrent accesses on the ethtool_stats structure during its copy.
	 */
	mvpp2_gather_hw_statistics(&port->stats_work.work);

	mutex_lock(&port->gather_stats_lock);
	memcpy(data, port->ethtool_stats,
	       sizeof(u64) * MVPP2_N_ETHTOOL_STATS(port->ntxqs, port->nrxqs));
	mutex_unlock(&port->gather_stats_lock);
}

static int mvpp2_ethtool_get_sset_count(struct net_device *dev, int sset)
{
	struct mvpp2_port *port = netdev_priv(dev);

	if (sset == ETH_SS_STATS)
		return MVPP2_N_ETHTOOL_STATS(port->ntxqs, port->nrxqs);

	return -EOPNOTSUPP;
}

static void mvpp2_mac_reset_assert(struct mvpp2_port *port)
{
	u32 val;

	val = readl(port->base + MVPP2_GMAC_CTRL_2_REG) |
	      MVPP2_GMAC_PORT_RESET_MASK;
	writel(val, port->base + MVPP2_GMAC_CTRL_2_REG);
<<<<<<< HEAD
=======

	if (port->priv->hw_version == MVPP22 && port->gop_id == 0) {
		val = readl(port->base + MVPP22_XLG_CTRL0_REG) &
		      ~MVPP22_XLG_CTRL0_MAC_RESET_DIS;
		writel(val, port->base + MVPP22_XLG_CTRL0_REG);
	}
}

static void mvpp22_pcs_reset_assert(struct mvpp2_port *port)
{
	struct mvpp2 *priv = port->priv;
	void __iomem *mpcs, *xpcs;
	u32 val;

	if (port->priv->hw_version != MVPP22 || port->gop_id != 0)
		return;

	mpcs = priv->iface_base + MVPP22_MPCS_BASE(port->gop_id);
	xpcs = priv->iface_base + MVPP22_XPCS_BASE(port->gop_id);

	val = readl(mpcs + MVPP22_MPCS_CLK_RESET);
	val &= ~(MAC_CLK_RESET_MAC | MAC_CLK_RESET_SD_RX | MAC_CLK_RESET_SD_TX);
	val |= MVPP22_MPCS_CLK_RESET_DIV_SET;
	writel(val, mpcs + MVPP22_MPCS_CLK_RESET);

	val = readl(xpcs + MVPP22_XPCS_CFG0);
	writel(val & ~MVPP22_XPCS_CFG0_RESET_DIS, xpcs + MVPP22_XPCS_CFG0);
}

static void mvpp22_pcs_reset_deassert(struct mvpp2_port *port)
{
	struct mvpp2 *priv = port->priv;
	void __iomem *mpcs, *xpcs;
	u32 val;

	if (port->priv->hw_version != MVPP22 || port->gop_id != 0)
		return;

	mpcs = priv->iface_base + MVPP22_MPCS_BASE(port->gop_id);
	xpcs = priv->iface_base + MVPP22_XPCS_BASE(port->gop_id);

	switch (port->phy_interface) {
	case PHY_INTERFACE_MODE_10GKR:
		val = readl(mpcs + MVPP22_MPCS_CLK_RESET);
		val |= MAC_CLK_RESET_MAC | MAC_CLK_RESET_SD_RX |
		       MAC_CLK_RESET_SD_TX;
		val &= ~MVPP22_MPCS_CLK_RESET_DIV_SET;
		writel(val, mpcs + MVPP22_MPCS_CLK_RESET);
		break;
	case PHY_INTERFACE_MODE_XAUI:
	case PHY_INTERFACE_MODE_RXAUI:
		val = readl(xpcs + MVPP22_XPCS_CFG0);
		writel(val | MVPP22_XPCS_CFG0_RESET_DIS, xpcs + MVPP22_XPCS_CFG0);
		break;
	default:
		break;
	}
>>>>>>> f7688b48
}

/* Change maximum receive size of the port */
static inline void mvpp2_gmac_max_rx_size_set(struct mvpp2_port *port)
{
	u32 val;

	val = readl(port->base + MVPP2_GMAC_CTRL_0_REG);
	val &= ~MVPP2_GMAC_MAX_RX_SIZE_MASK;
	val |= (((port->pkt_size - MVPP2_MH_SIZE) / 2) <<
		    MVPP2_GMAC_MAX_RX_SIZE_OFFS);
	writel(val, port->base + MVPP2_GMAC_CTRL_0_REG);
}

/* Change maximum receive size of the port */
static inline void mvpp2_xlg_max_rx_size_set(struct mvpp2_port *port)
{
	u32 val;

	val =  readl(port->base + MVPP22_XLG_CTRL1_REG);
	val &= ~MVPP22_XLG_CTRL1_FRAMESIZELIMIT_MASK;
	val |= ((port->pkt_size - MVPP2_MH_SIZE) / 2) <<
	       MVPP22_XLG_CTRL1_FRAMESIZELIMIT_OFFS;
	writel(val, port->base + MVPP22_XLG_CTRL1_REG);
}

/* Set defaults to the MVPP2 port */
static void mvpp2_defaults_set(struct mvpp2_port *port)
{
	int tx_port_num, val, queue, lrxq;

	if (port->priv->hw_version == MVPP21) {
		/* Update TX FIFO MIN Threshold */
		val = readl(port->base + MVPP2_GMAC_PORT_FIFO_CFG_1_REG);
		val &= ~MVPP2_GMAC_TX_FIFO_MIN_TH_ALL_MASK;
		/* Min. TX threshold must be less than minimal packet length */
		val |= MVPP2_GMAC_TX_FIFO_MIN_TH_MASK(64 - 4 - 2);
		writel(val, port->base + MVPP2_GMAC_PORT_FIFO_CFG_1_REG);
	}

	/* Disable Legacy WRR, Disable EJP, Release from reset */
	tx_port_num = mvpp2_egress_port(port);
	mvpp2_write(port->priv, MVPP2_TXP_SCHED_PORT_INDEX_REG,
		    tx_port_num);
	mvpp2_write(port->priv, MVPP2_TXP_SCHED_CMD_1_REG, 0);

	/* Set TXQ scheduling to Round-Robin */
	mvpp2_write(port->priv, MVPP2_TXP_SCHED_FIXED_PRIO_REG, 0);

	/* Close bandwidth for all queues */
	for (queue = 0; queue < MVPP2_MAX_TXQ; queue++)
		mvpp2_write(port->priv,
			    MVPP2_TXQ_SCHED_TOKEN_CNTR_REG(queue), 0);

	/* Set refill period to 1 usec, refill tokens
	 * and bucket size to maximum
	 */
	mvpp2_write(port->priv, MVPP2_TXP_SCHED_PERIOD_REG,
		    port->priv->tclk / USEC_PER_SEC);
	val = mvpp2_read(port->priv, MVPP2_TXP_SCHED_REFILL_REG);
	val &= ~MVPP2_TXP_REFILL_PERIOD_ALL_MASK;
	val |= MVPP2_TXP_REFILL_PERIOD_MASK(1);
	val |= MVPP2_TXP_REFILL_TOKENS_ALL_MASK;
	mvpp2_write(port->priv, MVPP2_TXP_SCHED_REFILL_REG, val);
	val = MVPP2_TXP_TOKEN_SIZE_MAX;
	mvpp2_write(port->priv, MVPP2_TXP_SCHED_TOKEN_SIZE_REG, val);

	/* Set MaximumLowLatencyPacketSize value to 256 */
	mvpp2_write(port->priv, MVPP2_RX_CTRL_REG(port->id),
		    MVPP2_RX_USE_PSEUDO_FOR_CSUM_MASK |
		    MVPP2_RX_LOW_LATENCY_PKT_SIZE(256));

	/* Enable Rx cache snoop */
	for (lrxq = 0; lrxq < port->nrxqs; lrxq++) {
		queue = port->rxqs[lrxq]->id;
		val = mvpp2_read(port->priv, MVPP2_RXQ_CONFIG_REG(queue));
		val |= MVPP2_SNOOP_PKT_SIZE_MASK |
			   MVPP2_SNOOP_BUF_HDR_MASK;
		mvpp2_write(port->priv, MVPP2_RXQ_CONFIG_REG(queue), val);
	}

	/* At default, mask all interrupts to all present cpus */
	mvpp2_interrupts_disable(port);
}

/* Enable/disable receiving packets */
static void mvpp2_ingress_enable(struct mvpp2_port *port)
{
	u32 val;
	int lrxq, queue;

	for (lrxq = 0; lrxq < port->nrxqs; lrxq++) {
		queue = port->rxqs[lrxq]->id;
		val = mvpp2_read(port->priv, MVPP2_RXQ_CONFIG_REG(queue));
		val &= ~MVPP2_RXQ_DISABLE_MASK;
		mvpp2_write(port->priv, MVPP2_RXQ_CONFIG_REG(queue), val);
	}
}

static void mvpp2_ingress_disable(struct mvpp2_port *port)
{
	u32 val;
	int lrxq, queue;

	for (lrxq = 0; lrxq < port->nrxqs; lrxq++) {
		queue = port->rxqs[lrxq]->id;
		val = mvpp2_read(port->priv, MVPP2_RXQ_CONFIG_REG(queue));
		val |= MVPP2_RXQ_DISABLE_MASK;
		mvpp2_write(port->priv, MVPP2_RXQ_CONFIG_REG(queue), val);
	}
}

/* Enable transmit via physical egress queue
 * - HW starts take descriptors from DRAM
 */
static void mvpp2_egress_enable(struct mvpp2_port *port)
{
	u32 qmap;
	int queue;
	int tx_port_num = mvpp2_egress_port(port);

	/* Enable all initialized TXs. */
	qmap = 0;
	for (queue = 0; queue < port->ntxqs; queue++) {
		struct mvpp2_tx_queue *txq = port->txqs[queue];

		if (txq->descs)
			qmap |= (1 << queue);
	}

	mvpp2_write(port->priv, MVPP2_TXP_SCHED_PORT_INDEX_REG, tx_port_num);
	mvpp2_write(port->priv, MVPP2_TXP_SCHED_Q_CMD_REG, qmap);
}

/* Disable transmit via physical egress queue
 * - HW doesn't take descriptors from DRAM
 */
static void mvpp2_egress_disable(struct mvpp2_port *port)
{
	u32 reg_data;
	int delay;
	int tx_port_num = mvpp2_egress_port(port);

	/* Issue stop command for active channels only */
	mvpp2_write(port->priv, MVPP2_TXP_SCHED_PORT_INDEX_REG, tx_port_num);
	reg_data = (mvpp2_read(port->priv, MVPP2_TXP_SCHED_Q_CMD_REG)) &
		    MVPP2_TXP_SCHED_ENQ_MASK;
	if (reg_data != 0)
		mvpp2_write(port->priv, MVPP2_TXP_SCHED_Q_CMD_REG,
			    (reg_data << MVPP2_TXP_SCHED_DISQ_OFFSET));

	/* Wait for all Tx activity to terminate. */
	delay = 0;
	do {
		if (delay >= MVPP2_TX_DISABLE_TIMEOUT_MSEC) {
			netdev_warn(port->dev,
				    "Tx stop timed out, status=0x%08x\n",
				    reg_data);
			break;
		}
		mdelay(1);
		delay++;

		/* Check port TX Command register that all
		 * Tx queues are stopped
		 */
		reg_data = mvpp2_read(port->priv, MVPP2_TXP_SCHED_Q_CMD_REG);
	} while (reg_data & MVPP2_TXP_SCHED_ENQ_MASK);
}

/* Rx descriptors helper methods */

/* Get number of Rx descriptors occupied by received packets */
static inline int
mvpp2_rxq_received(struct mvpp2_port *port, int rxq_id)
{
	u32 val = mvpp2_read(port->priv, MVPP2_RXQ_STATUS_REG(rxq_id));

	return val & MVPP2_RXQ_OCCUPIED_MASK;
}

/* Update Rx queue status with the number of occupied and available
 * Rx descriptor slots.
 */
static inline void
mvpp2_rxq_status_update(struct mvpp2_port *port, int rxq_id,
			int used_count, int free_count)
{
	/* Decrement the number of used descriptors and increment count
	 * increment the number of free descriptors.
	 */
	u32 val = used_count | (free_count << MVPP2_RXQ_NUM_NEW_OFFSET);

	mvpp2_write(port->priv, MVPP2_RXQ_STATUS_UPDATE_REG(rxq_id), val);
}

/* Get pointer to next RX descriptor to be processed by SW */
static inline struct mvpp2_rx_desc *
mvpp2_rxq_next_desc_get(struct mvpp2_rx_queue *rxq)
{
	int rx_desc = rxq->next_desc_to_proc;

	rxq->next_desc_to_proc = MVPP2_QUEUE_NEXT_DESC(rxq, rx_desc);
	prefetch(rxq->descs + rxq->next_desc_to_proc);
	return rxq->descs + rx_desc;
}

/* Set rx queue offset */
static void mvpp2_rxq_offset_set(struct mvpp2_port *port,
				 int prxq, int offset)
{
	u32 val;

	/* Convert offset from bytes to units of 32 bytes */
	offset = offset >> 5;

	val = mvpp2_read(port->priv, MVPP2_RXQ_CONFIG_REG(prxq));
	val &= ~MVPP2_RXQ_PACKET_OFFSET_MASK;

	/* Offset is in */
	val |= ((offset << MVPP2_RXQ_PACKET_OFFSET_OFFS) &
		    MVPP2_RXQ_PACKET_OFFSET_MASK);

	mvpp2_write(port->priv, MVPP2_RXQ_CONFIG_REG(prxq), val);
}

/* Tx descriptors helper methods */

/* Get pointer to next Tx descriptor to be processed (send) by HW */
static struct mvpp2_tx_desc *
mvpp2_txq_next_desc_get(struct mvpp2_tx_queue *txq)
{
	int tx_desc = txq->next_desc_to_proc;

	txq->next_desc_to_proc = MVPP2_QUEUE_NEXT_DESC(txq, tx_desc);
	return txq->descs + tx_desc;
}

/* Update HW with number of aggregated Tx descriptors to be sent
 *
 * Called only from mvpp2_tx(), so migration is disabled, using
 * smp_processor_id() is OK.
 */
static void mvpp2_aggr_txq_pend_desc_add(struct mvpp2_port *port, int pending)
{
	/* aggregated access - relevant TXQ number is written in TX desc */
	mvpp2_thread_write(port->priv,
			   mvpp2_cpu_to_thread(port->priv, smp_processor_id()),
			   MVPP2_AGGR_TXQ_UPDATE_REG, pending);
}

/* Check if there are enough free descriptors in aggregated txq.
 * If not, update the number of occupied descriptors and repeat the check.
 *
 * Called only from mvpp2_tx(), so migration is disabled, using
 * smp_processor_id() is OK.
 */
static int mvpp2_aggr_desc_num_check(struct mvpp2_port *port,
				     struct mvpp2_tx_queue *aggr_txq, int num)
{
	if ((aggr_txq->count + num) > MVPP2_AGGR_TXQ_SIZE) {
		/* Update number of occupied aggregated Tx descriptors */
		unsigned int thread =
			mvpp2_cpu_to_thread(port->priv, smp_processor_id());
		u32 val = mvpp2_read_relaxed(port->priv,
					     MVPP2_AGGR_TXQ_STATUS_REG(thread));

		aggr_txq->count = val & MVPP2_AGGR_TXQ_PENDING_MASK;

		if ((aggr_txq->count + num) > MVPP2_AGGR_TXQ_SIZE)
			return -ENOMEM;
	}
	return 0;
}

/* Reserved Tx descriptors allocation request
 *
 * Called only from mvpp2_txq_reserved_desc_num_proc(), itself called
 * only by mvpp2_tx(), so migration is disabled, using
 * smp_processor_id() is OK.
 */
static int mvpp2_txq_alloc_reserved_desc(struct mvpp2_port *port,
					 struct mvpp2_tx_queue *txq, int num)
{
	unsigned int thread = mvpp2_cpu_to_thread(port->priv, smp_processor_id());
	struct mvpp2 *priv = port->priv;
	u32 val;

	val = (txq->id << MVPP2_TXQ_RSVD_REQ_Q_OFFSET) | num;
	mvpp2_thread_write_relaxed(priv, thread, MVPP2_TXQ_RSVD_REQ_REG, val);

	val = mvpp2_thread_read_relaxed(priv, thread, MVPP2_TXQ_RSVD_RSLT_REG);

	return val & MVPP2_TXQ_RSVD_RSLT_MASK;
}

/* Check if there are enough reserved descriptors for transmission.
 * If not, request chunk of reserved descriptors and check again.
 */
static int mvpp2_txq_reserved_desc_num_proc(struct mvpp2_port *port,
					    struct mvpp2_tx_queue *txq,
					    struct mvpp2_txq_pcpu *txq_pcpu,
					    int num)
{
	int req, desc_count;
	unsigned int thread;

	if (txq_pcpu->reserved_num >= num)
		return 0;

	/* Not enough descriptors reserved! Update the reserved descriptor
	 * count and check again.
	 */

	desc_count = 0;
	/* Compute total of used descriptors */
	for (thread = 0; thread < port->priv->nthreads; thread++) {
		struct mvpp2_txq_pcpu *txq_pcpu_aux;

		txq_pcpu_aux = per_cpu_ptr(txq->pcpu, thread);
		desc_count += txq_pcpu_aux->count;
		desc_count += txq_pcpu_aux->reserved_num;
	}

	req = max(MVPP2_CPU_DESC_CHUNK, num - txq_pcpu->reserved_num);
	desc_count += req;

	if (desc_count >
	   (txq->size - (MVPP2_MAX_THREADS * MVPP2_CPU_DESC_CHUNK)))
		return -ENOMEM;

	txq_pcpu->reserved_num += mvpp2_txq_alloc_reserved_desc(port, txq, req);

	/* OK, the descriptor could have been updated: check again. */
	if (txq_pcpu->reserved_num < num)
		return -ENOMEM;
	return 0;
}

/* Release the last allocated Tx descriptor. Useful to handle DMA
 * mapping failures in the Tx path.
 */
static void mvpp2_txq_desc_put(struct mvpp2_tx_queue *txq)
{
	if (txq->next_desc_to_proc == 0)
		txq->next_desc_to_proc = txq->last_desc - 1;
	else
		txq->next_desc_to_proc--;
}

/* Set Tx descriptors fields relevant for CSUM calculation */
static u32 mvpp2_txq_desc_csum(int l3_offs, __be16 l3_proto,
			       int ip_hdr_len, int l4_proto)
{
	u32 command;

	/* fields: L3_offset, IP_hdrlen, L3_type, G_IPv4_chk,
	 * G_L4_chk, L4_type required only for checksum calculation
	 */
	command = (l3_offs << MVPP2_TXD_L3_OFF_SHIFT);
	command |= (ip_hdr_len << MVPP2_TXD_IP_HLEN_SHIFT);
	command |= MVPP2_TXD_IP_CSUM_DISABLE;

	if (l3_proto == htons(ETH_P_IP)) {
		command &= ~MVPP2_TXD_IP_CSUM_DISABLE;	/* enable IPv4 csum */
		command &= ~MVPP2_TXD_L3_IP6;		/* enable IPv4 */
	} else {
		command |= MVPP2_TXD_L3_IP6;		/* enable IPv6 */
	}

	if (l4_proto == IPPROTO_TCP) {
		command &= ~MVPP2_TXD_L4_UDP;		/* enable TCP */
		command &= ~MVPP2_TXD_L4_CSUM_FRAG;	/* generate L4 csum */
	} else if (l4_proto == IPPROTO_UDP) {
		command |= MVPP2_TXD_L4_UDP;		/* enable UDP */
		command &= ~MVPP2_TXD_L4_CSUM_FRAG;	/* generate L4 csum */
	} else {
		command |= MVPP2_TXD_L4_CSUM_NOT;
	}

	return command;
}

/* Get number of sent descriptors and decrement counter.
 * The number of sent descriptors is returned.
 * Per-thread access
 *
 * Called only from mvpp2_txq_done(), called from mvpp2_tx()
 * (migration disabled) and from the TX completion tasklet (migration
 * disabled) so using smp_processor_id() is OK.
 */
static inline int mvpp2_txq_sent_desc_proc(struct mvpp2_port *port,
					   struct mvpp2_tx_queue *txq)
{
	u32 val;

	/* Reading status reg resets transmitted descriptor counter */
	val = mvpp2_thread_read_relaxed(port->priv,
					mvpp2_cpu_to_thread(port->priv, smp_processor_id()),
					MVPP2_TXQ_SENT_REG(txq->id));

	return (val & MVPP2_TRANSMITTED_COUNT_MASK) >>
		MVPP2_TRANSMITTED_COUNT_OFFSET;
}

/* Called through on_each_cpu(), so runs on all CPUs, with migration
 * disabled, therefore using smp_processor_id() is OK.
 */
static void mvpp2_txq_sent_counter_clear(void *arg)
{
	struct mvpp2_port *port = arg;
	int queue;

	/* If the thread isn't used, don't do anything */
	if (smp_processor_id() > port->priv->nthreads)
		return;

	for (queue = 0; queue < port->ntxqs; queue++) {
		int id = port->txqs[queue]->id;

		mvpp2_thread_read(port->priv,
				  mvpp2_cpu_to_thread(port->priv, smp_processor_id()),
				  MVPP2_TXQ_SENT_REG(id));
	}
}

/* Set max sizes for Tx queues */
static void mvpp2_txp_max_tx_size_set(struct mvpp2_port *port)
{
	u32	val, size, mtu;
	int	txq, tx_port_num;

	mtu = port->pkt_size * 8;
	if (mtu > MVPP2_TXP_MTU_MAX)
		mtu = MVPP2_TXP_MTU_MAX;

	/* WA for wrong Token bucket update: Set MTU value = 3*real MTU value */
	mtu = 3 * mtu;

	/* Indirect access to registers */
	tx_port_num = mvpp2_egress_port(port);
	mvpp2_write(port->priv, MVPP2_TXP_SCHED_PORT_INDEX_REG, tx_port_num);

	/* Set MTU */
	val = mvpp2_read(port->priv, MVPP2_TXP_SCHED_MTU_REG);
	val &= ~MVPP2_TXP_MTU_MAX;
	val |= mtu;
	mvpp2_write(port->priv, MVPP2_TXP_SCHED_MTU_REG, val);

	/* TXP token size and all TXQs token size must be larger that MTU */
	val = mvpp2_read(port->priv, MVPP2_TXP_SCHED_TOKEN_SIZE_REG);
	size = val & MVPP2_TXP_TOKEN_SIZE_MAX;
	if (size < mtu) {
		size = mtu;
		val &= ~MVPP2_TXP_TOKEN_SIZE_MAX;
		val |= size;
		mvpp2_write(port->priv, MVPP2_TXP_SCHED_TOKEN_SIZE_REG, val);
	}

	for (txq = 0; txq < port->ntxqs; txq++) {
		val = mvpp2_read(port->priv,
				 MVPP2_TXQ_SCHED_TOKEN_SIZE_REG(txq));
		size = val & MVPP2_TXQ_TOKEN_SIZE_MAX;

		if (size < mtu) {
			size = mtu;
			val &= ~MVPP2_TXQ_TOKEN_SIZE_MAX;
			val |= size;
			mvpp2_write(port->priv,
				    MVPP2_TXQ_SCHED_TOKEN_SIZE_REG(txq),
				    val);
		}
	}
}

/* Set the number of packets that will be received before Rx interrupt
 * will be generated by HW.
 */
static void mvpp2_rx_pkts_coal_set(struct mvpp2_port *port,
				   struct mvpp2_rx_queue *rxq)
{
	unsigned int thread = mvpp2_cpu_to_thread(port->priv, get_cpu());

	if (rxq->pkts_coal > MVPP2_OCCUPIED_THRESH_MASK)
		rxq->pkts_coal = MVPP2_OCCUPIED_THRESH_MASK;

	mvpp2_thread_write(port->priv, thread, MVPP2_RXQ_NUM_REG, rxq->id);
	mvpp2_thread_write(port->priv, thread, MVPP2_RXQ_THRESH_REG,
			   rxq->pkts_coal);

	put_cpu();
}

/* For some reason in the LSP this is done on each CPU. Why ? */
static void mvpp2_tx_pkts_coal_set(struct mvpp2_port *port,
				   struct mvpp2_tx_queue *txq)
{
	unsigned int thread = mvpp2_cpu_to_thread(port->priv, get_cpu());
	u32 val;

	if (txq->done_pkts_coal > MVPP2_TXQ_THRESH_MASK)
		txq->done_pkts_coal = MVPP2_TXQ_THRESH_MASK;

	val = (txq->done_pkts_coal << MVPP2_TXQ_THRESH_OFFSET);
	mvpp2_thread_write(port->priv, thread, MVPP2_TXQ_NUM_REG, txq->id);
	mvpp2_thread_write(port->priv, thread, MVPP2_TXQ_THRESH_REG, val);

	put_cpu();
}

static u32 mvpp2_usec_to_cycles(u32 usec, unsigned long clk_hz)
{
	u64 tmp = (u64)clk_hz * usec;

	do_div(tmp, USEC_PER_SEC);

	return tmp > U32_MAX ? U32_MAX : tmp;
}

static u32 mvpp2_cycles_to_usec(u32 cycles, unsigned long clk_hz)
{
	u64 tmp = (u64)cycles * USEC_PER_SEC;

	do_div(tmp, clk_hz);

	return tmp > U32_MAX ? U32_MAX : tmp;
}

/* Set the time delay in usec before Rx interrupt */
static void mvpp2_rx_time_coal_set(struct mvpp2_port *port,
				   struct mvpp2_rx_queue *rxq)
{
	unsigned long freq = port->priv->tclk;
	u32 val = mvpp2_usec_to_cycles(rxq->time_coal, freq);

	if (val > MVPP2_MAX_ISR_RX_THRESHOLD) {
		rxq->time_coal =
			mvpp2_cycles_to_usec(MVPP2_MAX_ISR_RX_THRESHOLD, freq);

		/* re-evaluate to get actual register value */
		val = mvpp2_usec_to_cycles(rxq->time_coal, freq);
	}

	mvpp2_write(port->priv, MVPP2_ISR_RX_THRESHOLD_REG(rxq->id), val);
}

static void mvpp2_tx_time_coal_set(struct mvpp2_port *port)
{
	unsigned long freq = port->priv->tclk;
	u32 val = mvpp2_usec_to_cycles(port->tx_time_coal, freq);

	if (val > MVPP2_MAX_ISR_TX_THRESHOLD) {
		port->tx_time_coal =
			mvpp2_cycles_to_usec(MVPP2_MAX_ISR_TX_THRESHOLD, freq);

		/* re-evaluate to get actual register value */
		val = mvpp2_usec_to_cycles(port->tx_time_coal, freq);
	}

	mvpp2_write(port->priv, MVPP2_ISR_TX_THRESHOLD_REG(port->id), val);
}

/* Free Tx queue skbuffs */
static void mvpp2_txq_bufs_free(struct mvpp2_port *port,
				struct mvpp2_tx_queue *txq,
				struct mvpp2_txq_pcpu *txq_pcpu, int num)
{
	int i;

	for (i = 0; i < num; i++) {
		struct mvpp2_txq_pcpu_buf *tx_buf =
			txq_pcpu->buffs + txq_pcpu->txq_get_index;

		if (!IS_TSO_HEADER(txq_pcpu, tx_buf->dma))
			dma_unmap_single(port->dev->dev.parent, tx_buf->dma,
					 tx_buf->size, DMA_TO_DEVICE);
		if (tx_buf->skb)
			dev_kfree_skb_any(tx_buf->skb);

		mvpp2_txq_inc_get(txq_pcpu);
	}
}

static inline struct mvpp2_rx_queue *mvpp2_get_rx_queue(struct mvpp2_port *port,
							u32 cause)
{
	int queue = fls(cause) - 1;

	return port->rxqs[queue];
}

static inline struct mvpp2_tx_queue *mvpp2_get_tx_queue(struct mvpp2_port *port,
							u32 cause)
{
	int queue = fls(cause) - 1;

	return port->txqs[queue];
}

/* Handle end of transmission */
static void mvpp2_txq_done(struct mvpp2_port *port, struct mvpp2_tx_queue *txq,
			   struct mvpp2_txq_pcpu *txq_pcpu)
{
	struct netdev_queue *nq = netdev_get_tx_queue(port->dev, txq->log_id);
	int tx_done;

	if (txq_pcpu->thread != mvpp2_cpu_to_thread(port->priv, smp_processor_id()))
		netdev_err(port->dev, "wrong cpu on the end of Tx processing\n");

	tx_done = mvpp2_txq_sent_desc_proc(port, txq);
	if (!tx_done)
		return;
	mvpp2_txq_bufs_free(port, txq, txq_pcpu, tx_done);

	txq_pcpu->count -= tx_done;

	if (netif_tx_queue_stopped(nq))
		if (txq_pcpu->count <= txq_pcpu->wake_threshold)
			netif_tx_wake_queue(nq);
}

static unsigned int mvpp2_tx_done(struct mvpp2_port *port, u32 cause,
				  unsigned int thread)
{
	struct mvpp2_tx_queue *txq;
	struct mvpp2_txq_pcpu *txq_pcpu;
	unsigned int tx_todo = 0;

	while (cause) {
		txq = mvpp2_get_tx_queue(port, cause);
		if (!txq)
			break;

		txq_pcpu = per_cpu_ptr(txq->pcpu, thread);

		if (txq_pcpu->count) {
			mvpp2_txq_done(port, txq, txq_pcpu);
			tx_todo += txq_pcpu->count;
		}

		cause &= ~(1 << txq->log_id);
	}
	return tx_todo;
}

/* Rx/Tx queue initialization/cleanup methods */

/* Allocate and initialize descriptors for aggr TXQ */
static int mvpp2_aggr_txq_init(struct platform_device *pdev,
			       struct mvpp2_tx_queue *aggr_txq,
			       unsigned int thread, struct mvpp2 *priv)
{
	u32 txq_dma;

	/* Allocate memory for TX descriptors */
	aggr_txq->descs = dma_alloc_coherent(&pdev->dev,
					     MVPP2_AGGR_TXQ_SIZE * MVPP2_DESC_ALIGNED_SIZE,
					     &aggr_txq->descs_dma, GFP_KERNEL);
	if (!aggr_txq->descs)
		return -ENOMEM;

	aggr_txq->last_desc = MVPP2_AGGR_TXQ_SIZE - 1;

	/* Aggr TXQ no reset WA */
	aggr_txq->next_desc_to_proc = mvpp2_read(priv,
						 MVPP2_AGGR_TXQ_INDEX_REG(thread));

	/* Set Tx descriptors queue starting address indirect
	 * access
	 */
	if (priv->hw_version == MVPP21)
		txq_dma = aggr_txq->descs_dma;
	else
		txq_dma = aggr_txq->descs_dma >>
			MVPP22_AGGR_TXQ_DESC_ADDR_OFFS;

	mvpp2_write(priv, MVPP2_AGGR_TXQ_DESC_ADDR_REG(thread), txq_dma);
	mvpp2_write(priv, MVPP2_AGGR_TXQ_DESC_SIZE_REG(thread),
		    MVPP2_AGGR_TXQ_SIZE);

	return 0;
}

/* Create a specified Rx queue */
static int mvpp2_rxq_init(struct mvpp2_port *port,
			  struct mvpp2_rx_queue *rxq)

{
	unsigned int thread;
	u32 rxq_dma;

	rxq->size = port->rx_ring_size;

	/* Allocate memory for RX descriptors */
	rxq->descs = dma_alloc_coherent(port->dev->dev.parent,
					rxq->size * MVPP2_DESC_ALIGNED_SIZE,
					&rxq->descs_dma, GFP_KERNEL);
	if (!rxq->descs)
		return -ENOMEM;

	rxq->last_desc = rxq->size - 1;

	/* Zero occupied and non-occupied counters - direct access */
	mvpp2_write(port->priv, MVPP2_RXQ_STATUS_REG(rxq->id), 0);

	/* Set Rx descriptors queue starting address - indirect access */
	thread = mvpp2_cpu_to_thread(port->priv, get_cpu());
	mvpp2_thread_write(port->priv, thread, MVPP2_RXQ_NUM_REG, rxq->id);
	if (port->priv->hw_version == MVPP21)
		rxq_dma = rxq->descs_dma;
	else
		rxq_dma = rxq->descs_dma >> MVPP22_DESC_ADDR_OFFS;
	mvpp2_thread_write(port->priv, thread, MVPP2_RXQ_DESC_ADDR_REG, rxq_dma);
	mvpp2_thread_write(port->priv, thread, MVPP2_RXQ_DESC_SIZE_REG, rxq->size);
	mvpp2_thread_write(port->priv, thread, MVPP2_RXQ_INDEX_REG, 0);
	put_cpu();

	/* Set Offset */
	mvpp2_rxq_offset_set(port, rxq->id, NET_SKB_PAD);

	/* Set coalescing pkts and time */
	mvpp2_rx_pkts_coal_set(port, rxq);
	mvpp2_rx_time_coal_set(port, rxq);

	/* Add number of descriptors ready for receiving packets */
	mvpp2_rxq_status_update(port, rxq->id, 0, rxq->size);

	return 0;
}

/* Push packets received by the RXQ to BM pool */
static void mvpp2_rxq_drop_pkts(struct mvpp2_port *port,
				struct mvpp2_rx_queue *rxq)
{
	int rx_received, i;

	rx_received = mvpp2_rxq_received(port, rxq->id);
	if (!rx_received)
		return;

	for (i = 0; i < rx_received; i++) {
		struct mvpp2_rx_desc *rx_desc = mvpp2_rxq_next_desc_get(rxq);
		u32 status = mvpp2_rxdesc_status_get(port, rx_desc);
		int pool;

		pool = (status & MVPP2_RXD_BM_POOL_ID_MASK) >>
			MVPP2_RXD_BM_POOL_ID_OFFS;

		mvpp2_bm_pool_put(port, pool,
				  mvpp2_rxdesc_dma_addr_get(port, rx_desc),
				  mvpp2_rxdesc_cookie_get(port, rx_desc));
	}
	mvpp2_rxq_status_update(port, rxq->id, rx_received, rx_received);
}

/* Cleanup Rx queue */
static void mvpp2_rxq_deinit(struct mvpp2_port *port,
			     struct mvpp2_rx_queue *rxq)
{
	unsigned int thread;

	mvpp2_rxq_drop_pkts(port, rxq);

	if (rxq->descs)
		dma_free_coherent(port->dev->dev.parent,
				  rxq->size * MVPP2_DESC_ALIGNED_SIZE,
				  rxq->descs,
				  rxq->descs_dma);

	rxq->descs             = NULL;
	rxq->last_desc         = 0;
	rxq->next_desc_to_proc = 0;
	rxq->descs_dma         = 0;

	/* Clear Rx descriptors queue starting address and size;
	 * free descriptor number
	 */
	mvpp2_write(port->priv, MVPP2_RXQ_STATUS_REG(rxq->id), 0);
	thread = mvpp2_cpu_to_thread(port->priv, get_cpu());
	mvpp2_thread_write(port->priv, thread, MVPP2_RXQ_NUM_REG, rxq->id);
	mvpp2_thread_write(port->priv, thread, MVPP2_RXQ_DESC_ADDR_REG, 0);
	mvpp2_thread_write(port->priv, thread, MVPP2_RXQ_DESC_SIZE_REG, 0);
	put_cpu();
}

/* Create and initialize a Tx queue */
static int mvpp2_txq_init(struct mvpp2_port *port,
			  struct mvpp2_tx_queue *txq)
{
	u32 val;
	unsigned int thread;
	int desc, desc_per_txq, tx_port_num;
	struct mvpp2_txq_pcpu *txq_pcpu;

	txq->size = port->tx_ring_size;

	/* Allocate memory for Tx descriptors */
	txq->descs = dma_alloc_coherent(port->dev->dev.parent,
				txq->size * MVPP2_DESC_ALIGNED_SIZE,
				&txq->descs_dma, GFP_KERNEL);
	if (!txq->descs)
		return -ENOMEM;

	txq->last_desc = txq->size - 1;

	/* Set Tx descriptors queue starting address - indirect access */
	thread = mvpp2_cpu_to_thread(port->priv, get_cpu());
	mvpp2_thread_write(port->priv, thread, MVPP2_TXQ_NUM_REG, txq->id);
	mvpp2_thread_write(port->priv, thread, MVPP2_TXQ_DESC_ADDR_REG,
			   txq->descs_dma);
	mvpp2_thread_write(port->priv, thread, MVPP2_TXQ_DESC_SIZE_REG,
			   txq->size & MVPP2_TXQ_DESC_SIZE_MASK);
	mvpp2_thread_write(port->priv, thread, MVPP2_TXQ_INDEX_REG, 0);
	mvpp2_thread_write(port->priv, thread, MVPP2_TXQ_RSVD_CLR_REG,
			   txq->id << MVPP2_TXQ_RSVD_CLR_OFFSET);
	val = mvpp2_thread_read(port->priv, thread, MVPP2_TXQ_PENDING_REG);
	val &= ~MVPP2_TXQ_PENDING_MASK;
	mvpp2_thread_write(port->priv, thread, MVPP2_TXQ_PENDING_REG, val);

	/* Calculate base address in prefetch buffer. We reserve 16 descriptors
	 * for each existing TXQ.
	 * TCONTS for PON port must be continuous from 0 to MVPP2_MAX_TCONT
	 * GBE ports assumed to be continuous from 0 to MVPP2_MAX_PORTS
	 */
	desc_per_txq = 16;
	desc = (port->id * MVPP2_MAX_TXQ * desc_per_txq) +
	       (txq->log_id * desc_per_txq);

	mvpp2_thread_write(port->priv, thread, MVPP2_TXQ_PREF_BUF_REG,
			   MVPP2_PREF_BUF_PTR(desc) | MVPP2_PREF_BUF_SIZE_16 |
			   MVPP2_PREF_BUF_THRESH(desc_per_txq / 2));
	put_cpu();

	/* WRR / EJP configuration - indirect access */
	tx_port_num = mvpp2_egress_port(port);
	mvpp2_write(port->priv, MVPP2_TXP_SCHED_PORT_INDEX_REG, tx_port_num);

	val = mvpp2_read(port->priv, MVPP2_TXQ_SCHED_REFILL_REG(txq->log_id));
	val &= ~MVPP2_TXQ_REFILL_PERIOD_ALL_MASK;
	val |= MVPP2_TXQ_REFILL_PERIOD_MASK(1);
	val |= MVPP2_TXQ_REFILL_TOKENS_ALL_MASK;
	mvpp2_write(port->priv, MVPP2_TXQ_SCHED_REFILL_REG(txq->log_id), val);

	val = MVPP2_TXQ_TOKEN_SIZE_MAX;
	mvpp2_write(port->priv, MVPP2_TXQ_SCHED_TOKEN_SIZE_REG(txq->log_id),
		    val);

	for (thread = 0; thread < port->priv->nthreads; thread++) {
		txq_pcpu = per_cpu_ptr(txq->pcpu, thread);
		txq_pcpu->size = txq->size;
		txq_pcpu->buffs = kmalloc_array(txq_pcpu->size,
						sizeof(*txq_pcpu->buffs),
						GFP_KERNEL);
		if (!txq_pcpu->buffs)
			return -ENOMEM;

		txq_pcpu->count = 0;
		txq_pcpu->reserved_num = 0;
		txq_pcpu->txq_put_index = 0;
		txq_pcpu->txq_get_index = 0;
		txq_pcpu->tso_headers = NULL;

		txq_pcpu->stop_threshold = txq->size - MVPP2_MAX_SKB_DESCS;
		txq_pcpu->wake_threshold = txq_pcpu->stop_threshold / 2;

		txq_pcpu->tso_headers =
			dma_alloc_coherent(port->dev->dev.parent,
					   txq_pcpu->size * TSO_HEADER_SIZE,
					   &txq_pcpu->tso_headers_dma,
					   GFP_KERNEL);
		if (!txq_pcpu->tso_headers)
			return -ENOMEM;
	}

	return 0;
}

/* Free allocated TXQ resources */
static void mvpp2_txq_deinit(struct mvpp2_port *port,
			     struct mvpp2_tx_queue *txq)
{
	struct mvpp2_txq_pcpu *txq_pcpu;
	unsigned int thread;

	for (thread = 0; thread < port->priv->nthreads; thread++) {
		txq_pcpu = per_cpu_ptr(txq->pcpu, thread);
		kfree(txq_pcpu->buffs);

		if (txq_pcpu->tso_headers)
			dma_free_coherent(port->dev->dev.parent,
					  txq_pcpu->size * TSO_HEADER_SIZE,
					  txq_pcpu->tso_headers,
					  txq_pcpu->tso_headers_dma);

		txq_pcpu->tso_headers = NULL;
	}

	if (txq->descs)
		dma_free_coherent(port->dev->dev.parent,
				  txq->size * MVPP2_DESC_ALIGNED_SIZE,
				  txq->descs, txq->descs_dma);

	txq->descs             = NULL;
	txq->last_desc         = 0;
	txq->next_desc_to_proc = 0;
	txq->descs_dma         = 0;

	/* Set minimum bandwidth for disabled TXQs */
	mvpp2_write(port->priv, MVPP2_TXQ_SCHED_TOKEN_CNTR_REG(txq->log_id), 0);

	/* Set Tx descriptors queue starting address and size */
	thread = mvpp2_cpu_to_thread(port->priv, get_cpu());
	mvpp2_thread_write(port->priv, thread, MVPP2_TXQ_NUM_REG, txq->id);
	mvpp2_thread_write(port->priv, thread, MVPP2_TXQ_DESC_ADDR_REG, 0);
	mvpp2_thread_write(port->priv, thread, MVPP2_TXQ_DESC_SIZE_REG, 0);
	put_cpu();
}

/* Cleanup Tx ports */
static void mvpp2_txq_clean(struct mvpp2_port *port, struct mvpp2_tx_queue *txq)
{
	struct mvpp2_txq_pcpu *txq_pcpu;
	int delay, pending;
	unsigned int thread = mvpp2_cpu_to_thread(port->priv, get_cpu());
	u32 val;

	mvpp2_thread_write(port->priv, thread, MVPP2_TXQ_NUM_REG, txq->id);
	val = mvpp2_thread_read(port->priv, thread, MVPP2_TXQ_PREF_BUF_REG);
	val |= MVPP2_TXQ_DRAIN_EN_MASK;
	mvpp2_thread_write(port->priv, thread, MVPP2_TXQ_PREF_BUF_REG, val);

	/* The napi queue has been stopped so wait for all packets
	 * to be transmitted.
	 */
	delay = 0;
	do {
		if (delay >= MVPP2_TX_PENDING_TIMEOUT_MSEC) {
			netdev_warn(port->dev,
				    "port %d: cleaning queue %d timed out\n",
				    port->id, txq->log_id);
			break;
		}
		mdelay(1);
		delay++;

		pending = mvpp2_thread_read(port->priv, thread,
					    MVPP2_TXQ_PENDING_REG);
		pending &= MVPP2_TXQ_PENDING_MASK;
	} while (pending);

	val &= ~MVPP2_TXQ_DRAIN_EN_MASK;
	mvpp2_thread_write(port->priv, thread, MVPP2_TXQ_PREF_BUF_REG, val);
	put_cpu();

	for (thread = 0; thread < port->priv->nthreads; thread++) {
		txq_pcpu = per_cpu_ptr(txq->pcpu, thread);

		/* Release all packets */
		mvpp2_txq_bufs_free(port, txq, txq_pcpu, txq_pcpu->count);

		/* Reset queue */
		txq_pcpu->count = 0;
		txq_pcpu->txq_put_index = 0;
		txq_pcpu->txq_get_index = 0;
	}
}

/* Cleanup all Tx queues */
static void mvpp2_cleanup_txqs(struct mvpp2_port *port)
{
	struct mvpp2_tx_queue *txq;
	int queue;
	u32 val;

	val = mvpp2_read(port->priv, MVPP2_TX_PORT_FLUSH_REG);

	/* Reset Tx ports and delete Tx queues */
	val |= MVPP2_TX_PORT_FLUSH_MASK(port->id);
	mvpp2_write(port->priv, MVPP2_TX_PORT_FLUSH_REG, val);

	for (queue = 0; queue < port->ntxqs; queue++) {
		txq = port->txqs[queue];
		mvpp2_txq_clean(port, txq);
		mvpp2_txq_deinit(port, txq);
	}

	on_each_cpu(mvpp2_txq_sent_counter_clear, port, 1);

	val &= ~MVPP2_TX_PORT_FLUSH_MASK(port->id);
	mvpp2_write(port->priv, MVPP2_TX_PORT_FLUSH_REG, val);
}

/* Cleanup all Rx queues */
static void mvpp2_cleanup_rxqs(struct mvpp2_port *port)
{
	int queue;

	for (queue = 0; queue < port->nrxqs; queue++)
		mvpp2_rxq_deinit(port, port->rxqs[queue]);
}

/* Init all Rx queues for port */
static int mvpp2_setup_rxqs(struct mvpp2_port *port)
{
	int queue, err;

	for (queue = 0; queue < port->nrxqs; queue++) {
		err = mvpp2_rxq_init(port, port->rxqs[queue]);
		if (err)
			goto err_cleanup;
	}
	return 0;

err_cleanup:
	mvpp2_cleanup_rxqs(port);
	return err;
}

/* Init all tx queues for port */
static int mvpp2_setup_txqs(struct mvpp2_port *port)
{
	struct mvpp2_tx_queue *txq;
	int queue, err, cpu;

	for (queue = 0; queue < port->ntxqs; queue++) {
		txq = port->txqs[queue];
		err = mvpp2_txq_init(port, txq);
		if (err)
			goto err_cleanup;

		/* Assign this queue to a CPU */
		cpu = queue % num_present_cpus();
		netif_set_xps_queue(port->dev, cpumask_of(cpu), queue);
	}

	if (port->has_tx_irqs) {
		mvpp2_tx_time_coal_set(port);
		for (queue = 0; queue < port->ntxqs; queue++) {
			txq = port->txqs[queue];
			mvpp2_tx_pkts_coal_set(port, txq);
		}
	}

	on_each_cpu(mvpp2_txq_sent_counter_clear, port, 1);
	return 0;

err_cleanup:
	mvpp2_cleanup_txqs(port);
	return err;
}

/* The callback for per-port interrupt */
static irqreturn_t mvpp2_isr(int irq, void *dev_id)
{
	struct mvpp2_queue_vector *qv = dev_id;

	mvpp2_qvec_interrupt_disable(qv);

	napi_schedule(&qv->napi);

	return IRQ_HANDLED;
}

/* Per-port interrupt for link status changes */
static irqreturn_t mvpp2_link_status_isr(int irq, void *dev_id)
{
	struct mvpp2_port *port = (struct mvpp2_port *)dev_id;
	struct net_device *dev = port->dev;
	bool event = false, link = false;
	u32 val;

	mvpp22_gop_mask_irq(port);

	if (port->gop_id == 0 && mvpp2_is_xlg(port->phy_interface)) {
		val = readl(port->base + MVPP22_XLG_INT_STAT);
		if (val & MVPP22_XLG_INT_STAT_LINK) {
			event = true;
			val = readl(port->base + MVPP22_XLG_STATUS);
			if (val & MVPP22_XLG_STATUS_LINK_UP)
				link = true;
		}
	} else if (phy_interface_mode_is_rgmii(port->phy_interface) ||
		   phy_interface_mode_is_8023z(port->phy_interface) ||
		   port->phy_interface == PHY_INTERFACE_MODE_SGMII) {
		val = readl(port->base + MVPP22_GMAC_INT_STAT);
		if (val & MVPP22_GMAC_INT_STAT_LINK) {
			event = true;
			val = readl(port->base + MVPP2_GMAC_STATUS0);
			if (val & MVPP2_GMAC_STATUS0_LINK_UP)
				link = true;
		}
	}

	if (port->phylink) {
		phylink_mac_change(port->phylink, link);
		goto handled;
	}

	if (!netif_running(dev) || !event)
		goto handled;

	if (link) {
		mvpp2_interrupts_enable(port);

		mvpp2_egress_enable(port);
		mvpp2_ingress_enable(port);
		netif_carrier_on(dev);
		netif_tx_wake_all_queues(dev);
	} else {
		netif_tx_stop_all_queues(dev);
		netif_carrier_off(dev);
		mvpp2_ingress_disable(port);
		mvpp2_egress_disable(port);

		mvpp2_interrupts_disable(port);
	}

handled:
	mvpp22_gop_unmask_irq(port);
	return IRQ_HANDLED;
}

static enum hrtimer_restart mvpp2_hr_timer_cb(struct hrtimer *timer)
{
	struct net_device *dev;
	struct mvpp2_port *port;
	struct mvpp2_port_pcpu *port_pcpu;
	unsigned int tx_todo, cause;

	port_pcpu = container_of(timer, struct mvpp2_port_pcpu, tx_done_timer);
	dev = port_pcpu->dev;

	if (!netif_running(dev))
		return HRTIMER_NORESTART;

	port_pcpu->timer_scheduled = false;
	port = netdev_priv(dev);

	/* Process all the Tx queues */
	cause = (1 << port->ntxqs) - 1;
	tx_todo = mvpp2_tx_done(port, cause,
				mvpp2_cpu_to_thread(port->priv, smp_processor_id()));

	/* Set the timer in case not all the packets were processed */
	if (tx_todo && !port_pcpu->timer_scheduled) {
		port_pcpu->timer_scheduled = true;
		hrtimer_forward_now(&port_pcpu->tx_done_timer,
				    MVPP2_TXDONE_HRTIMER_PERIOD_NS);

		return HRTIMER_RESTART;
	}
	return HRTIMER_NORESTART;
}

/* Main RX/TX processing routines */

/* Display more error info */
static void mvpp2_rx_error(struct mvpp2_port *port,
			   struct mvpp2_rx_desc *rx_desc)
{
	u32 status = mvpp2_rxdesc_status_get(port, rx_desc);
	size_t sz = mvpp2_rxdesc_size_get(port, rx_desc);
	char *err_str = NULL;

	switch (status & MVPP2_RXD_ERR_CODE_MASK) {
	case MVPP2_RXD_ERR_CRC:
		err_str = "crc";
		break;
	case MVPP2_RXD_ERR_OVERRUN:
		err_str = "overrun";
		break;
	case MVPP2_RXD_ERR_RESOURCE:
		err_str = "resource";
		break;
	}
	if (err_str && net_ratelimit())
		netdev_err(port->dev,
			   "bad rx status %08x (%s error), size=%zu\n",
			   status, err_str, sz);
}

/* Handle RX checksum offload */
static void mvpp2_rx_csum(struct mvpp2_port *port, u32 status,
			  struct sk_buff *skb)
{
	if (((status & MVPP2_RXD_L3_IP4) &&
	     !(status & MVPP2_RXD_IP4_HEADER_ERR)) ||
	    (status & MVPP2_RXD_L3_IP6))
		if (((status & MVPP2_RXD_L4_UDP) ||
		     (status & MVPP2_RXD_L4_TCP)) &&
		     (status & MVPP2_RXD_L4_CSUM_OK)) {
			skb->csum = 0;
			skb->ip_summed = CHECKSUM_UNNECESSARY;
			return;
		}

	skb->ip_summed = CHECKSUM_NONE;
}

/* Reuse skb if possible, or allocate a new skb and add it to BM pool */
static int mvpp2_rx_refill(struct mvpp2_port *port,
			   struct mvpp2_bm_pool *bm_pool, int pool)
{
	dma_addr_t dma_addr;
	phys_addr_t phys_addr;
	void *buf;

	/* No recycle or too many buffers are in use, so allocate a new skb */
	buf = mvpp2_buf_alloc(port, bm_pool, &dma_addr, &phys_addr,
			      GFP_ATOMIC);
	if (!buf)
		return -ENOMEM;

	mvpp2_bm_pool_put(port, pool, dma_addr, phys_addr);

	return 0;
}

/* Handle tx checksum */
static u32 mvpp2_skb_tx_csum(struct mvpp2_port *port, struct sk_buff *skb)
{
	if (skb->ip_summed == CHECKSUM_PARTIAL) {
		int ip_hdr_len = 0;
		u8 l4_proto;
		__be16 l3_proto = vlan_get_protocol(skb);

		if (l3_proto == htons(ETH_P_IP)) {
			struct iphdr *ip4h = ip_hdr(skb);

			/* Calculate IPv4 checksum and L4 checksum */
			ip_hdr_len = ip4h->ihl;
			l4_proto = ip4h->protocol;
		} else if (l3_proto == htons(ETH_P_IPV6)) {
			struct ipv6hdr *ip6h = ipv6_hdr(skb);

			/* Read l4_protocol from one of IPv6 extra headers */
			if (skb_network_header_len(skb) > 0)
				ip_hdr_len = (skb_network_header_len(skb) >> 2);
			l4_proto = ip6h->nexthdr;
		} else {
			return MVPP2_TXD_L4_CSUM_NOT;
		}

		return mvpp2_txq_desc_csum(skb_network_offset(skb),
					   l3_proto, ip_hdr_len, l4_proto);
	}

	return MVPP2_TXD_L4_CSUM_NOT | MVPP2_TXD_IP_CSUM_DISABLE;
}

/* Main rx processing */
static int mvpp2_rx(struct mvpp2_port *port, struct napi_struct *napi,
		    int rx_todo, struct mvpp2_rx_queue *rxq)
{
	struct net_device *dev = port->dev;
	int rx_received;
	int rx_done = 0;
	u32 rcvd_pkts = 0;
	u32 rcvd_bytes = 0;

	/* Get number of received packets and clamp the to-do */
	rx_received = mvpp2_rxq_received(port, rxq->id);
	if (rx_todo > rx_received)
		rx_todo = rx_received;

	while (rx_done < rx_todo) {
		struct mvpp2_rx_desc *rx_desc = mvpp2_rxq_next_desc_get(rxq);
		struct mvpp2_bm_pool *bm_pool;
		struct sk_buff *skb;
		unsigned int frag_size;
		dma_addr_t dma_addr;
		phys_addr_t phys_addr;
		u32 rx_status;
		int pool, rx_bytes, err;
		void *data;

		rx_done++;
		rx_status = mvpp2_rxdesc_status_get(port, rx_desc);
		rx_bytes = mvpp2_rxdesc_size_get(port, rx_desc);
		rx_bytes -= MVPP2_MH_SIZE;
		dma_addr = mvpp2_rxdesc_dma_addr_get(port, rx_desc);
		phys_addr = mvpp2_rxdesc_cookie_get(port, rx_desc);
		data = (void *)phys_to_virt(phys_addr);

		pool = (rx_status & MVPP2_RXD_BM_POOL_ID_MASK) >>
			MVPP2_RXD_BM_POOL_ID_OFFS;
		bm_pool = &port->priv->bm_pools[pool];

		/* In case of an error, release the requested buffer pointer
		 * to the Buffer Manager. This request process is controlled
		 * by the hardware, and the information about the buffer is
		 * comprised by the RX descriptor.
		 */
		if (rx_status & MVPP2_RXD_ERR_SUMMARY) {
err_drop_frame:
			dev->stats.rx_errors++;
			mvpp2_rx_error(port, rx_desc);
			/* Return the buffer to the pool */
			mvpp2_bm_pool_put(port, pool, dma_addr, phys_addr);
			continue;
		}

		if (bm_pool->frag_size > PAGE_SIZE)
			frag_size = 0;
		else
			frag_size = bm_pool->frag_size;

		skb = build_skb(data, frag_size);
		if (!skb) {
			netdev_warn(port->dev, "skb build failed\n");
			goto err_drop_frame;
		}

		err = mvpp2_rx_refill(port, bm_pool, pool);
		if (err) {
			netdev_err(port->dev, "failed to refill BM pools\n");
			goto err_drop_frame;
		}

		dma_unmap_single(dev->dev.parent, dma_addr,
				 bm_pool->buf_size, DMA_FROM_DEVICE);

		rcvd_pkts++;
		rcvd_bytes += rx_bytes;

		skb_reserve(skb, MVPP2_MH_SIZE + NET_SKB_PAD);
		skb_put(skb, rx_bytes);
		skb->protocol = eth_type_trans(skb, dev);
		mvpp2_rx_csum(port, rx_status, skb);

		napi_gro_receive(napi, skb);
	}

	if (rcvd_pkts) {
		struct mvpp2_pcpu_stats *stats = this_cpu_ptr(port->stats);

		u64_stats_update_begin(&stats->syncp);
		stats->rx_packets += rcvd_pkts;
		stats->rx_bytes   += rcvd_bytes;
		u64_stats_update_end(&stats->syncp);
	}

	/* Update Rx queue management counters */
	wmb();
	mvpp2_rxq_status_update(port, rxq->id, rx_done, rx_done);

	return rx_todo;
}

static inline void
tx_desc_unmap_put(struct mvpp2_port *port, struct mvpp2_tx_queue *txq,
		  struct mvpp2_tx_desc *desc)
{
	unsigned int thread = mvpp2_cpu_to_thread(port->priv, smp_processor_id());
	struct mvpp2_txq_pcpu *txq_pcpu = per_cpu_ptr(txq->pcpu, thread);

	dma_addr_t buf_dma_addr =
		mvpp2_txdesc_dma_addr_get(port, desc);
	size_t buf_sz =
		mvpp2_txdesc_size_get(port, desc);
	if (!IS_TSO_HEADER(txq_pcpu, buf_dma_addr))
		dma_unmap_single(port->dev->dev.parent, buf_dma_addr,
				 buf_sz, DMA_TO_DEVICE);
	mvpp2_txq_desc_put(txq);
}

/* Handle tx fragmentation processing */
static int mvpp2_tx_frag_process(struct mvpp2_port *port, struct sk_buff *skb,
				 struct mvpp2_tx_queue *aggr_txq,
				 struct mvpp2_tx_queue *txq)
{
	unsigned int thread = mvpp2_cpu_to_thread(port->priv, smp_processor_id());
	struct mvpp2_txq_pcpu *txq_pcpu = per_cpu_ptr(txq->pcpu, thread);
	struct mvpp2_tx_desc *tx_desc;
	int i;
	dma_addr_t buf_dma_addr;

	for (i = 0; i < skb_shinfo(skb)->nr_frags; i++) {
		skb_frag_t *frag = &skb_shinfo(skb)->frags[i];
		void *addr = skb_frag_address(frag);

		tx_desc = mvpp2_txq_next_desc_get(aggr_txq);
		mvpp2_txdesc_txq_set(port, tx_desc, txq->id);
		mvpp2_txdesc_size_set(port, tx_desc, skb_frag_size(frag));

		buf_dma_addr = dma_map_single(port->dev->dev.parent, addr,
					      skb_frag_size(frag),
					      DMA_TO_DEVICE);
		if (dma_mapping_error(port->dev->dev.parent, buf_dma_addr)) {
			mvpp2_txq_desc_put(txq);
			goto cleanup;
		}

		mvpp2_txdesc_dma_addr_set(port, tx_desc, buf_dma_addr);

		if (i == (skb_shinfo(skb)->nr_frags - 1)) {
			/* Last descriptor */
			mvpp2_txdesc_cmd_set(port, tx_desc,
					     MVPP2_TXD_L_DESC);
			mvpp2_txq_inc_put(port, txq_pcpu, skb, tx_desc);
		} else {
			/* Descriptor in the middle: Not First, Not Last */
			mvpp2_txdesc_cmd_set(port, tx_desc, 0);
			mvpp2_txq_inc_put(port, txq_pcpu, NULL, tx_desc);
		}
	}

	return 0;
cleanup:
	/* Release all descriptors that were used to map fragments of
	 * this packet, as well as the corresponding DMA mappings
	 */
	for (i = i - 1; i >= 0; i--) {
		tx_desc = txq->descs + i;
		tx_desc_unmap_put(port, txq, tx_desc);
	}

	return -ENOMEM;
}

static inline void mvpp2_tso_put_hdr(struct sk_buff *skb,
				     struct net_device *dev,
				     struct mvpp2_tx_queue *txq,
				     struct mvpp2_tx_queue *aggr_txq,
				     struct mvpp2_txq_pcpu *txq_pcpu,
				     int hdr_sz)
{
	struct mvpp2_port *port = netdev_priv(dev);
	struct mvpp2_tx_desc *tx_desc = mvpp2_txq_next_desc_get(aggr_txq);
	dma_addr_t addr;

	mvpp2_txdesc_txq_set(port, tx_desc, txq->id);
	mvpp2_txdesc_size_set(port, tx_desc, hdr_sz);

	addr = txq_pcpu->tso_headers_dma +
	       txq_pcpu->txq_put_index * TSO_HEADER_SIZE;
	mvpp2_txdesc_dma_addr_set(port, tx_desc, addr);

	mvpp2_txdesc_cmd_set(port, tx_desc, mvpp2_skb_tx_csum(port, skb) |
					    MVPP2_TXD_F_DESC |
					    MVPP2_TXD_PADDING_DISABLE);
	mvpp2_txq_inc_put(port, txq_pcpu, NULL, tx_desc);
}

static inline int mvpp2_tso_put_data(struct sk_buff *skb,
				     struct net_device *dev, struct tso_t *tso,
				     struct mvpp2_tx_queue *txq,
				     struct mvpp2_tx_queue *aggr_txq,
				     struct mvpp2_txq_pcpu *txq_pcpu,
				     int sz, bool left, bool last)
{
	struct mvpp2_port *port = netdev_priv(dev);
	struct mvpp2_tx_desc *tx_desc = mvpp2_txq_next_desc_get(aggr_txq);
	dma_addr_t buf_dma_addr;

	mvpp2_txdesc_txq_set(port, tx_desc, txq->id);
	mvpp2_txdesc_size_set(port, tx_desc, sz);

	buf_dma_addr = dma_map_single(dev->dev.parent, tso->data, sz,
				      DMA_TO_DEVICE);
	if (unlikely(dma_mapping_error(dev->dev.parent, buf_dma_addr))) {
		mvpp2_txq_desc_put(txq);
		return -ENOMEM;
	}

	mvpp2_txdesc_dma_addr_set(port, tx_desc, buf_dma_addr);

	if (!left) {
		mvpp2_txdesc_cmd_set(port, tx_desc, MVPP2_TXD_L_DESC);
		if (last) {
			mvpp2_txq_inc_put(port, txq_pcpu, skb, tx_desc);
			return 0;
		}
	} else {
		mvpp2_txdesc_cmd_set(port, tx_desc, 0);
	}

	mvpp2_txq_inc_put(port, txq_pcpu, NULL, tx_desc);
	return 0;
}

static int mvpp2_tx_tso(struct sk_buff *skb, struct net_device *dev,
			struct mvpp2_tx_queue *txq,
			struct mvpp2_tx_queue *aggr_txq,
			struct mvpp2_txq_pcpu *txq_pcpu)
{
	struct mvpp2_port *port = netdev_priv(dev);
	struct tso_t tso;
	int hdr_sz = skb_transport_offset(skb) + tcp_hdrlen(skb);
	int i, len, descs = 0;

	/* Check number of available descriptors */
	if (mvpp2_aggr_desc_num_check(port, aggr_txq, tso_count_descs(skb)) ||
	    mvpp2_txq_reserved_desc_num_proc(port, txq, txq_pcpu,
					     tso_count_descs(skb)))
		return 0;

	tso_start(skb, &tso);
	len = skb->len - hdr_sz;
	while (len > 0) {
		int left = min_t(int, skb_shinfo(skb)->gso_size, len);
		char *hdr = txq_pcpu->tso_headers +
			    txq_pcpu->txq_put_index * TSO_HEADER_SIZE;

		len -= left;
		descs++;

		tso_build_hdr(skb, hdr, &tso, left, len == 0);
		mvpp2_tso_put_hdr(skb, dev, txq, aggr_txq, txq_pcpu, hdr_sz);

		while (left > 0) {
			int sz = min_t(int, tso.size, left);
			left -= sz;
			descs++;

			if (mvpp2_tso_put_data(skb, dev, &tso, txq, aggr_txq,
					       txq_pcpu, sz, left, len == 0))
				goto release;
			tso_build_data(skb, &tso, sz);
		}
	}

	return descs;

release:
	for (i = descs - 1; i >= 0; i--) {
		struct mvpp2_tx_desc *tx_desc = txq->descs + i;
		tx_desc_unmap_put(port, txq, tx_desc);
	}
	return 0;
}

/* Main tx processing */
static netdev_tx_t mvpp2_tx(struct sk_buff *skb, struct net_device *dev)
{
	struct mvpp2_port *port = netdev_priv(dev);
	struct mvpp2_tx_queue *txq, *aggr_txq;
	struct mvpp2_txq_pcpu *txq_pcpu;
	struct mvpp2_tx_desc *tx_desc;
	dma_addr_t buf_dma_addr;
	unsigned long flags = 0;
	unsigned int thread;
	int frags = 0;
	u16 txq_id;
	u32 tx_cmd;

	thread = mvpp2_cpu_to_thread(port->priv, smp_processor_id());

	txq_id = skb_get_queue_mapping(skb);
	txq = port->txqs[txq_id];
	txq_pcpu = per_cpu_ptr(txq->pcpu, thread);
	aggr_txq = &port->priv->aggr_txqs[thread];

	if (test_bit(thread, &port->priv->lock_map))
		spin_lock_irqsave(&port->tx_lock[thread], flags);

	if (skb_is_gso(skb)) {
		frags = mvpp2_tx_tso(skb, dev, txq, aggr_txq, txq_pcpu);
		goto out;
	}
	frags = skb_shinfo(skb)->nr_frags + 1;

	/* Check number of available descriptors */
	if (mvpp2_aggr_desc_num_check(port, aggr_txq, frags) ||
	    mvpp2_txq_reserved_desc_num_proc(port, txq, txq_pcpu, frags)) {
		frags = 0;
		goto out;
	}

	/* Get a descriptor for the first part of the packet */
	tx_desc = mvpp2_txq_next_desc_get(aggr_txq);
	mvpp2_txdesc_txq_set(port, tx_desc, txq->id);
	mvpp2_txdesc_size_set(port, tx_desc, skb_headlen(skb));

	buf_dma_addr = dma_map_single(dev->dev.parent, skb->data,
				      skb_headlen(skb), DMA_TO_DEVICE);
	if (unlikely(dma_mapping_error(dev->dev.parent, buf_dma_addr))) {
		mvpp2_txq_desc_put(txq);
		frags = 0;
		goto out;
	}

	mvpp2_txdesc_dma_addr_set(port, tx_desc, buf_dma_addr);

	tx_cmd = mvpp2_skb_tx_csum(port, skb);

	if (frags == 1) {
		/* First and Last descriptor */
		tx_cmd |= MVPP2_TXD_F_DESC | MVPP2_TXD_L_DESC;
		mvpp2_txdesc_cmd_set(port, tx_desc, tx_cmd);
		mvpp2_txq_inc_put(port, txq_pcpu, skb, tx_desc);
	} else {
		/* First but not Last */
		tx_cmd |= MVPP2_TXD_F_DESC | MVPP2_TXD_PADDING_DISABLE;
		mvpp2_txdesc_cmd_set(port, tx_desc, tx_cmd);
		mvpp2_txq_inc_put(port, txq_pcpu, NULL, tx_desc);

		/* Continue with other skb fragments */
		if (mvpp2_tx_frag_process(port, skb, aggr_txq, txq)) {
			tx_desc_unmap_put(port, txq, tx_desc);
			frags = 0;
		}
	}

out:
	if (frags > 0) {
		struct mvpp2_pcpu_stats *stats = per_cpu_ptr(port->stats, thread);
		struct netdev_queue *nq = netdev_get_tx_queue(dev, txq_id);

		txq_pcpu->reserved_num -= frags;
		txq_pcpu->count += frags;
		aggr_txq->count += frags;

		/* Enable transmit */
		wmb();
		mvpp2_aggr_txq_pend_desc_add(port, frags);

		if (txq_pcpu->count >= txq_pcpu->stop_threshold)
			netif_tx_stop_queue(nq);

		u64_stats_update_begin(&stats->syncp);
		stats->tx_packets++;
		stats->tx_bytes += skb->len;
		u64_stats_update_end(&stats->syncp);
	} else {
		dev->stats.tx_dropped++;
		dev_kfree_skb_any(skb);
	}

	/* Finalize TX processing */
	if (!port->has_tx_irqs && txq_pcpu->count >= txq->done_pkts_coal)
		mvpp2_txq_done(port, txq, txq_pcpu);

	/* Set the timer in case not all frags were processed */
	if (!port->has_tx_irqs && txq_pcpu->count <= frags &&
	    txq_pcpu->count > 0) {
		struct mvpp2_port_pcpu *port_pcpu = per_cpu_ptr(port->pcpu, thread);

		if (!port_pcpu->timer_scheduled) {
			port_pcpu->timer_scheduled = true;
			hrtimer_start(&port_pcpu->tx_done_timer,
				      MVPP2_TXDONE_HRTIMER_PERIOD_NS,
				      HRTIMER_MODE_REL_PINNED_SOFT);
		}
	}

	if (test_bit(thread, &port->priv->lock_map))
		spin_unlock_irqrestore(&port->tx_lock[thread], flags);

	return NETDEV_TX_OK;
}

static inline void mvpp2_cause_error(struct net_device *dev, int cause)
{
	if (cause & MVPP2_CAUSE_FCS_ERR_MASK)
		netdev_err(dev, "FCS error\n");
	if (cause & MVPP2_CAUSE_RX_FIFO_OVERRUN_MASK)
		netdev_err(dev, "rx fifo overrun error\n");
	if (cause & MVPP2_CAUSE_TX_FIFO_UNDERRUN_MASK)
		netdev_err(dev, "tx fifo underrun error\n");
}

static int mvpp2_poll(struct napi_struct *napi, int budget)
{
	u32 cause_rx_tx, cause_rx, cause_tx, cause_misc;
	int rx_done = 0;
	struct mvpp2_port *port = netdev_priv(napi->dev);
	struct mvpp2_queue_vector *qv;
	unsigned int thread = mvpp2_cpu_to_thread(port->priv, smp_processor_id());

	qv = container_of(napi, struct mvpp2_queue_vector, napi);

	/* Rx/Tx cause register
	 *
	 * Bits 0-15: each bit indicates received packets on the Rx queue
	 * (bit 0 is for Rx queue 0).
	 *
	 * Bits 16-23: each bit indicates transmitted packets on the Tx queue
	 * (bit 16 is for Tx queue 0).
	 *
	 * Each CPU has its own Rx/Tx cause register
	 */
	cause_rx_tx = mvpp2_thread_read_relaxed(port->priv, qv->sw_thread_id,
						MVPP2_ISR_RX_TX_CAUSE_REG(port->id));

	cause_misc = cause_rx_tx & MVPP2_CAUSE_MISC_SUM_MASK;
	if (cause_misc) {
		mvpp2_cause_error(port->dev, cause_misc);

		/* Clear the cause register */
		mvpp2_write(port->priv, MVPP2_ISR_MISC_CAUSE_REG, 0);
		mvpp2_thread_write(port->priv, thread,
				   MVPP2_ISR_RX_TX_CAUSE_REG(port->id),
				   cause_rx_tx & ~MVPP2_CAUSE_MISC_SUM_MASK);
	}

	if (port->has_tx_irqs) {
		cause_tx = cause_rx_tx & MVPP2_CAUSE_TXQ_OCCUP_DESC_ALL_MASK;
		if (cause_tx) {
			cause_tx >>= MVPP2_CAUSE_TXQ_OCCUP_DESC_ALL_OFFSET;
			mvpp2_tx_done(port, cause_tx, qv->sw_thread_id);
		}
	}

	/* Process RX packets */
	cause_rx = cause_rx_tx &
		   MVPP2_CAUSE_RXQ_OCCUP_DESC_ALL_MASK(port->priv->hw_version);
	cause_rx <<= qv->first_rxq;
	cause_rx |= qv->pending_cause_rx;
	while (cause_rx && budget > 0) {
		int count;
		struct mvpp2_rx_queue *rxq;

		rxq = mvpp2_get_rx_queue(port, cause_rx);
		if (!rxq)
			break;

		count = mvpp2_rx(port, napi, budget, rxq);
		rx_done += count;
		budget -= count;
		if (budget > 0) {
			/* Clear the bit associated to this Rx queue
			 * so that next iteration will continue from
			 * the next Rx queue.
			 */
			cause_rx &= ~(1 << rxq->logic_rxq);
		}
	}

	if (budget > 0) {
		cause_rx = 0;
		napi_complete_done(napi, rx_done);

		mvpp2_qvec_interrupt_enable(qv);
	}
	qv->pending_cause_rx = cause_rx;
	return rx_done;
}

static void mvpp22_mode_reconfigure(struct mvpp2_port *port)
{
	u32 ctrl3;

	/* Set the GMAC & XLG MAC in reset */
	mvpp2_mac_reset_assert(port);

	/* Set the MPCS and XPCS in reset */
	mvpp22_pcs_reset_assert(port);

	/* comphy reconfiguration */
	mvpp22_comphy_init(port);

	/* gop reconfiguration */
	mvpp22_gop_init(port);

	mvpp22_pcs_reset_deassert(port);

	/* Only GOP port 0 has an XLG MAC */
	if (port->gop_id == 0) {
		ctrl3 = readl(port->base + MVPP22_XLG_CTRL3_REG);
		ctrl3 &= ~MVPP22_XLG_CTRL3_MACMODESELECT_MASK;

		if (mvpp2_is_xlg(port->phy_interface))
			ctrl3 |= MVPP22_XLG_CTRL3_MACMODESELECT_10G;
		else
			ctrl3 |= MVPP22_XLG_CTRL3_MACMODESELECT_GMAC;

		writel(ctrl3, port->base + MVPP22_XLG_CTRL3_REG);
	}

	if (port->gop_id == 0 && mvpp2_is_xlg(port->phy_interface))
		mvpp2_xlg_max_rx_size_set(port);
	else
		mvpp2_gmac_max_rx_size_set(port);
}

/* Set hw internals when starting port */
static void mvpp2_start_dev(struct mvpp2_port *port)
{
	int i;

	mvpp2_txp_max_tx_size_set(port);

	for (i = 0; i < port->nqvecs; i++)
		napi_enable(&port->qvecs[i].napi);

	/* Enable interrupts on all threads */
	mvpp2_interrupts_enable(port);

	if (port->priv->hw_version == MVPP22)
		mvpp22_mode_reconfigure(port);

	if (port->phylink) {
		phylink_start(port->phylink);
	} else {
		/* Phylink isn't used as of now for ACPI, so the MAC has to be
		 * configured manually when the interface is started. This will
		 * be removed as soon as the phylink ACPI support lands in.
		 */
		struct phylink_link_state state = {
			.interface = port->phy_interface,
		};
		mvpp2_mac_config(&port->phylink_config, MLO_AN_INBAND, &state);
		mvpp2_mac_link_up(&port->phylink_config, MLO_AN_INBAND,
				  port->phy_interface, NULL);
	}

	netif_tx_start_all_queues(port->dev);
}

/* Set hw internals when stopping port */
static void mvpp2_stop_dev(struct mvpp2_port *port)
{
	int i;

	/* Disable interrupts on all threads */
	mvpp2_interrupts_disable(port);

	for (i = 0; i < port->nqvecs; i++)
		napi_disable(&port->qvecs[i].napi);

	if (port->phylink)
		phylink_stop(port->phylink);
	phy_power_off(port->comphy);
}

static int mvpp2_check_ringparam_valid(struct net_device *dev,
				       struct ethtool_ringparam *ring)
{
	u16 new_rx_pending = ring->rx_pending;
	u16 new_tx_pending = ring->tx_pending;

	if (ring->rx_pending == 0 || ring->tx_pending == 0)
		return -EINVAL;

	if (ring->rx_pending > MVPP2_MAX_RXD_MAX)
		new_rx_pending = MVPP2_MAX_RXD_MAX;
	else if (!IS_ALIGNED(ring->rx_pending, 16))
		new_rx_pending = ALIGN(ring->rx_pending, 16);

	if (ring->tx_pending > MVPP2_MAX_TXD_MAX)
		new_tx_pending = MVPP2_MAX_TXD_MAX;
	else if (!IS_ALIGNED(ring->tx_pending, 32))
		new_tx_pending = ALIGN(ring->tx_pending, 32);

	/* The Tx ring size cannot be smaller than the minimum number of
	 * descriptors needed for TSO.
	 */
	if (new_tx_pending < MVPP2_MAX_SKB_DESCS)
		new_tx_pending = ALIGN(MVPP2_MAX_SKB_DESCS, 32);

	if (ring->rx_pending != new_rx_pending) {
		netdev_info(dev, "illegal Rx ring size value %d, round to %d\n",
			    ring->rx_pending, new_rx_pending);
		ring->rx_pending = new_rx_pending;
	}

	if (ring->tx_pending != new_tx_pending) {
		netdev_info(dev, "illegal Tx ring size value %d, round to %d\n",
			    ring->tx_pending, new_tx_pending);
		ring->tx_pending = new_tx_pending;
	}

	return 0;
}

static void mvpp21_get_mac_address(struct mvpp2_port *port, unsigned char *addr)
{
	u32 mac_addr_l, mac_addr_m, mac_addr_h;

	mac_addr_l = readl(port->base + MVPP2_GMAC_CTRL_1_REG);
	mac_addr_m = readl(port->priv->lms_base + MVPP2_SRC_ADDR_MIDDLE);
	mac_addr_h = readl(port->priv->lms_base + MVPP2_SRC_ADDR_HIGH);
	addr[0] = (mac_addr_h >> 24) & 0xFF;
	addr[1] = (mac_addr_h >> 16) & 0xFF;
	addr[2] = (mac_addr_h >> 8) & 0xFF;
	addr[3] = mac_addr_h & 0xFF;
	addr[4] = mac_addr_m & 0xFF;
	addr[5] = (mac_addr_l >> MVPP2_GMAC_SA_LOW_OFFS) & 0xFF;
}

static int mvpp2_irqs_init(struct mvpp2_port *port)
{
	int err, i;

	for (i = 0; i < port->nqvecs; i++) {
		struct mvpp2_queue_vector *qv = port->qvecs + i;

		if (qv->type == MVPP2_QUEUE_VECTOR_PRIVATE) {
			qv->mask = kzalloc(cpumask_size(), GFP_KERNEL);
			if (!qv->mask) {
				err = -ENOMEM;
				goto err;
			}

			irq_set_status_flags(qv->irq, IRQ_NO_BALANCING);
		}

		err = request_irq(qv->irq, mvpp2_isr, 0, port->dev->name, qv);
		if (err)
			goto err;

		if (qv->type == MVPP2_QUEUE_VECTOR_PRIVATE) {
			unsigned int cpu;

			for_each_present_cpu(cpu) {
				if (mvpp2_cpu_to_thread(port->priv, cpu) ==
				    qv->sw_thread_id)
					cpumask_set_cpu(cpu, qv->mask);
			}

			irq_set_affinity_hint(qv->irq, qv->mask);
		}
	}

	return 0;
err:
	for (i = 0; i < port->nqvecs; i++) {
		struct mvpp2_queue_vector *qv = port->qvecs + i;

		irq_set_affinity_hint(qv->irq, NULL);
		kfree(qv->mask);
		qv->mask = NULL;
		free_irq(qv->irq, qv);
	}

	return err;
}

static void mvpp2_irqs_deinit(struct mvpp2_port *port)
{
	int i;

	for (i = 0; i < port->nqvecs; i++) {
		struct mvpp2_queue_vector *qv = port->qvecs + i;

		irq_set_affinity_hint(qv->irq, NULL);
		kfree(qv->mask);
		qv->mask = NULL;
		irq_clear_status_flags(qv->irq, IRQ_NO_BALANCING);
		free_irq(qv->irq, qv);
	}
}

static bool mvpp22_rss_is_supported(void)
{
	return queue_mode == MVPP2_QDIST_MULTI_MODE;
}

static int mvpp2_open(struct net_device *dev)
{
	struct mvpp2_port *port = netdev_priv(dev);
	struct mvpp2 *priv = port->priv;
	unsigned char mac_bcast[ETH_ALEN] = {
			0xff, 0xff, 0xff, 0xff, 0xff, 0xff };
	bool valid = false;
	int err;

	err = mvpp2_prs_mac_da_accept(port, mac_bcast, true);
	if (err) {
		netdev_err(dev, "mvpp2_prs_mac_da_accept BC failed\n");
		return err;
	}
	err = mvpp2_prs_mac_da_accept(port, dev->dev_addr, true);
	if (err) {
		netdev_err(dev, "mvpp2_prs_mac_da_accept own addr failed\n");
		return err;
	}
	err = mvpp2_prs_tag_mode_set(port->priv, port->id, MVPP2_TAG_TYPE_MH);
	if (err) {
		netdev_err(dev, "mvpp2_prs_tag_mode_set failed\n");
		return err;
	}
	err = mvpp2_prs_def_flow(port);
	if (err) {
		netdev_err(dev, "mvpp2_prs_def_flow failed\n");
		return err;
	}

	/* Allocate the Rx/Tx queues */
	err = mvpp2_setup_rxqs(port);
	if (err) {
		netdev_err(port->dev, "cannot allocate Rx queues\n");
		return err;
	}

	err = mvpp2_setup_txqs(port);
	if (err) {
		netdev_err(port->dev, "cannot allocate Tx queues\n");
		goto err_cleanup_rxqs;
	}

	err = mvpp2_irqs_init(port);
	if (err) {
		netdev_err(port->dev, "cannot init IRQs\n");
		goto err_cleanup_txqs;
	}

	/* Phylink isn't supported yet in ACPI mode */
	if (port->of_node) {
		err = phylink_of_phy_connect(port->phylink, port->of_node, 0);
		if (err) {
			netdev_err(port->dev, "could not attach PHY (%d)\n",
				   err);
			goto err_free_irq;
		}

		valid = true;
	}

	if (priv->hw_version == MVPP22 && port->link_irq && !port->phylink) {
		err = request_irq(port->link_irq, mvpp2_link_status_isr, 0,
				  dev->name, port);
		if (err) {
			netdev_err(port->dev, "cannot request link IRQ %d\n",
				   port->link_irq);
			goto err_free_irq;
		}

		mvpp22_gop_setup_irq(port);

		/* In default link is down */
		netif_carrier_off(port->dev);

		valid = true;
	} else {
		port->link_irq = 0;
	}

	if (!valid) {
		netdev_err(port->dev,
			   "invalid configuration: no dt or link IRQ");
		goto err_free_irq;
	}

	/* Unmask interrupts on all CPUs */
	on_each_cpu(mvpp2_interrupts_unmask, port, 1);
	mvpp2_shared_interrupt_mask_unmask(port, false);

	mvpp2_start_dev(port);

	/* Start hardware statistics gathering */
	queue_delayed_work(priv->stats_queue, &port->stats_work,
			   MVPP2_MIB_COUNTERS_STATS_DELAY);

	return 0;

err_free_irq:
	mvpp2_irqs_deinit(port);
err_cleanup_txqs:
	mvpp2_cleanup_txqs(port);
err_cleanup_rxqs:
	mvpp2_cleanup_rxqs(port);
	return err;
}

static int mvpp2_stop(struct net_device *dev)
{
	struct mvpp2_port *port = netdev_priv(dev);
	struct mvpp2_port_pcpu *port_pcpu;
	unsigned int thread;

	mvpp2_stop_dev(port);

	/* Mask interrupts on all threads */
	on_each_cpu(mvpp2_interrupts_mask, port, 1);
	mvpp2_shared_interrupt_mask_unmask(port, true);

	if (port->phylink)
		phylink_disconnect_phy(port->phylink);
	if (port->link_irq)
		free_irq(port->link_irq, port);

	mvpp2_irqs_deinit(port);
	if (!port->has_tx_irqs) {
		for (thread = 0; thread < port->priv->nthreads; thread++) {
			port_pcpu = per_cpu_ptr(port->pcpu, thread);

			hrtimer_cancel(&port_pcpu->tx_done_timer);
			port_pcpu->timer_scheduled = false;
		}
	}
	mvpp2_cleanup_rxqs(port);
	mvpp2_cleanup_txqs(port);

	cancel_delayed_work_sync(&port->stats_work);

	mvpp2_mac_reset_assert(port);
	mvpp22_pcs_reset_assert(port);

	return 0;
}

static int mvpp2_prs_mac_da_accept_list(struct mvpp2_port *port,
					struct netdev_hw_addr_list *list)
{
	struct netdev_hw_addr *ha;
	int ret;

	netdev_hw_addr_list_for_each(ha, list) {
		ret = mvpp2_prs_mac_da_accept(port, ha->addr, true);
		if (ret)
			return ret;
	}

	return 0;
}

static void mvpp2_set_rx_promisc(struct mvpp2_port *port, bool enable)
{
	if (!enable && (port->dev->features & NETIF_F_HW_VLAN_CTAG_FILTER))
		mvpp2_prs_vid_enable_filtering(port);
	else
		mvpp2_prs_vid_disable_filtering(port);

	mvpp2_prs_mac_promisc_set(port->priv, port->id,
				  MVPP2_PRS_L2_UNI_CAST, enable);

	mvpp2_prs_mac_promisc_set(port->priv, port->id,
				  MVPP2_PRS_L2_MULTI_CAST, enable);
}

static void mvpp2_set_rx_mode(struct net_device *dev)
{
	struct mvpp2_port *port = netdev_priv(dev);

	/* Clear the whole UC and MC list */
	mvpp2_prs_mac_del_all(port);

	if (dev->flags & IFF_PROMISC) {
		mvpp2_set_rx_promisc(port, true);
		return;
	}

	mvpp2_set_rx_promisc(port, false);

	if (netdev_uc_count(dev) > MVPP2_PRS_MAC_UC_FILT_MAX ||
	    mvpp2_prs_mac_da_accept_list(port, &dev->uc))
		mvpp2_prs_mac_promisc_set(port->priv, port->id,
					  MVPP2_PRS_L2_UNI_CAST, true);

	if (dev->flags & IFF_ALLMULTI) {
		mvpp2_prs_mac_promisc_set(port->priv, port->id,
					  MVPP2_PRS_L2_MULTI_CAST, true);
		return;
	}

	if (netdev_mc_count(dev) > MVPP2_PRS_MAC_MC_FILT_MAX ||
	    mvpp2_prs_mac_da_accept_list(port, &dev->mc))
		mvpp2_prs_mac_promisc_set(port->priv, port->id,
					  MVPP2_PRS_L2_MULTI_CAST, true);
}

static int mvpp2_set_mac_address(struct net_device *dev, void *p)
{
	const struct sockaddr *addr = p;
	int err;

	if (!is_valid_ether_addr(addr->sa_data))
		return -EADDRNOTAVAIL;

	err = mvpp2_prs_update_mac_da(dev, addr->sa_data);
	if (err) {
		/* Reconfigure parser accept the original MAC address */
		mvpp2_prs_update_mac_da(dev, dev->dev_addr);
		netdev_err(dev, "failed to change MAC address\n");
	}
	return err;
}

/* Shut down all the ports, reconfigure the pools as percpu or shared,
 * then bring up again all ports.
 */
static int mvpp2_bm_switch_buffers(struct mvpp2 *priv, bool percpu)
{
	int numbufs = MVPP2_BM_POOLS_NUM, i;
	struct mvpp2_port *port = NULL;
	bool status[MVPP2_MAX_PORTS];

	for (i = 0; i < priv->port_count; i++) {
		port = priv->port_list[i];
		status[i] = netif_running(port->dev);
		if (status[i])
			mvpp2_stop(port->dev);
	}

	/* nrxqs is the same for all ports */
	if (priv->percpu_pools)
		numbufs = port->nrxqs * 2;

	for (i = 0; i < numbufs; i++)
		mvpp2_bm_pool_destroy(port->dev->dev.parent, priv, &priv->bm_pools[i]);

	devm_kfree(port->dev->dev.parent, priv->bm_pools);
	priv->percpu_pools = percpu;
	mvpp2_bm_init(port->dev->dev.parent, priv);

	for (i = 0; i < priv->port_count; i++) {
		port = priv->port_list[i];
		mvpp2_swf_bm_pool_init(port);
		if (status[i])
			mvpp2_open(port->dev);
	}

	return 0;
}

static int mvpp2_change_mtu(struct net_device *dev, int mtu)
{
	struct mvpp2_port *port = netdev_priv(dev);
	bool running = netif_running(dev);
<<<<<<< HEAD
=======
	struct mvpp2 *priv = port->priv;
>>>>>>> f7688b48
	int err;

	if (!IS_ALIGNED(MVPP2_RX_PKT_SIZE(mtu), 8)) {
		netdev_info(dev, "illegal MTU value %d, round to %d\n", mtu,
			    ALIGN(MVPP2_RX_PKT_SIZE(mtu), 8));
		mtu = ALIGN(MVPP2_RX_PKT_SIZE(mtu), 8);
	}

<<<<<<< HEAD
=======
	if (MVPP2_RX_PKT_SIZE(mtu) > MVPP2_BM_LONG_PKT_SIZE) {
		if (priv->percpu_pools) {
			netdev_warn(dev, "mtu %d too high, switching to shared buffers", mtu);
			mvpp2_bm_switch_buffers(priv, false);
		}
	} else {
		bool jumbo = false;
		int i;

		for (i = 0; i < priv->port_count; i++)
			if (priv->port_list[i] != port &&
			    MVPP2_RX_PKT_SIZE(priv->port_list[i]->dev->mtu) >
			    MVPP2_BM_LONG_PKT_SIZE) {
				jumbo = true;
				break;
			}

		/* No port is using jumbo frames */
		if (!jumbo) {
			dev_info(port->dev->dev.parent,
				 "all ports have a low MTU, switching to per-cpu buffers");
			mvpp2_bm_switch_buffers(priv, true);
		}
	}

>>>>>>> f7688b48
	if (running)
		mvpp2_stop_dev(port);

	err = mvpp2_bm_update_mtu(dev, mtu);
	if (err) {
		netdev_err(dev, "failed to change MTU\n");
		/* Reconfigure BM to the original MTU */
		mvpp2_bm_update_mtu(dev, dev->mtu);
	} else {
		port->pkt_size =  MVPP2_RX_PKT_SIZE(mtu);
	}

	if (running) {
		mvpp2_start_dev(port);
		mvpp2_egress_enable(port);
		mvpp2_ingress_enable(port);
	}

	return err;
}

static void
mvpp2_get_stats64(struct net_device *dev, struct rtnl_link_stats64 *stats)
{
	struct mvpp2_port *port = netdev_priv(dev);
	unsigned int start;
	unsigned int cpu;

	for_each_possible_cpu(cpu) {
		struct mvpp2_pcpu_stats *cpu_stats;
		u64 rx_packets;
		u64 rx_bytes;
		u64 tx_packets;
		u64 tx_bytes;

		cpu_stats = per_cpu_ptr(port->stats, cpu);
		do {
			start = u64_stats_fetch_begin_irq(&cpu_stats->syncp);
			rx_packets = cpu_stats->rx_packets;
			rx_bytes   = cpu_stats->rx_bytes;
			tx_packets = cpu_stats->tx_packets;
			tx_bytes   = cpu_stats->tx_bytes;
		} while (u64_stats_fetch_retry_irq(&cpu_stats->syncp, start));

		stats->rx_packets += rx_packets;
		stats->rx_bytes   += rx_bytes;
		stats->tx_packets += tx_packets;
		stats->tx_bytes   += tx_bytes;
	}

	stats->rx_errors	= dev->stats.rx_errors;
	stats->rx_dropped	= dev->stats.rx_dropped;
	stats->tx_dropped	= dev->stats.tx_dropped;
}

static int mvpp2_ioctl(struct net_device *dev, struct ifreq *ifr, int cmd)
{
	struct mvpp2_port *port = netdev_priv(dev);

	if (!port->phylink)
		return -ENOTSUPP;

	return phylink_mii_ioctl(port->phylink, ifr, cmd);
}

static int mvpp2_vlan_rx_add_vid(struct net_device *dev, __be16 proto, u16 vid)
{
	struct mvpp2_port *port = netdev_priv(dev);
	int ret;

	ret = mvpp2_prs_vid_entry_add(port, vid);
	if (ret)
		netdev_err(dev, "rx-vlan-filter offloading cannot accept more than %d VIDs per port\n",
			   MVPP2_PRS_VLAN_FILT_MAX - 1);
	return ret;
}

static int mvpp2_vlan_rx_kill_vid(struct net_device *dev, __be16 proto, u16 vid)
{
	struct mvpp2_port *port = netdev_priv(dev);

	mvpp2_prs_vid_entry_remove(port, vid);
	return 0;
}

static int mvpp2_set_features(struct net_device *dev,
			      netdev_features_t features)
{
	netdev_features_t changed = dev->features ^ features;
	struct mvpp2_port *port = netdev_priv(dev);

	if (changed & NETIF_F_HW_VLAN_CTAG_FILTER) {
		if (features & NETIF_F_HW_VLAN_CTAG_FILTER) {
			mvpp2_prs_vid_enable_filtering(port);
		} else {
			/* Invalidate all registered VID filters for this
			 * port
			 */
			mvpp2_prs_vid_remove_all(port);

			mvpp2_prs_vid_disable_filtering(port);
		}
	}

	if (changed & NETIF_F_RXHASH) {
		if (features & NETIF_F_RXHASH)
			mvpp22_port_rss_enable(port);
		else
			mvpp22_port_rss_disable(port);
	}

	return 0;
}

/* Ethtool methods */

static int mvpp2_ethtool_nway_reset(struct net_device *dev)
{
	struct mvpp2_port *port = netdev_priv(dev);

	if (!port->phylink)
		return -ENOTSUPP;

	return phylink_ethtool_nway_reset(port->phylink);
}

/* Set interrupt coalescing for ethtools */
static int mvpp2_ethtool_set_coalesce(struct net_device *dev,
				      struct ethtool_coalesce *c)
{
	struct mvpp2_port *port = netdev_priv(dev);
	int queue;

	for (queue = 0; queue < port->nrxqs; queue++) {
		struct mvpp2_rx_queue *rxq = port->rxqs[queue];

		rxq->time_coal = c->rx_coalesce_usecs;
		rxq->pkts_coal = c->rx_max_coalesced_frames;
		mvpp2_rx_pkts_coal_set(port, rxq);
		mvpp2_rx_time_coal_set(port, rxq);
	}

	if (port->has_tx_irqs) {
		port->tx_time_coal = c->tx_coalesce_usecs;
		mvpp2_tx_time_coal_set(port);
	}

	for (queue = 0; queue < port->ntxqs; queue++) {
		struct mvpp2_tx_queue *txq = port->txqs[queue];

		txq->done_pkts_coal = c->tx_max_coalesced_frames;

		if (port->has_tx_irqs)
			mvpp2_tx_pkts_coal_set(port, txq);
	}

	return 0;
}

/* get coalescing for ethtools */
static int mvpp2_ethtool_get_coalesce(struct net_device *dev,
				      struct ethtool_coalesce *c)
{
	struct mvpp2_port *port = netdev_priv(dev);

	c->rx_coalesce_usecs       = port->rxqs[0]->time_coal;
	c->rx_max_coalesced_frames = port->rxqs[0]->pkts_coal;
	c->tx_max_coalesced_frames = port->txqs[0]->done_pkts_coal;
	c->tx_coalesce_usecs       = port->tx_time_coal;
	return 0;
}

static void mvpp2_ethtool_get_drvinfo(struct net_device *dev,
				      struct ethtool_drvinfo *drvinfo)
{
	strlcpy(drvinfo->driver, MVPP2_DRIVER_NAME,
		sizeof(drvinfo->driver));
	strlcpy(drvinfo->version, MVPP2_DRIVER_VERSION,
		sizeof(drvinfo->version));
	strlcpy(drvinfo->bus_info, dev_name(&dev->dev),
		sizeof(drvinfo->bus_info));
}

static void mvpp2_ethtool_get_ringparam(struct net_device *dev,
					struct ethtool_ringparam *ring)
{
	struct mvpp2_port *port = netdev_priv(dev);

	ring->rx_max_pending = MVPP2_MAX_RXD_MAX;
	ring->tx_max_pending = MVPP2_MAX_TXD_MAX;
	ring->rx_pending = port->rx_ring_size;
	ring->tx_pending = port->tx_ring_size;
}

static int mvpp2_ethtool_set_ringparam(struct net_device *dev,
				       struct ethtool_ringparam *ring)
{
	struct mvpp2_port *port = netdev_priv(dev);
	u16 prev_rx_ring_size = port->rx_ring_size;
	u16 prev_tx_ring_size = port->tx_ring_size;
	int err;

	err = mvpp2_check_ringparam_valid(dev, ring);
	if (err)
		return err;

	if (!netif_running(dev)) {
		port->rx_ring_size = ring->rx_pending;
		port->tx_ring_size = ring->tx_pending;
		return 0;
	}

	/* The interface is running, so we have to force a
	 * reallocation of the queues
	 */
	mvpp2_stop_dev(port);
	mvpp2_cleanup_rxqs(port);
	mvpp2_cleanup_txqs(port);

	port->rx_ring_size = ring->rx_pending;
	port->tx_ring_size = ring->tx_pending;

	err = mvpp2_setup_rxqs(port);
	if (err) {
		/* Reallocate Rx queues with the original ring size */
		port->rx_ring_size = prev_rx_ring_size;
		ring->rx_pending = prev_rx_ring_size;
		err = mvpp2_setup_rxqs(port);
		if (err)
			goto err_out;
	}
	err = mvpp2_setup_txqs(port);
	if (err) {
		/* Reallocate Tx queues with the original ring size */
		port->tx_ring_size = prev_tx_ring_size;
		ring->tx_pending = prev_tx_ring_size;
		err = mvpp2_setup_txqs(port);
		if (err)
			goto err_clean_rxqs;
	}

	mvpp2_start_dev(port);
	mvpp2_egress_enable(port);
	mvpp2_ingress_enable(port);

	return 0;

err_clean_rxqs:
	mvpp2_cleanup_rxqs(port);
err_out:
	netdev_err(dev, "failed to change ring parameters");
	return err;
}

static void mvpp2_ethtool_get_pause_param(struct net_device *dev,
					  struct ethtool_pauseparam *pause)
{
	struct mvpp2_port *port = netdev_priv(dev);

	if (!port->phylink)
		return;

	phylink_ethtool_get_pauseparam(port->phylink, pause);
}

static int mvpp2_ethtool_set_pause_param(struct net_device *dev,
					 struct ethtool_pauseparam *pause)
{
	struct mvpp2_port *port = netdev_priv(dev);

	if (!port->phylink)
		return -ENOTSUPP;

	return phylink_ethtool_set_pauseparam(port->phylink, pause);
}

static int mvpp2_ethtool_get_link_ksettings(struct net_device *dev,
					    struct ethtool_link_ksettings *cmd)
{
	struct mvpp2_port *port = netdev_priv(dev);

	if (!port->phylink)
		return -ENOTSUPP;

	return phylink_ethtool_ksettings_get(port->phylink, cmd);
}

static int mvpp2_ethtool_set_link_ksettings(struct net_device *dev,
					    const struct ethtool_link_ksettings *cmd)
{
	struct mvpp2_port *port = netdev_priv(dev);

	if (!port->phylink)
		return -ENOTSUPP;

	return phylink_ethtool_ksettings_set(port->phylink, cmd);
}

static int mvpp2_ethtool_get_rxnfc(struct net_device *dev,
				   struct ethtool_rxnfc *info, u32 *rules)
{
	struct mvpp2_port *port = netdev_priv(dev);
	int ret = 0, i, loc = 0;

	if (!mvpp22_rss_is_supported())
		return -EOPNOTSUPP;

	switch (info->cmd) {
	case ETHTOOL_GRXFH:
		ret = mvpp2_ethtool_rxfh_get(port, info);
		break;
	case ETHTOOL_GRXRINGS:
		info->data = port->nrxqs;
		break;
	case ETHTOOL_GRXCLSRLCNT:
		info->rule_cnt = port->n_rfs_rules;
		break;
	case ETHTOOL_GRXCLSRULE:
		ret = mvpp2_ethtool_cls_rule_get(port, info);
		break;
	case ETHTOOL_GRXCLSRLALL:
		for (i = 0; i < MVPP2_N_RFS_ENTRIES_PER_FLOW; i++) {
			if (port->rfs_rules[i])
				rules[loc++] = i;
		}
		break;
	default:
		return -ENOTSUPP;
	}

	return ret;
}

static int mvpp2_ethtool_set_rxnfc(struct net_device *dev,
				   struct ethtool_rxnfc *info)
{
	struct mvpp2_port *port = netdev_priv(dev);
	int ret = 0;

	if (!mvpp22_rss_is_supported())
		return -EOPNOTSUPP;

	switch (info->cmd) {
	case ETHTOOL_SRXFH:
		ret = mvpp2_ethtool_rxfh_set(port, info);
		break;
	case ETHTOOL_SRXCLSRLINS:
		ret = mvpp2_ethtool_cls_rule_ins(port, info);
		break;
	case ETHTOOL_SRXCLSRLDEL:
		ret = mvpp2_ethtool_cls_rule_del(port, info);
		break;
	default:
		return -EOPNOTSUPP;
	}
	return ret;
}

static u32 mvpp2_ethtool_get_rxfh_indir_size(struct net_device *dev)
{
	return mvpp22_rss_is_supported() ? MVPP22_RSS_TABLE_ENTRIES : 0;
}

static int mvpp2_ethtool_get_rxfh(struct net_device *dev, u32 *indir, u8 *key,
				  u8 *hfunc)
{
	struct mvpp2_port *port = netdev_priv(dev);
	int ret = 0;

	if (!mvpp22_rss_is_supported())
		return -EOPNOTSUPP;

	if (indir)
		ret = mvpp22_port_rss_ctx_indir_get(port, 0, indir);

	if (hfunc)
		*hfunc = ETH_RSS_HASH_CRC32;

	return ret;
}

static int mvpp2_ethtool_set_rxfh(struct net_device *dev, const u32 *indir,
				  const u8 *key, const u8 hfunc)
{
	struct mvpp2_port *port = netdev_priv(dev);
	int ret = 0;

	if (!mvpp22_rss_is_supported())
		return -EOPNOTSUPP;

	if (hfunc != ETH_RSS_HASH_NO_CHANGE && hfunc != ETH_RSS_HASH_CRC32)
		return -EOPNOTSUPP;

	if (key)
		return -EOPNOTSUPP;

	if (indir)
		ret = mvpp22_port_rss_ctx_indir_set(port, 0, indir);

	return ret;
}

static int mvpp2_ethtool_get_rxfh_context(struct net_device *dev, u32 *indir,
					  u8 *key, u8 *hfunc, u32 rss_context)
{
	struct mvpp2_port *port = netdev_priv(dev);
	int ret = 0;

	if (!mvpp22_rss_is_supported())
		return -EOPNOTSUPP;

	if (hfunc)
		*hfunc = ETH_RSS_HASH_CRC32;

	if (indir)
		ret = mvpp22_port_rss_ctx_indir_get(port, rss_context, indir);

	return ret;
}

static int mvpp2_ethtool_set_rxfh_context(struct net_device *dev,
					  const u32 *indir, const u8 *key,
					  const u8 hfunc, u32 *rss_context,
					  bool delete)
{
	struct mvpp2_port *port = netdev_priv(dev);
	int ret;

	if (!mvpp22_rss_is_supported())
		return -EOPNOTSUPP;

	if (hfunc != ETH_RSS_HASH_NO_CHANGE && hfunc != ETH_RSS_HASH_CRC32)
		return -EOPNOTSUPP;

	if (key)
		return -EOPNOTSUPP;

	if (delete)
		return mvpp22_port_rss_ctx_delete(port, *rss_context);

	if (*rss_context == ETH_RXFH_CONTEXT_ALLOC) {
		ret = mvpp22_port_rss_ctx_create(port, rss_context);
		if (ret)
			return ret;
	}

	return mvpp22_port_rss_ctx_indir_set(port, *rss_context, indir);
}
/* Device ops */

static const struct net_device_ops mvpp2_netdev_ops = {
	.ndo_open		= mvpp2_open,
	.ndo_stop		= mvpp2_stop,
	.ndo_start_xmit		= mvpp2_tx,
	.ndo_set_rx_mode	= mvpp2_set_rx_mode,
	.ndo_set_mac_address	= mvpp2_set_mac_address,
	.ndo_change_mtu		= mvpp2_change_mtu,
	.ndo_get_stats64	= mvpp2_get_stats64,
	.ndo_do_ioctl		= mvpp2_ioctl,
	.ndo_vlan_rx_add_vid	= mvpp2_vlan_rx_add_vid,
	.ndo_vlan_rx_kill_vid	= mvpp2_vlan_rx_kill_vid,
	.ndo_set_features	= mvpp2_set_features,
};

static const struct ethtool_ops mvpp2_eth_tool_ops = {
	.nway_reset		= mvpp2_ethtool_nway_reset,
	.get_link		= ethtool_op_get_link,
	.set_coalesce		= mvpp2_ethtool_set_coalesce,
	.get_coalesce		= mvpp2_ethtool_get_coalesce,
	.get_drvinfo		= mvpp2_ethtool_get_drvinfo,
	.get_ringparam		= mvpp2_ethtool_get_ringparam,
	.set_ringparam		= mvpp2_ethtool_set_ringparam,
	.get_strings		= mvpp2_ethtool_get_strings,
	.get_ethtool_stats	= mvpp2_ethtool_get_stats,
	.get_sset_count		= mvpp2_ethtool_get_sset_count,
	.get_pauseparam		= mvpp2_ethtool_get_pause_param,
	.set_pauseparam		= mvpp2_ethtool_set_pause_param,
	.get_link_ksettings	= mvpp2_ethtool_get_link_ksettings,
	.set_link_ksettings	= mvpp2_ethtool_set_link_ksettings,
	.get_rxnfc		= mvpp2_ethtool_get_rxnfc,
	.set_rxnfc		= mvpp2_ethtool_set_rxnfc,
	.get_rxfh_indir_size	= mvpp2_ethtool_get_rxfh_indir_size,
	.get_rxfh		= mvpp2_ethtool_get_rxfh,
	.set_rxfh		= mvpp2_ethtool_set_rxfh,
	.get_rxfh_context	= mvpp2_ethtool_get_rxfh_context,
	.set_rxfh_context	= mvpp2_ethtool_set_rxfh_context,
};

/* Used for PPv2.1, or PPv2.2 with the old Device Tree binding that
 * had a single IRQ defined per-port.
 */
static int mvpp2_simple_queue_vectors_init(struct mvpp2_port *port,
					   struct device_node *port_node)
{
	struct mvpp2_queue_vector *v = &port->qvecs[0];

	v->first_rxq = 0;
	v->nrxqs = port->nrxqs;
	v->type = MVPP2_QUEUE_VECTOR_SHARED;
	v->sw_thread_id = 0;
	v->sw_thread_mask = *cpumask_bits(cpu_online_mask);
	v->port = port;
	v->irq = irq_of_parse_and_map(port_node, 0);
	if (v->irq <= 0)
		return -EINVAL;
	netif_napi_add(port->dev, &v->napi, mvpp2_poll,
		       NAPI_POLL_WEIGHT);

	port->nqvecs = 1;

	return 0;
}

static int mvpp2_multi_queue_vectors_init(struct mvpp2_port *port,
					  struct device_node *port_node)
{
	struct mvpp2 *priv = port->priv;
	struct mvpp2_queue_vector *v;
	int i, ret;

	switch (queue_mode) {
	case MVPP2_QDIST_SINGLE_MODE:
		port->nqvecs = priv->nthreads + 1;
		break;
	case MVPP2_QDIST_MULTI_MODE:
		port->nqvecs = priv->nthreads;
		break;
	}

	for (i = 0; i < port->nqvecs; i++) {
		char irqname[16];

		v = port->qvecs + i;

		v->port = port;
		v->type = MVPP2_QUEUE_VECTOR_PRIVATE;
		v->sw_thread_id = i;
		v->sw_thread_mask = BIT(i);

		if (port->flags & MVPP2_F_DT_COMPAT)
			snprintf(irqname, sizeof(irqname), "tx-cpu%d", i);
		else
			snprintf(irqname, sizeof(irqname), "hif%d", i);

		if (queue_mode == MVPP2_QDIST_MULTI_MODE) {
			v->first_rxq = i;
			v->nrxqs = 1;
		} else if (queue_mode == MVPP2_QDIST_SINGLE_MODE &&
			   i == (port->nqvecs - 1)) {
			v->first_rxq = 0;
			v->nrxqs = port->nrxqs;
			v->type = MVPP2_QUEUE_VECTOR_SHARED;

			if (port->flags & MVPP2_F_DT_COMPAT)
				strncpy(irqname, "rx-shared", sizeof(irqname));
		}

		if (port_node)
			v->irq = of_irq_get_byname(port_node, irqname);
		else
			v->irq = fwnode_irq_get(port->fwnode, i);
		if (v->irq <= 0) {
			ret = -EINVAL;
			goto err;
		}

		netif_napi_add(port->dev, &v->napi, mvpp2_poll,
			       NAPI_POLL_WEIGHT);
	}

	return 0;

err:
	for (i = 0; i < port->nqvecs; i++)
		irq_dispose_mapping(port->qvecs[i].irq);
	return ret;
}

static int mvpp2_queue_vectors_init(struct mvpp2_port *port,
				    struct device_node *port_node)
{
	if (port->has_tx_irqs)
		return mvpp2_multi_queue_vectors_init(port, port_node);
	else
		return mvpp2_simple_queue_vectors_init(port, port_node);
}

static void mvpp2_queue_vectors_deinit(struct mvpp2_port *port)
{
	int i;

	for (i = 0; i < port->nqvecs; i++)
		irq_dispose_mapping(port->qvecs[i].irq);
}

/* Configure Rx queue group interrupt for this port */
static void mvpp2_rx_irqs_setup(struct mvpp2_port *port)
{
	struct mvpp2 *priv = port->priv;
	u32 val;
	int i;

	if (priv->hw_version == MVPP21) {
		mvpp2_write(priv, MVPP21_ISR_RXQ_GROUP_REG(port->id),
			    port->nrxqs);
		return;
	}

	/* Handle the more complicated PPv2.2 case */
	for (i = 0; i < port->nqvecs; i++) {
		struct mvpp2_queue_vector *qv = port->qvecs + i;

		if (!qv->nrxqs)
			continue;

		val = qv->sw_thread_id;
		val |= port->id << MVPP22_ISR_RXQ_GROUP_INDEX_GROUP_OFFSET;
		mvpp2_write(priv, MVPP22_ISR_RXQ_GROUP_INDEX_REG, val);

		val = qv->first_rxq;
		val |= qv->nrxqs << MVPP22_ISR_RXQ_SUB_GROUP_SIZE_OFFSET;
		mvpp2_write(priv, MVPP22_ISR_RXQ_SUB_GROUP_CONFIG_REG, val);
	}
}

/* Initialize port HW */
static int mvpp2_port_init(struct mvpp2_port *port)
{
	struct device *dev = port->dev->dev.parent;
	struct mvpp2 *priv = port->priv;
	struct mvpp2_txq_pcpu *txq_pcpu;
	unsigned int thread;
	int queue, err;

	/* Checks for hardware constraints */
	if (port->first_rxq + port->nrxqs >
	    MVPP2_MAX_PORTS * priv->max_port_rxqs)
		return -EINVAL;

	if (port->nrxqs > priv->max_port_rxqs || port->ntxqs > MVPP2_MAX_TXQ)
		return -EINVAL;

	/* Disable port */
	mvpp2_egress_disable(port);
	mvpp2_port_disable(port);

	port->tx_time_coal = MVPP2_TXDONE_COAL_USEC;

	port->txqs = devm_kcalloc(dev, port->ntxqs, sizeof(*port->txqs),
				  GFP_KERNEL);
	if (!port->txqs)
		return -ENOMEM;

	/* Associate physical Tx queues to this port and initialize.
	 * The mapping is predefined.
	 */
	for (queue = 0; queue < port->ntxqs; queue++) {
		int queue_phy_id = mvpp2_txq_phys(port->id, queue);
		struct mvpp2_tx_queue *txq;

		txq = devm_kzalloc(dev, sizeof(*txq), GFP_KERNEL);
		if (!txq) {
			err = -ENOMEM;
			goto err_free_percpu;
		}

		txq->pcpu = alloc_percpu(struct mvpp2_txq_pcpu);
		if (!txq->pcpu) {
			err = -ENOMEM;
			goto err_free_percpu;
		}

		txq->id = queue_phy_id;
		txq->log_id = queue;
		txq->done_pkts_coal = MVPP2_TXDONE_COAL_PKTS_THRESH;
		for (thread = 0; thread < priv->nthreads; thread++) {
			txq_pcpu = per_cpu_ptr(txq->pcpu, thread);
			txq_pcpu->thread = thread;
		}

		port->txqs[queue] = txq;
	}

	port->rxqs = devm_kcalloc(dev, port->nrxqs, sizeof(*port->rxqs),
				  GFP_KERNEL);
	if (!port->rxqs) {
		err = -ENOMEM;
		goto err_free_percpu;
	}

	/* Allocate and initialize Rx queue for this port */
	for (queue = 0; queue < port->nrxqs; queue++) {
		struct mvpp2_rx_queue *rxq;

		/* Map physical Rx queue to port's logical Rx queue */
		rxq = devm_kzalloc(dev, sizeof(*rxq), GFP_KERNEL);
		if (!rxq) {
			err = -ENOMEM;
			goto err_free_percpu;
		}
		/* Map this Rx queue to a physical queue */
		rxq->id = port->first_rxq + queue;
		rxq->port = port->id;
		rxq->logic_rxq = queue;

		port->rxqs[queue] = rxq;
	}

	mvpp2_rx_irqs_setup(port);

	/* Create Rx descriptor rings */
	for (queue = 0; queue < port->nrxqs; queue++) {
		struct mvpp2_rx_queue *rxq = port->rxqs[queue];

		rxq->size = port->rx_ring_size;
		rxq->pkts_coal = MVPP2_RX_COAL_PKTS;
		rxq->time_coal = MVPP2_RX_COAL_USEC;
	}

	mvpp2_ingress_disable(port);

	/* Port default configuration */
	mvpp2_defaults_set(port);

	/* Port's classifier configuration */
	mvpp2_cls_oversize_rxq_set(port);
	mvpp2_cls_port_config(port);

	if (mvpp22_rss_is_supported())
		mvpp22_port_rss_init(port);

	/* Provide an initial Rx packet size */
	port->pkt_size = MVPP2_RX_PKT_SIZE(port->dev->mtu);

	/* Initialize pools for swf */
	err = mvpp2_swf_bm_pool_init(port);
	if (err)
		goto err_free_percpu;

	/* Clear all port stats */
	mvpp2_read_stats(port);
	memset(port->ethtool_stats, 0,
	       MVPP2_N_ETHTOOL_STATS(port->ntxqs, port->nrxqs) * sizeof(u64));

	return 0;

err_free_percpu:
	for (queue = 0; queue < port->ntxqs; queue++) {
		if (!port->txqs[queue])
			continue;
		free_percpu(port->txqs[queue]->pcpu);
	}
	return err;
}

static bool mvpp22_port_has_legacy_tx_irqs(struct device_node *port_node,
					   unsigned long *flags)
{
	char *irqs[5] = { "rx-shared", "tx-cpu0", "tx-cpu1", "tx-cpu2",
			  "tx-cpu3" };
	int i;

	for (i = 0; i < 5; i++)
		if (of_property_match_string(port_node, "interrupt-names",
					     irqs[i]) < 0)
			return false;

	*flags |= MVPP2_F_DT_COMPAT;
	return true;
}

/* Checks if the port dt description has the required Tx interrupts:
 * - PPv2.1: there are no such interrupts.
 * - PPv2.2:
 *   - The old DTs have: "rx-shared", "tx-cpuX" with X in [0...3]
 *   - The new ones have: "hifX" with X in [0..8]
 *
 * All those variants are supported to keep the backward compatibility.
 */
static bool mvpp2_port_has_irqs(struct mvpp2 *priv,
				struct device_node *port_node,
				unsigned long *flags)
{
	char name[5];
	int i;

	/* ACPI */
	if (!port_node)
		return true;

	if (priv->hw_version == MVPP21)
		return false;

	if (mvpp22_port_has_legacy_tx_irqs(port_node, flags))
		return true;

	for (i = 0; i < MVPP2_MAX_THREADS; i++) {
		snprintf(name, 5, "hif%d", i);
		if (of_property_match_string(port_node, "interrupt-names",
					     name) < 0)
			return false;
	}

	return true;
}

static void mvpp2_port_copy_mac_addr(struct net_device *dev, struct mvpp2 *priv,
				     struct fwnode_handle *fwnode,
				     char **mac_from)
{
	struct mvpp2_port *port = netdev_priv(dev);
	char hw_mac_addr[ETH_ALEN] = {0};
	char fw_mac_addr[ETH_ALEN];

	if (fwnode_get_mac_address(fwnode, fw_mac_addr, ETH_ALEN)) {
		*mac_from = "firmware node";
		ether_addr_copy(dev->dev_addr, fw_mac_addr);
		return;
	}

	if (priv->hw_version == MVPP21) {
		mvpp21_get_mac_address(port, hw_mac_addr);
		if (is_valid_ether_addr(hw_mac_addr)) {
			*mac_from = "hardware";
			ether_addr_copy(dev->dev_addr, hw_mac_addr);
			return;
		}
	}

	*mac_from = "random";
	eth_hw_addr_random(dev);
}

static void mvpp2_phylink_validate(struct phylink_config *config,
				   unsigned long *supported,
				   struct phylink_link_state *state)
{
<<<<<<< HEAD
	struct mvpp2_port *port = netdev_priv(dev);
=======
	struct mvpp2_port *port = container_of(config, struct mvpp2_port,
					       phylink_config);
>>>>>>> f7688b48
	__ETHTOOL_DECLARE_LINK_MODE_MASK(mask) = { 0, };

	/* Invalid combinations */
	switch (state->interface) {
	case PHY_INTERFACE_MODE_10GKR:
	case PHY_INTERFACE_MODE_XAUI:
		if (port->gop_id != 0)
			goto empty_set;
		break;
	case PHY_INTERFACE_MODE_RGMII:
	case PHY_INTERFACE_MODE_RGMII_ID:
	case PHY_INTERFACE_MODE_RGMII_RXID:
	case PHY_INTERFACE_MODE_RGMII_TXID:
		if (port->priv->hw_version == MVPP22 && port->gop_id == 0)
			goto empty_set;
		break;
	default:
		break;
	}

	phylink_set(mask, Autoneg);
	phylink_set_port_modes(mask);
	phylink_set(mask, Pause);
	phylink_set(mask, Asym_Pause);

	switch (state->interface) {
	case PHY_INTERFACE_MODE_10GKR:
	case PHY_INTERFACE_MODE_XAUI:
	case PHY_INTERFACE_MODE_NA:
		if (port->gop_id == 0) {
			phylink_set(mask, 10000baseT_Full);
			phylink_set(mask, 10000baseCR_Full);
			phylink_set(mask, 10000baseSR_Full);
			phylink_set(mask, 10000baseLR_Full);
			phylink_set(mask, 10000baseLRM_Full);
			phylink_set(mask, 10000baseER_Full);
			phylink_set(mask, 10000baseKR_Full);
		}
		/* Fall-through */
	case PHY_INTERFACE_MODE_RGMII:
	case PHY_INTERFACE_MODE_RGMII_ID:
	case PHY_INTERFACE_MODE_RGMII_RXID:
	case PHY_INTERFACE_MODE_RGMII_TXID:
	case PHY_INTERFACE_MODE_SGMII:
		phylink_set(mask, 10baseT_Half);
		phylink_set(mask, 10baseT_Full);
		phylink_set(mask, 100baseT_Half);
		phylink_set(mask, 100baseT_Full);
		/* Fall-through */
	case PHY_INTERFACE_MODE_1000BASEX:
	case PHY_INTERFACE_MODE_2500BASEX:
		phylink_set(mask, 1000baseT_Full);
		phylink_set(mask, 1000baseX_Full);
		phylink_set(mask, 2500baseT_Full);
		phylink_set(mask, 2500baseX_Full);
		break;
	default:
		goto empty_set;
	}

	bitmap_and(supported, supported, mask, __ETHTOOL_LINK_MODE_MASK_NBITS);
	bitmap_and(state->advertising, state->advertising, mask,
		   __ETHTOOL_LINK_MODE_MASK_NBITS);
	return;

empty_set:
	bitmap_zero(supported, __ETHTOOL_LINK_MODE_MASK_NBITS);
}

static void mvpp22_xlg_link_state(struct mvpp2_port *port,
				  struct phylink_link_state *state)
{
	u32 val;

	state->speed = SPEED_10000;
	state->duplex = 1;
	state->an_complete = 1;

	val = readl(port->base + MVPP22_XLG_STATUS);
	state->link = !!(val & MVPP22_XLG_STATUS_LINK_UP);

	state->pause = 0;
	val = readl(port->base + MVPP22_XLG_CTRL0_REG);
	if (val & MVPP22_XLG_CTRL0_TX_FLOW_CTRL_EN)
		state->pause |= MLO_PAUSE_TX;
	if (val & MVPP22_XLG_CTRL0_RX_FLOW_CTRL_EN)
		state->pause |= MLO_PAUSE_RX;
}

static void mvpp2_gmac_link_state(struct mvpp2_port *port,
				  struct phylink_link_state *state)
{
	u32 val;

	val = readl(port->base + MVPP2_GMAC_STATUS0);

	state->an_complete = !!(val & MVPP2_GMAC_STATUS0_AN_COMPLETE);
	state->link = !!(val & MVPP2_GMAC_STATUS0_LINK_UP);
	state->duplex = !!(val & MVPP2_GMAC_STATUS0_FULL_DUPLEX);

	switch (port->phy_interface) {
	case PHY_INTERFACE_MODE_1000BASEX:
		state->speed = SPEED_1000;
		break;
	case PHY_INTERFACE_MODE_2500BASEX:
		state->speed = SPEED_2500;
		break;
	default:
		if (val & MVPP2_GMAC_STATUS0_GMII_SPEED)
			state->speed = SPEED_1000;
		else if (val & MVPP2_GMAC_STATUS0_MII_SPEED)
			state->speed = SPEED_100;
		else
			state->speed = SPEED_10;
	}

	state->pause = 0;
	if (val & MVPP2_GMAC_STATUS0_RX_PAUSE)
		state->pause |= MLO_PAUSE_RX;
	if (val & MVPP2_GMAC_STATUS0_TX_PAUSE)
		state->pause |= MLO_PAUSE_TX;
}

static int mvpp2_phylink_mac_link_state(struct phylink_config *config,
					struct phylink_link_state *state)
{
	struct mvpp2_port *port = container_of(config, struct mvpp2_port,
					       phylink_config);

	if (port->priv->hw_version == MVPP22 && port->gop_id == 0) {
		u32 mode = readl(port->base + MVPP22_XLG_CTRL3_REG);
		mode &= MVPP22_XLG_CTRL3_MACMODESELECT_MASK;

		if (mode == MVPP22_XLG_CTRL3_MACMODESELECT_10G) {
			mvpp22_xlg_link_state(port, state);
			return 1;
		}
	}

	mvpp2_gmac_link_state(port, state);
	return 1;
}

static void mvpp2_mac_an_restart(struct phylink_config *config)
{
	struct mvpp2_port *port = container_of(config, struct mvpp2_port,
					       phylink_config);
	u32 val = readl(port->base + MVPP2_GMAC_AUTONEG_CONFIG);

	writel(val | MVPP2_GMAC_IN_BAND_RESTART_AN,
	       port->base + MVPP2_GMAC_AUTONEG_CONFIG);
	writel(val & ~MVPP2_GMAC_IN_BAND_RESTART_AN,
	       port->base + MVPP2_GMAC_AUTONEG_CONFIG);
}

static void mvpp2_xlg_config(struct mvpp2_port *port, unsigned int mode,
			     const struct phylink_link_state *state)
{
	u32 old_ctrl0, ctrl0;
	u32 old_ctrl4, ctrl4;

	old_ctrl0 = ctrl0 = readl(port->base + MVPP22_XLG_CTRL0_REG);
	old_ctrl4 = ctrl4 = readl(port->base + MVPP22_XLG_CTRL4_REG);

	ctrl0 |= MVPP22_XLG_CTRL0_MAC_RESET_DIS;

	if (state->pause & MLO_PAUSE_TX)
		ctrl0 |= MVPP22_XLG_CTRL0_TX_FLOW_CTRL_EN;
	else
		ctrl0 &= ~MVPP22_XLG_CTRL0_TX_FLOW_CTRL_EN;

	if (state->pause & MLO_PAUSE_RX)
		ctrl0 |= MVPP22_XLG_CTRL0_RX_FLOW_CTRL_EN;
	else
		ctrl0 &= ~MVPP22_XLG_CTRL0_RX_FLOW_CTRL_EN;

	ctrl4 &= ~(MVPP22_XLG_CTRL4_MACMODSELECT_GMAC |
		   MVPP22_XLG_CTRL4_EN_IDLE_CHECK);
	ctrl4 |= MVPP22_XLG_CTRL4_FWD_FC | MVPP22_XLG_CTRL4_FWD_PFC;

	if (old_ctrl0 != ctrl0)
		writel(ctrl0, port->base + MVPP22_XLG_CTRL0_REG);
	if (old_ctrl4 != ctrl4)
		writel(ctrl4, port->base + MVPP22_XLG_CTRL4_REG);

	if (!(old_ctrl0 & MVPP22_XLG_CTRL0_MAC_RESET_DIS)) {
		while (!(readl(port->base + MVPP22_XLG_CTRL0_REG) &
			 MVPP22_XLG_CTRL0_MAC_RESET_DIS))
			continue;
	}
}

static void mvpp2_gmac_config(struct mvpp2_port *port, unsigned int mode,
			      const struct phylink_link_state *state)
{
<<<<<<< HEAD
	u32 an, ctrl0, ctrl2, ctrl4;
	u32 old_ctrl2;

	an = readl(port->base + MVPP2_GMAC_AUTONEG_CONFIG);
	ctrl0 = readl(port->base + MVPP2_GMAC_CTRL_0_REG);
	ctrl2 = readl(port->base + MVPP2_GMAC_CTRL_2_REG);
	ctrl4 = readl(port->base + MVPP22_GMAC_CTRL_4_REG);

	old_ctrl2 = ctrl2;

	/* Force link down */
	an &= ~MVPP2_GMAC_FORCE_LINK_PASS;
	an |= MVPP2_GMAC_FORCE_LINK_DOWN;
	writel(an, port->base + MVPP2_GMAC_AUTONEG_CONFIG);

	/* Set the GMAC in a reset state */
	ctrl2 |= MVPP2_GMAC_PORT_RESET_MASK;
	writel(ctrl2, port->base + MVPP2_GMAC_CTRL_2_REG);
=======
	u32 old_an, an;
	u32 old_ctrl0, ctrl0;
	u32 old_ctrl2, ctrl2;
	u32 old_ctrl4, ctrl4;

	old_an = an = readl(port->base + MVPP2_GMAC_AUTONEG_CONFIG);
	old_ctrl0 = ctrl0 = readl(port->base + MVPP2_GMAC_CTRL_0_REG);
	old_ctrl2 = ctrl2 = readl(port->base + MVPP2_GMAC_CTRL_2_REG);
	old_ctrl4 = ctrl4 = readl(port->base + MVPP22_GMAC_CTRL_4_REG);
>>>>>>> f7688b48

	an &= ~(MVPP2_GMAC_CONFIG_MII_SPEED | MVPP2_GMAC_CONFIG_GMII_SPEED |
		MVPP2_GMAC_AN_SPEED_EN | MVPP2_GMAC_FC_ADV_EN |
		MVPP2_GMAC_FC_ADV_ASM_EN | MVPP2_GMAC_FLOW_CTRL_AUTONEG |
		MVPP2_GMAC_CONFIG_FULL_DUPLEX | MVPP2_GMAC_AN_DUPLEX_EN |
		MVPP2_GMAC_IN_BAND_AUTONEG | MVPP2_GMAC_IN_BAND_AUTONEG_BYPASS);
	ctrl0 &= ~MVPP2_GMAC_PORT_TYPE_MASK;
	ctrl2 &= ~(MVPP2_GMAC_INBAND_AN_MASK | MVPP2_GMAC_PORT_RESET_MASK |
		   MVPP2_GMAC_PCS_ENABLE_MASK);
	ctrl4 &= ~(MVPP22_CTRL4_RX_FC_EN | MVPP22_CTRL4_TX_FC_EN);

	/* Configure port type */
	if (phy_interface_mode_is_8023z(state->interface)) {
		ctrl2 |= MVPP2_GMAC_PCS_ENABLE_MASK;
		ctrl4 &= ~MVPP22_CTRL4_EXT_PIN_GMII_SEL;
		ctrl4 |= MVPP22_CTRL4_SYNC_BYPASS_DIS |
			 MVPP22_CTRL4_DP_CLK_SEL |
			 MVPP22_CTRL4_QSGMII_BYPASS_ACTIVE;
	} else if (state->interface == PHY_INTERFACE_MODE_SGMII) {
		ctrl2 |= MVPP2_GMAC_PCS_ENABLE_MASK | MVPP2_GMAC_INBAND_AN_MASK;
		ctrl4 &= ~MVPP22_CTRL4_EXT_PIN_GMII_SEL;
		ctrl4 |= MVPP22_CTRL4_SYNC_BYPASS_DIS |
			 MVPP22_CTRL4_DP_CLK_SEL |
			 MVPP22_CTRL4_QSGMII_BYPASS_ACTIVE;
	} else if (phy_interface_mode_is_rgmii(state->interface)) {
		ctrl4 &= ~MVPP22_CTRL4_DP_CLK_SEL;
		ctrl4 |= MVPP22_CTRL4_EXT_PIN_GMII_SEL |
			 MVPP22_CTRL4_SYNC_BYPASS_DIS |
			 MVPP22_CTRL4_QSGMII_BYPASS_ACTIVE;
	}

	/* Configure advertisement bits */
	if (phylink_test(state->advertising, Pause))
		an |= MVPP2_GMAC_FC_ADV_EN;
	if (phylink_test(state->advertising, Asym_Pause))
		an |= MVPP2_GMAC_FC_ADV_ASM_EN;

	/* Configure negotiation style */
	if (!phylink_autoneg_inband(mode)) {
		/* Phy or fixed speed - no in-band AN */
		if (state->duplex)
			an |= MVPP2_GMAC_CONFIG_FULL_DUPLEX;

		if (state->speed == SPEED_1000 || state->speed == SPEED_2500)
			an |= MVPP2_GMAC_CONFIG_GMII_SPEED;
		else if (state->speed == SPEED_100)
			an |= MVPP2_GMAC_CONFIG_MII_SPEED;

		if (state->pause & MLO_PAUSE_TX)
			ctrl4 |= MVPP22_CTRL4_TX_FC_EN;
		if (state->pause & MLO_PAUSE_RX)
			ctrl4 |= MVPP22_CTRL4_RX_FC_EN;
	} else if (state->interface == PHY_INTERFACE_MODE_SGMII) {
		/* SGMII in-band mode receives the speed and duplex from
		 * the PHY. Flow control information is not received. */
		an &= ~(MVPP2_GMAC_FORCE_LINK_DOWN | MVPP2_GMAC_FORCE_LINK_PASS);
		an |= MVPP2_GMAC_IN_BAND_AUTONEG |
		      MVPP2_GMAC_AN_SPEED_EN |
		      MVPP2_GMAC_AN_DUPLEX_EN;

		if (state->pause & MLO_PAUSE_TX)
			ctrl4 |= MVPP22_CTRL4_TX_FC_EN;
		if (state->pause & MLO_PAUSE_RX)
			ctrl4 |= MVPP22_CTRL4_RX_FC_EN;
	} else if (phy_interface_mode_is_8023z(state->interface)) {
		/* 1000BaseX and 2500BaseX ports cannot negotiate speed nor can
		 * they negotiate duplex: they are always operating with a fixed
		 * speed of 1000/2500Mbps in full duplex, so force 1000/2500
		 * speed and full duplex here.
		 */
		ctrl0 |= MVPP2_GMAC_PORT_TYPE_MASK;
		an &= ~(MVPP2_GMAC_FORCE_LINK_DOWN | MVPP2_GMAC_FORCE_LINK_PASS);
		an |= MVPP2_GMAC_IN_BAND_AUTONEG |
		      MVPP2_GMAC_CONFIG_GMII_SPEED |
		      MVPP2_GMAC_CONFIG_FULL_DUPLEX;

		if (state->pause & MLO_PAUSE_AN && state->an_enabled) {
			an |= MVPP2_GMAC_FLOW_CTRL_AUTONEG;
		} else {
			if (state->pause & MLO_PAUSE_TX)
				ctrl4 |= MVPP22_CTRL4_TX_FC_EN;
			if (state->pause & MLO_PAUSE_RX)
				ctrl4 |= MVPP22_CTRL4_RX_FC_EN;
		}
	}

<<<<<<< HEAD
	writel(ctrl0, port->base + MVPP2_GMAC_CTRL_0_REG);
	writel(ctrl2, port->base + MVPP2_GMAC_CTRL_2_REG);
	writel(ctrl4, port->base + MVPP22_GMAC_CTRL_4_REG);
	writel(an, port->base + MVPP2_GMAC_AUTONEG_CONFIG);
=======
/* Some fields of the auto-negotiation register require the port to be down when
 * their value is updated.
 */
#define MVPP2_GMAC_AN_PORT_DOWN_MASK	\
		(MVPP2_GMAC_IN_BAND_AUTONEG | \
		 MVPP2_GMAC_IN_BAND_AUTONEG_BYPASS | \
		 MVPP2_GMAC_CONFIG_MII_SPEED | MVPP2_GMAC_CONFIG_GMII_SPEED | \
		 MVPP2_GMAC_AN_SPEED_EN | MVPP2_GMAC_CONFIG_FULL_DUPLEX | \
		 MVPP2_GMAC_AN_DUPLEX_EN)

	if ((old_ctrl0 ^ ctrl0) & MVPP2_GMAC_PORT_TYPE_MASK ||
	    (old_ctrl2 ^ ctrl2) & MVPP2_GMAC_INBAND_AN_MASK ||
	    (old_an ^ an) & MVPP2_GMAC_AN_PORT_DOWN_MASK) {
		/* Force link down */
		old_an &= ~MVPP2_GMAC_FORCE_LINK_PASS;
		old_an |= MVPP2_GMAC_FORCE_LINK_DOWN;
		writel(old_an, port->base + MVPP2_GMAC_AUTONEG_CONFIG);

		/* Set the GMAC in a reset state - do this in a way that
		 * ensures we clear it below.
		 */
		old_ctrl2 |= MVPP2_GMAC_PORT_RESET_MASK;
		writel(old_ctrl2, port->base + MVPP2_GMAC_CTRL_2_REG);
	}

	if (old_ctrl0 != ctrl0)
		writel(ctrl0, port->base + MVPP2_GMAC_CTRL_0_REG);
	if (old_ctrl2 != ctrl2)
		writel(ctrl2, port->base + MVPP2_GMAC_CTRL_2_REG);
	if (old_ctrl4 != ctrl4)
		writel(ctrl4, port->base + MVPP22_GMAC_CTRL_4_REG);
	if (old_an != an)
		writel(an, port->base + MVPP2_GMAC_AUTONEG_CONFIG);
>>>>>>> f7688b48

	if (old_ctrl2 & MVPP2_GMAC_PORT_RESET_MASK) {
		while (readl(port->base + MVPP2_GMAC_CTRL_2_REG) &
		       MVPP2_GMAC_PORT_RESET_MASK)
			continue;
	}
}

static void mvpp2_mac_config(struct phylink_config *config, unsigned int mode,
			     const struct phylink_link_state *state)
{
	struct net_device *dev = to_net_dev(config->dev);
	struct mvpp2_port *port = netdev_priv(dev);
	bool change_interface = port->phy_interface != state->interface;

	/* Check for invalid configuration */
	if (mvpp2_is_xlg(state->interface) && port->gop_id != 0) {
		netdev_err(dev, "Invalid mode on %s\n", dev->name);
		return;
	}

	/* Make sure the port is disabled when reconfiguring the mode */
	mvpp2_port_disable(port);

	if (port->priv->hw_version == MVPP22 && change_interface) {
		mvpp22_gop_mask_irq(port);

		port->phy_interface = state->interface;

		/* Reconfigure the serdes lanes */
		phy_power_off(port->comphy);
		mvpp22_mode_reconfigure(port);
	}

	/* mac (re)configuration */
	if (mvpp2_is_xlg(state->interface))
		mvpp2_xlg_config(port, mode, state);
	else if (phy_interface_mode_is_rgmii(state->interface) ||
		 phy_interface_mode_is_8023z(state->interface) ||
		 state->interface == PHY_INTERFACE_MODE_SGMII)
		mvpp2_gmac_config(port, mode, state);

	if (port->priv->hw_version == MVPP21 && port->flags & MVPP2_F_LOOPBACK)
		mvpp2_port_loopback_set(port, state);

	if (port->priv->hw_version == MVPP22 && change_interface)
		mvpp22_gop_unmask_irq(port);

	mvpp2_port_enable(port);
}

static void mvpp2_mac_link_up(struct phylink_config *config, unsigned int mode,
			      phy_interface_t interface, struct phy_device *phy)
{
	struct net_device *dev = to_net_dev(config->dev);
	struct mvpp2_port *port = netdev_priv(dev);
	u32 val;

	if (!phylink_autoneg_inband(mode)) {
		if (mvpp2_is_xlg(interface)) {
			val = readl(port->base + MVPP22_XLG_CTRL0_REG);
			val &= ~MVPP22_XLG_CTRL0_FORCE_LINK_DOWN;
			val |= MVPP22_XLG_CTRL0_FORCE_LINK_PASS;
			writel(val, port->base + MVPP22_XLG_CTRL0_REG);
		} else {
			val = readl(port->base + MVPP2_GMAC_AUTONEG_CONFIG);
			val &= ~MVPP2_GMAC_FORCE_LINK_DOWN;
			val |= MVPP2_GMAC_FORCE_LINK_PASS;
			writel(val, port->base + MVPP2_GMAC_AUTONEG_CONFIG);
		}
	}

	mvpp2_port_enable(port);

	mvpp2_egress_enable(port);
	mvpp2_ingress_enable(port);
	netif_tx_wake_all_queues(dev);
}

static void mvpp2_mac_link_down(struct phylink_config *config,
				unsigned int mode, phy_interface_t interface)
{
	struct net_device *dev = to_net_dev(config->dev);
	struct mvpp2_port *port = netdev_priv(dev);
	u32 val;

	if (!phylink_autoneg_inband(mode)) {
		if (mvpp2_is_xlg(interface)) {
			val = readl(port->base + MVPP22_XLG_CTRL0_REG);
			val &= ~MVPP22_XLG_CTRL0_FORCE_LINK_PASS;
			val |= MVPP22_XLG_CTRL0_FORCE_LINK_DOWN;
			writel(val, port->base + MVPP22_XLG_CTRL0_REG);
		} else {
			val = readl(port->base + MVPP2_GMAC_AUTONEG_CONFIG);
			val &= ~MVPP2_GMAC_FORCE_LINK_PASS;
			val |= MVPP2_GMAC_FORCE_LINK_DOWN;
			writel(val, port->base + MVPP2_GMAC_AUTONEG_CONFIG);
		}
	}

	netif_tx_stop_all_queues(dev);
	mvpp2_egress_disable(port);
	mvpp2_ingress_disable(port);

	mvpp2_port_disable(port);
}

static const struct phylink_mac_ops mvpp2_phylink_ops = {
	.validate = mvpp2_phylink_validate,
	.mac_link_state = mvpp2_phylink_mac_link_state,
	.mac_an_restart = mvpp2_mac_an_restart,
	.mac_config = mvpp2_mac_config,
	.mac_link_up = mvpp2_mac_link_up,
	.mac_link_down = mvpp2_mac_link_down,
};

/* Ports initialization */
static int mvpp2_port_probe(struct platform_device *pdev,
			    struct fwnode_handle *port_fwnode,
			    struct mvpp2 *priv)
{
	struct phy *comphy = NULL;
	struct mvpp2_port *port;
	struct mvpp2_port_pcpu *port_pcpu;
	struct device_node *port_node = to_of_node(port_fwnode);
	netdev_features_t features;
	struct net_device *dev;
	struct phylink *phylink;
	char *mac_from = "";
	unsigned int ntxqs, nrxqs, thread;
	unsigned long flags = 0;
	bool has_tx_irqs;
	u32 id;
	int phy_mode;
	int err, i;

	has_tx_irqs = mvpp2_port_has_irqs(priv, port_node, &flags);
	if (!has_tx_irqs && queue_mode == MVPP2_QDIST_MULTI_MODE) {
		dev_err(&pdev->dev,
			"not enough IRQs to support multi queue mode\n");
		return -EINVAL;
	}

	ntxqs = MVPP2_MAX_TXQ;
	nrxqs = mvpp2_get_nrxqs(priv);

	dev = alloc_etherdev_mqs(sizeof(*port), ntxqs, nrxqs);
	if (!dev)
		return -ENOMEM;

	phy_mode = fwnode_get_phy_mode(port_fwnode);
	if (phy_mode < 0) {
		dev_err(&pdev->dev, "incorrect phy mode\n");
		err = phy_mode;
		goto err_free_netdev;
	}

	if (port_node) {
		comphy = devm_of_phy_get(&pdev->dev, port_node, NULL);
		if (IS_ERR(comphy)) {
			if (PTR_ERR(comphy) == -EPROBE_DEFER) {
				err = -EPROBE_DEFER;
				goto err_free_netdev;
			}
			comphy = NULL;
		}
	}

	if (fwnode_property_read_u32(port_fwnode, "port-id", &id)) {
		err = -EINVAL;
		dev_err(&pdev->dev, "missing port-id value\n");
		goto err_free_netdev;
	}

	dev->tx_queue_len = MVPP2_MAX_TXD_MAX;
	dev->watchdog_timeo = 5 * HZ;
	dev->netdev_ops = &mvpp2_netdev_ops;
	dev->ethtool_ops = &mvpp2_eth_tool_ops;

	port = netdev_priv(dev);
	port->dev = dev;
	port->fwnode = port_fwnode;
	port->has_phy = !!of_find_property(port_node, "phy", NULL);
	port->ntxqs = ntxqs;
	port->nrxqs = nrxqs;
	port->priv = priv;
	port->has_tx_irqs = has_tx_irqs;
	port->flags = flags;

	err = mvpp2_queue_vectors_init(port, port_node);
	if (err)
		goto err_free_netdev;

	if (port_node)
		port->link_irq = of_irq_get_byname(port_node, "link");
	else
		port->link_irq = fwnode_irq_get(port_fwnode, port->nqvecs + 1);
	if (port->link_irq == -EPROBE_DEFER) {
		err = -EPROBE_DEFER;
		goto err_deinit_qvecs;
	}
	if (port->link_irq <= 0)
		/* the link irq is optional */
		port->link_irq = 0;

	if (fwnode_property_read_bool(port_fwnode, "marvell,loopback"))
		port->flags |= MVPP2_F_LOOPBACK;

	port->id = id;
	if (priv->hw_version == MVPP21)
		port->first_rxq = port->id * port->nrxqs;
	else
		port->first_rxq = port->id * priv->max_port_rxqs;

	port->of_node = port_node;
	port->phy_interface = phy_mode;
	port->comphy = comphy;

	if (priv->hw_version == MVPP21) {
		port->base = devm_platform_ioremap_resource(pdev, 2 + id);
		if (IS_ERR(port->base)) {
			err = PTR_ERR(port->base);
			goto err_free_irq;
		}

		port->stats_base = port->priv->lms_base +
				   MVPP21_MIB_COUNTERS_OFFSET +
				   port->gop_id * MVPP21_MIB_COUNTERS_PORT_SZ;
	} else {
		if (fwnode_property_read_u32(port_fwnode, "gop-port-id",
					     &port->gop_id)) {
			err = -EINVAL;
			dev_err(&pdev->dev, "missing gop-port-id value\n");
			goto err_deinit_qvecs;
		}

		port->base = priv->iface_base + MVPP22_GMAC_BASE(port->gop_id);
		port->stats_base = port->priv->iface_base +
				   MVPP22_MIB_COUNTERS_OFFSET +
				   port->gop_id * MVPP22_MIB_COUNTERS_PORT_SZ;
	}

	/* Alloc per-cpu and ethtool stats */
	port->stats = netdev_alloc_pcpu_stats(struct mvpp2_pcpu_stats);
	if (!port->stats) {
		err = -ENOMEM;
		goto err_free_irq;
	}

	port->ethtool_stats = devm_kcalloc(&pdev->dev,
					   MVPP2_N_ETHTOOL_STATS(ntxqs, nrxqs),
					   sizeof(u64), GFP_KERNEL);
	if (!port->ethtool_stats) {
		err = -ENOMEM;
		goto err_free_stats;
	}

	mutex_init(&port->gather_stats_lock);
	INIT_DELAYED_WORK(&port->stats_work, mvpp2_gather_hw_statistics);

	mvpp2_port_copy_mac_addr(dev, priv, port_fwnode, &mac_from);

	port->tx_ring_size = MVPP2_MAX_TXD_DFLT;
	port->rx_ring_size = MVPP2_MAX_RXD_DFLT;
	SET_NETDEV_DEV(dev, &pdev->dev);

	err = mvpp2_port_init(port);
	if (err < 0) {
		dev_err(&pdev->dev, "failed to init port %d\n", id);
		goto err_free_stats;
	}

	mvpp2_port_periodic_xon_disable(port);

	mvpp2_mac_reset_assert(port);
	mvpp22_pcs_reset_assert(port);

	port->pcpu = alloc_percpu(struct mvpp2_port_pcpu);
	if (!port->pcpu) {
		err = -ENOMEM;
		goto err_free_txq_pcpu;
	}

	if (!port->has_tx_irqs) {
		for (thread = 0; thread < priv->nthreads; thread++) {
			port_pcpu = per_cpu_ptr(port->pcpu, thread);

			hrtimer_init(&port_pcpu->tx_done_timer, CLOCK_MONOTONIC,
				     HRTIMER_MODE_REL_PINNED_SOFT);
			port_pcpu->tx_done_timer.function = mvpp2_hr_timer_cb;
			port_pcpu->timer_scheduled = false;
			port_pcpu->dev = dev;
		}
	}

	features = NETIF_F_SG | NETIF_F_IP_CSUM | NETIF_F_IPV6_CSUM |
		   NETIF_F_TSO;
	dev->features = features | NETIF_F_RXCSUM;
	dev->hw_features |= features | NETIF_F_RXCSUM | NETIF_F_GRO |
			    NETIF_F_HW_VLAN_CTAG_FILTER;

	if (mvpp22_rss_is_supported()) {
		dev->hw_features |= NETIF_F_RXHASH;
		dev->features |= NETIF_F_NTUPLE;
	}

	if (!port->priv->percpu_pools)
		mvpp2_set_hw_csum(port, port->pool_long->id);

	dev->vlan_features |= features;
	dev->gso_max_segs = MVPP2_MAX_TSO_SEGS;
	dev->priv_flags |= IFF_UNICAST_FLT;

	/* MTU range: 68 - 9704 */
	dev->min_mtu = ETH_MIN_MTU;
	/* 9704 == 9728 - 20 and rounding to 8 */
	dev->max_mtu = MVPP2_BM_JUMBO_PKT_SIZE;
	dev->dev.of_node = port_node;

	/* Phylink isn't used w/ ACPI as of now */
	if (port_node) {
		port->phylink_config.dev = &dev->dev;
		port->phylink_config.type = PHYLINK_NETDEV;

		phylink = phylink_create(&port->phylink_config, port_fwnode,
					 phy_mode, &mvpp2_phylink_ops);
		if (IS_ERR(phylink)) {
			err = PTR_ERR(phylink);
			goto err_free_port_pcpu;
		}
		port->phylink = phylink;
	} else {
		port->phylink = NULL;
	}

	err = register_netdev(dev);
	if (err < 0) {
		dev_err(&pdev->dev, "failed to register netdev\n");
		goto err_phylink;
	}
	netdev_info(dev, "Using %s mac address %pM\n", mac_from, dev->dev_addr);

	priv->port_list[priv->port_count++] = port;

	return 0;

err_phylink:
	if (port->phylink)
		phylink_destroy(port->phylink);
err_free_port_pcpu:
	free_percpu(port->pcpu);
err_free_txq_pcpu:
	for (i = 0; i < port->ntxqs; i++)
		free_percpu(port->txqs[i]->pcpu);
err_free_stats:
	free_percpu(port->stats);
err_free_irq:
	if (port->link_irq)
		irq_dispose_mapping(port->link_irq);
err_deinit_qvecs:
	mvpp2_queue_vectors_deinit(port);
err_free_netdev:
	free_netdev(dev);
	return err;
}

/* Ports removal routine */
static void mvpp2_port_remove(struct mvpp2_port *port)
{
	int i;

	unregister_netdev(port->dev);
	if (port->phylink)
		phylink_destroy(port->phylink);
	free_percpu(port->pcpu);
	free_percpu(port->stats);
	for (i = 0; i < port->ntxqs; i++)
		free_percpu(port->txqs[i]->pcpu);
	mvpp2_queue_vectors_deinit(port);
	if (port->link_irq)
		irq_dispose_mapping(port->link_irq);
	free_netdev(port->dev);
}

/* Initialize decoding windows */
static void mvpp2_conf_mbus_windows(const struct mbus_dram_target_info *dram,
				    struct mvpp2 *priv)
{
	u32 win_enable;
	int i;

	for (i = 0; i < 6; i++) {
		mvpp2_write(priv, MVPP2_WIN_BASE(i), 0);
		mvpp2_write(priv, MVPP2_WIN_SIZE(i), 0);

		if (i < 4)
			mvpp2_write(priv, MVPP2_WIN_REMAP(i), 0);
	}

	win_enable = 0;

	for (i = 0; i < dram->num_cs; i++) {
		const struct mbus_dram_window *cs = dram->cs + i;

		mvpp2_write(priv, MVPP2_WIN_BASE(i),
			    (cs->base & 0xffff0000) | (cs->mbus_attr << 8) |
			    dram->mbus_dram_target_id);

		mvpp2_write(priv, MVPP2_WIN_SIZE(i),
			    (cs->size - 1) & 0xffff0000);

		win_enable |= (1 << i);
	}

	mvpp2_write(priv, MVPP2_BASE_ADDR_ENABLE, win_enable);
}

/* Initialize Rx FIFO's */
static void mvpp2_rx_fifo_init(struct mvpp2 *priv)
{
	int port;

	for (port = 0; port < MVPP2_MAX_PORTS; port++) {
		mvpp2_write(priv, MVPP2_RX_DATA_FIFO_SIZE_REG(port),
			    MVPP2_RX_FIFO_PORT_DATA_SIZE_4KB);
		mvpp2_write(priv, MVPP2_RX_ATTR_FIFO_SIZE_REG(port),
			    MVPP2_RX_FIFO_PORT_ATTR_SIZE_4KB);
	}

	mvpp2_write(priv, MVPP2_RX_MIN_PKT_SIZE_REG,
		    MVPP2_RX_FIFO_PORT_MIN_PKT);
	mvpp2_write(priv, MVPP2_RX_FIFO_INIT_REG, 0x1);
}

static void mvpp22_rx_fifo_init(struct mvpp2 *priv)
{
	int port;

	/* The FIFO size parameters are set depending on the maximum speed a
	 * given port can handle:
	 * - Port 0: 10Gbps
	 * - Port 1: 2.5Gbps
	 * - Ports 2 and 3: 1Gbps
	 */

	mvpp2_write(priv, MVPP2_RX_DATA_FIFO_SIZE_REG(0),
		    MVPP2_RX_FIFO_PORT_DATA_SIZE_32KB);
	mvpp2_write(priv, MVPP2_RX_ATTR_FIFO_SIZE_REG(0),
		    MVPP2_RX_FIFO_PORT_ATTR_SIZE_32KB);

	mvpp2_write(priv, MVPP2_RX_DATA_FIFO_SIZE_REG(1),
		    MVPP2_RX_FIFO_PORT_DATA_SIZE_8KB);
	mvpp2_write(priv, MVPP2_RX_ATTR_FIFO_SIZE_REG(1),
		    MVPP2_RX_FIFO_PORT_ATTR_SIZE_8KB);

	for (port = 2; port < MVPP2_MAX_PORTS; port++) {
		mvpp2_write(priv, MVPP2_RX_DATA_FIFO_SIZE_REG(port),
			    MVPP2_RX_FIFO_PORT_DATA_SIZE_4KB);
		mvpp2_write(priv, MVPP2_RX_ATTR_FIFO_SIZE_REG(port),
			    MVPP2_RX_FIFO_PORT_ATTR_SIZE_4KB);
	}

	mvpp2_write(priv, MVPP2_RX_MIN_PKT_SIZE_REG,
		    MVPP2_RX_FIFO_PORT_MIN_PKT);
	mvpp2_write(priv, MVPP2_RX_FIFO_INIT_REG, 0x1);
}

/* Initialize Tx FIFO's: the total FIFO size is 19kB on PPv2.2 and 10G
 * interfaces must have a Tx FIFO size of 10kB. As only port 0 can do 10G,
 * configure its Tx FIFO size to 10kB and the others ports Tx FIFO size to 3kB.
 */
static void mvpp22_tx_fifo_init(struct mvpp2 *priv)
{
	int port, size, thrs;

	for (port = 0; port < MVPP2_MAX_PORTS; port++) {
		if (port == 0) {
			size = MVPP22_TX_FIFO_DATA_SIZE_10KB;
			thrs = MVPP2_TX_FIFO_THRESHOLD_10KB;
		} else {
			size = MVPP22_TX_FIFO_DATA_SIZE_3KB;
			thrs = MVPP2_TX_FIFO_THRESHOLD_3KB;
		}
		mvpp2_write(priv, MVPP22_TX_FIFO_SIZE_REG(port), size);
		mvpp2_write(priv, MVPP22_TX_FIFO_THRESH_REG(port), thrs);
	}
}

static void mvpp2_axi_init(struct mvpp2 *priv)
{
	u32 val, rdval, wrval;

	mvpp2_write(priv, MVPP22_BM_ADDR_HIGH_RLS_REG, 0x0);

	/* AXI Bridge Configuration */

	rdval = MVPP22_AXI_CODE_CACHE_RD_CACHE
		<< MVPP22_AXI_ATTR_CACHE_OFFS;
	rdval |= MVPP22_AXI_CODE_DOMAIN_OUTER_DOM
		<< MVPP22_AXI_ATTR_DOMAIN_OFFS;

	wrval = MVPP22_AXI_CODE_CACHE_WR_CACHE
		<< MVPP22_AXI_ATTR_CACHE_OFFS;
	wrval |= MVPP22_AXI_CODE_DOMAIN_OUTER_DOM
		<< MVPP22_AXI_ATTR_DOMAIN_OFFS;

	/* BM */
	mvpp2_write(priv, MVPP22_AXI_BM_WR_ATTR_REG, wrval);
	mvpp2_write(priv, MVPP22_AXI_BM_RD_ATTR_REG, rdval);

	/* Descriptors */
	mvpp2_write(priv, MVPP22_AXI_AGGRQ_DESCR_RD_ATTR_REG, rdval);
	mvpp2_write(priv, MVPP22_AXI_TXQ_DESCR_WR_ATTR_REG, wrval);
	mvpp2_write(priv, MVPP22_AXI_TXQ_DESCR_RD_ATTR_REG, rdval);
	mvpp2_write(priv, MVPP22_AXI_RXQ_DESCR_WR_ATTR_REG, wrval);

	/* Buffer Data */
	mvpp2_write(priv, MVPP22_AXI_TX_DATA_RD_ATTR_REG, rdval);
	mvpp2_write(priv, MVPP22_AXI_RX_DATA_WR_ATTR_REG, wrval);

	val = MVPP22_AXI_CODE_CACHE_NON_CACHE
		<< MVPP22_AXI_CODE_CACHE_OFFS;
	val |= MVPP22_AXI_CODE_DOMAIN_SYSTEM
		<< MVPP22_AXI_CODE_DOMAIN_OFFS;
	mvpp2_write(priv, MVPP22_AXI_RD_NORMAL_CODE_REG, val);
	mvpp2_write(priv, MVPP22_AXI_WR_NORMAL_CODE_REG, val);

	val = MVPP22_AXI_CODE_CACHE_RD_CACHE
		<< MVPP22_AXI_CODE_CACHE_OFFS;
	val |= MVPP22_AXI_CODE_DOMAIN_OUTER_DOM
		<< MVPP22_AXI_CODE_DOMAIN_OFFS;

	mvpp2_write(priv, MVPP22_AXI_RD_SNOOP_CODE_REG, val);

	val = MVPP22_AXI_CODE_CACHE_WR_CACHE
		<< MVPP22_AXI_CODE_CACHE_OFFS;
	val |= MVPP22_AXI_CODE_DOMAIN_OUTER_DOM
		<< MVPP22_AXI_CODE_DOMAIN_OFFS;

	mvpp2_write(priv, MVPP22_AXI_WR_SNOOP_CODE_REG, val);
}

/* Initialize network controller common part HW */
static int mvpp2_init(struct platform_device *pdev, struct mvpp2 *priv)
{
	const struct mbus_dram_target_info *dram_target_info;
	int err, i;
	u32 val;

	/* MBUS windows configuration */
	dram_target_info = mv_mbus_dram_info();
	if (dram_target_info)
		mvpp2_conf_mbus_windows(dram_target_info, priv);

	if (priv->hw_version == MVPP22)
		mvpp2_axi_init(priv);

	/* Disable HW PHY polling */
	if (priv->hw_version == MVPP21) {
		val = readl(priv->lms_base + MVPP2_PHY_AN_CFG0_REG);
		val |= MVPP2_PHY_AN_STOP_SMI0_MASK;
		writel(val, priv->lms_base + MVPP2_PHY_AN_CFG0_REG);
	} else {
		val = readl(priv->iface_base + MVPP22_SMI_MISC_CFG_REG);
		val &= ~MVPP22_SMI_POLLING_EN;
		writel(val, priv->iface_base + MVPP22_SMI_MISC_CFG_REG);
	}

	/* Allocate and initialize aggregated TXQs */
	priv->aggr_txqs = devm_kcalloc(&pdev->dev, MVPP2_MAX_THREADS,
				       sizeof(*priv->aggr_txqs),
				       GFP_KERNEL);
	if (!priv->aggr_txqs)
		return -ENOMEM;

	for (i = 0; i < MVPP2_MAX_THREADS; i++) {
		priv->aggr_txqs[i].id = i;
		priv->aggr_txqs[i].size = MVPP2_AGGR_TXQ_SIZE;
		err = mvpp2_aggr_txq_init(pdev, &priv->aggr_txqs[i], i, priv);
		if (err < 0)
			return err;
	}

	/* Fifo Init */
	if (priv->hw_version == MVPP21) {
		mvpp2_rx_fifo_init(priv);
	} else {
		mvpp22_rx_fifo_init(priv);
		mvpp22_tx_fifo_init(priv);
	}

	if (priv->hw_version == MVPP21)
		writel(MVPP2_EXT_GLOBAL_CTRL_DEFAULT,
		       priv->lms_base + MVPP2_MNG_EXTENDED_GLOBAL_CTRL_REG);

	/* Allow cache snoop when transmiting packets */
	mvpp2_write(priv, MVPP2_TX_SNOOP_REG, 0x1);

	/* Buffer Manager initialization */
	err = mvpp2_bm_init(&pdev->dev, priv);
	if (err < 0)
		return err;

	/* Parser default initialization */
	err = mvpp2_prs_default_init(pdev, priv);
	if (err < 0)
		return err;

	/* Classifier default initialization */
	mvpp2_cls_init(priv);

	return 0;
}

static int mvpp2_probe(struct platform_device *pdev)
{
	const struct acpi_device_id *acpi_id;
	struct fwnode_handle *fwnode = pdev->dev.fwnode;
	struct fwnode_handle *port_fwnode;
	struct mvpp2 *priv;
	struct resource *res;
	void __iomem *base;
	int i, shared;
	int err;

	priv = devm_kzalloc(&pdev->dev, sizeof(*priv), GFP_KERNEL);
	if (!priv)
		return -ENOMEM;

	if (has_acpi_companion(&pdev->dev)) {
		acpi_id = acpi_match_device(pdev->dev.driver->acpi_match_table,
					    &pdev->dev);
		if (!acpi_id)
			return -EINVAL;
		priv->hw_version = (unsigned long)acpi_id->driver_data;
	} else {
		priv->hw_version =
			(unsigned long)of_device_get_match_data(&pdev->dev);
	}

	/* multi queue mode isn't supported on PPV2.1, fallback to single
	 * mode
	 */
	if (priv->hw_version == MVPP21)
		queue_mode = MVPP2_QDIST_SINGLE_MODE;

	base = devm_platform_ioremap_resource(pdev, 0);
	if (IS_ERR(base))
		return PTR_ERR(base);

	if (priv->hw_version == MVPP21) {
		priv->lms_base = devm_platform_ioremap_resource(pdev, 1);
		if (IS_ERR(priv->lms_base))
			return PTR_ERR(priv->lms_base);
	} else {
		res = platform_get_resource(pdev, IORESOURCE_MEM, 1);
		if (has_acpi_companion(&pdev->dev)) {
			/* In case the MDIO memory region is declared in
			 * the ACPI, it can already appear as 'in-use'
			 * in the OS. Because it is overlapped by second
			 * region of the network controller, make
			 * sure it is released, before requesting it again.
			 * The care is taken by mvpp2 driver to avoid
			 * concurrent access to this memory region.
			 */
			release_resource(res);
		}
		priv->iface_base = devm_ioremap_resource(&pdev->dev, res);
		if (IS_ERR(priv->iface_base))
			return PTR_ERR(priv->iface_base);
	}

	if (priv->hw_version == MVPP22 && dev_of_node(&pdev->dev)) {
		priv->sysctrl_base =
			syscon_regmap_lookup_by_phandle(pdev->dev.of_node,
							"marvell,system-controller");
		if (IS_ERR(priv->sysctrl_base))
			/* The system controller regmap is optional for dt
			 * compatibility reasons. When not provided, the
			 * configuration of the GoP relies on the
			 * firmware/bootloader.
			 */
			priv->sysctrl_base = NULL;
	}

	if (priv->hw_version == MVPP22 &&
	    mvpp2_get_nrxqs(priv) * 2 <= MVPP2_BM_MAX_POOLS)
		priv->percpu_pools = 1;

	mvpp2_setup_bm_pool();


	priv->nthreads = min_t(unsigned int, num_present_cpus(),
			       MVPP2_MAX_THREADS);

	shared = num_present_cpus() - priv->nthreads;
	if (shared > 0)
		bitmap_fill(&priv->lock_map,
			    min_t(int, shared, MVPP2_MAX_THREADS));

	for (i = 0; i < MVPP2_MAX_THREADS; i++) {
		u32 addr_space_sz;

		addr_space_sz = (priv->hw_version == MVPP21 ?
				 MVPP21_ADDR_SPACE_SZ : MVPP22_ADDR_SPACE_SZ);
		priv->swth_base[i] = base + i * addr_space_sz;
	}

	if (priv->hw_version == MVPP21)
		priv->max_port_rxqs = 8;
	else
		priv->max_port_rxqs = 32;

	if (dev_of_node(&pdev->dev)) {
		priv->pp_clk = devm_clk_get(&pdev->dev, "pp_clk");
		if (IS_ERR(priv->pp_clk))
			return PTR_ERR(priv->pp_clk);
		err = clk_prepare_enable(priv->pp_clk);
		if (err < 0)
			return err;

		priv->gop_clk = devm_clk_get(&pdev->dev, "gop_clk");
		if (IS_ERR(priv->gop_clk)) {
			err = PTR_ERR(priv->gop_clk);
			goto err_pp_clk;
		}
		err = clk_prepare_enable(priv->gop_clk);
		if (err < 0)
			goto err_pp_clk;

		if (priv->hw_version == MVPP22) {
			priv->mg_clk = devm_clk_get(&pdev->dev, "mg_clk");
			if (IS_ERR(priv->mg_clk)) {
				err = PTR_ERR(priv->mg_clk);
				goto err_gop_clk;
			}

			err = clk_prepare_enable(priv->mg_clk);
			if (err < 0)
				goto err_gop_clk;

			priv->mg_core_clk = devm_clk_get(&pdev->dev, "mg_core_clk");
			if (IS_ERR(priv->mg_core_clk)) {
				priv->mg_core_clk = NULL;
			} else {
				err = clk_prepare_enable(priv->mg_core_clk);
				if (err < 0)
					goto err_mg_clk;
			}
		}

		priv->axi_clk = devm_clk_get(&pdev->dev, "axi_clk");
		if (IS_ERR(priv->axi_clk)) {
			err = PTR_ERR(priv->axi_clk);
			if (err == -EPROBE_DEFER)
				goto err_mg_core_clk;
			priv->axi_clk = NULL;
		} else {
			err = clk_prepare_enable(priv->axi_clk);
			if (err < 0)
				goto err_mg_core_clk;
		}

		/* Get system's tclk rate */
		priv->tclk = clk_get_rate(priv->pp_clk);
	} else if (device_property_read_u32(&pdev->dev, "clock-frequency",
					    &priv->tclk)) {
		dev_err(&pdev->dev, "missing clock-frequency value\n");
		return -EINVAL;
	}

	if (priv->hw_version == MVPP22) {
		err = dma_set_mask(&pdev->dev, MVPP2_DESC_DMA_MASK);
		if (err)
			goto err_axi_clk;
		/* Sadly, the BM pools all share the same register to
		 * store the high 32 bits of their address. So they
		 * must all have the same high 32 bits, which forces
		 * us to restrict coherent memory to DMA_BIT_MASK(32).
		 */
		err = dma_set_coherent_mask(&pdev->dev, DMA_BIT_MASK(32));
		if (err)
			goto err_axi_clk;
	}

	/* Initialize network controller */
	err = mvpp2_init(pdev, priv);
	if (err < 0) {
		dev_err(&pdev->dev, "failed to initialize controller\n");
		goto err_axi_clk;
	}

	/* Initialize ports */
	fwnode_for_each_available_child_node(fwnode, port_fwnode) {
		err = mvpp2_port_probe(pdev, port_fwnode, priv);
		if (err < 0)
			goto err_port_probe;
	}

	if (priv->port_count == 0) {
		dev_err(&pdev->dev, "no ports enabled\n");
		err = -ENODEV;
		goto err_axi_clk;
	}

	/* Statistics must be gathered regularly because some of them (like
	 * packets counters) are 32-bit registers and could overflow quite
	 * quickly. For instance, a 10Gb link used at full bandwidth with the
	 * smallest packets (64B) will overflow a 32-bit counter in less than
	 * 30 seconds. Then, use a workqueue to fill 64-bit counters.
	 */
	snprintf(priv->queue_name, sizeof(priv->queue_name),
		 "stats-wq-%s%s", netdev_name(priv->port_list[0]->dev),
		 priv->port_count > 1 ? "+" : "");
	priv->stats_queue = create_singlethread_workqueue(priv->queue_name);
	if (!priv->stats_queue) {
		err = -ENOMEM;
		goto err_port_probe;
	}

	mvpp2_dbgfs_init(priv, pdev->name);

	platform_set_drvdata(pdev, priv);
	return 0;

err_port_probe:
	i = 0;
	fwnode_for_each_available_child_node(fwnode, port_fwnode) {
		if (priv->port_list[i])
			mvpp2_port_remove(priv->port_list[i]);
		i++;
	}
err_axi_clk:
	clk_disable_unprepare(priv->axi_clk);

err_mg_core_clk:
	if (priv->hw_version == MVPP22)
		clk_disable_unprepare(priv->mg_core_clk);
err_mg_clk:
	if (priv->hw_version == MVPP22)
		clk_disable_unprepare(priv->mg_clk);
err_gop_clk:
	clk_disable_unprepare(priv->gop_clk);
err_pp_clk:
	clk_disable_unprepare(priv->pp_clk);
	return err;
}

static int mvpp2_remove(struct platform_device *pdev)
{
	struct mvpp2 *priv = platform_get_drvdata(pdev);
	struct fwnode_handle *fwnode = pdev->dev.fwnode;
	struct fwnode_handle *port_fwnode;
	int i = 0;

	mvpp2_dbgfs_cleanup(priv);

	fwnode_for_each_available_child_node(fwnode, port_fwnode) {
		if (priv->port_list[i]) {
			mutex_destroy(&priv->port_list[i]->gather_stats_lock);
			mvpp2_port_remove(priv->port_list[i]);
		}
		i++;
	}

	destroy_workqueue(priv->stats_queue);

	for (i = 0; i < MVPP2_BM_POOLS_NUM; i++) {
		struct mvpp2_bm_pool *bm_pool = &priv->bm_pools[i];

		mvpp2_bm_pool_destroy(&pdev->dev, priv, bm_pool);
	}

	for (i = 0; i < MVPP2_MAX_THREADS; i++) {
		struct mvpp2_tx_queue *aggr_txq = &priv->aggr_txqs[i];

		dma_free_coherent(&pdev->dev,
				  MVPP2_AGGR_TXQ_SIZE * MVPP2_DESC_ALIGNED_SIZE,
				  aggr_txq->descs,
				  aggr_txq->descs_dma);
	}

	if (is_acpi_node(port_fwnode))
		return 0;

	clk_disable_unprepare(priv->axi_clk);
	clk_disable_unprepare(priv->mg_core_clk);
	clk_disable_unprepare(priv->mg_clk);
	clk_disable_unprepare(priv->pp_clk);
	clk_disable_unprepare(priv->gop_clk);

	return 0;
}

static const struct of_device_id mvpp2_match[] = {
	{
		.compatible = "marvell,armada-375-pp2",
		.data = (void *)MVPP21,
	},
	{
		.compatible = "marvell,armada-7k-pp22",
		.data = (void *)MVPP22,
	},
	{ }
};
MODULE_DEVICE_TABLE(of, mvpp2_match);

static const struct acpi_device_id mvpp2_acpi_match[] = {
	{ "MRVL0110", MVPP22 },
	{ },
};
MODULE_DEVICE_TABLE(acpi, mvpp2_acpi_match);

static struct platform_driver mvpp2_driver = {
	.probe = mvpp2_probe,
	.remove = mvpp2_remove,
	.driver = {
		.name = MVPP2_DRIVER_NAME,
		.of_match_table = mvpp2_match,
		.acpi_match_table = ACPI_PTR(mvpp2_acpi_match),
	},
};

module_platform_driver(mvpp2_driver);

MODULE_DESCRIPTION("Marvell PPv2 Ethernet Driver - www.marvell.com");
MODULE_AUTHOR("Marcin Wojtas <mw@semihalf.com>");
MODULE_LICENSE("GPL v2");<|MERGE_RESOLUTION|>--- conflicted
+++ resolved
@@ -1513,11 +1513,6 @@
 		}
 	}
 
-<<<<<<< HEAD
-		for (i = 0; i < ARRAY_SIZE(mvpp2_ethtool_regs); i++)
-			strscpy(data + i * ETH_GSTRING_LEN,
-			        mvpp2_ethtool_regs[i].string, ETH_GSTRING_LEN);
-=======
 	for (q = 0; q < port->nrxqs; q++) {
 		for (i = 0; i < ARRAY_SIZE(mvpp2_ethtool_rxq_regs); i++) {
 			snprintf(data, ETH_GSTRING_LEN,
@@ -1525,7 +1520,6 @@
 				 q);
 			data += ETH_GSTRING_LEN;
 		}
->>>>>>> f7688b48
 	}
 }
 
@@ -1613,8 +1607,6 @@
 	val = readl(port->base + MVPP2_GMAC_CTRL_2_REG) |
 	      MVPP2_GMAC_PORT_RESET_MASK;
 	writel(val, port->base + MVPP2_GMAC_CTRL_2_REG);
-<<<<<<< HEAD
-=======
 
 	if (port->priv->hw_version == MVPP22 && port->gop_id == 0) {
 		val = readl(port->base + MVPP22_XLG_CTRL0_REG) &
@@ -1672,7 +1664,6 @@
 	default:
 		break;
 	}
->>>>>>> f7688b48
 }
 
 /* Change maximum receive size of the port */
@@ -3884,10 +3875,7 @@
 {
 	struct mvpp2_port *port = netdev_priv(dev);
 	bool running = netif_running(dev);
-<<<<<<< HEAD
-=======
 	struct mvpp2 *priv = port->priv;
->>>>>>> f7688b48
 	int err;
 
 	if (!IS_ALIGNED(MVPP2_RX_PKT_SIZE(mtu), 8)) {
@@ -3896,8 +3884,6 @@
 		mtu = ALIGN(MVPP2_RX_PKT_SIZE(mtu), 8);
 	}
 
-<<<<<<< HEAD
-=======
 	if (MVPP2_RX_PKT_SIZE(mtu) > MVPP2_BM_LONG_PKT_SIZE) {
 		if (priv->percpu_pools) {
 			netdev_warn(dev, "mtu %d too high, switching to shared buffers", mtu);
@@ -3923,7 +3909,6 @@
 		}
 	}
 
->>>>>>> f7688b48
 	if (running)
 		mvpp2_stop_dev(port);
 
@@ -4761,12 +4746,8 @@
 				   unsigned long *supported,
 				   struct phylink_link_state *state)
 {
-<<<<<<< HEAD
-	struct mvpp2_port *port = netdev_priv(dev);
-=======
 	struct mvpp2_port *port = container_of(config, struct mvpp2_port,
 					       phylink_config);
->>>>>>> f7688b48
 	__ETHTOOL_DECLARE_LINK_MODE_MASK(mask) = { 0, };
 
 	/* Invalid combinations */
@@ -4962,26 +4943,6 @@
 static void mvpp2_gmac_config(struct mvpp2_port *port, unsigned int mode,
 			      const struct phylink_link_state *state)
 {
-<<<<<<< HEAD
-	u32 an, ctrl0, ctrl2, ctrl4;
-	u32 old_ctrl2;
-
-	an = readl(port->base + MVPP2_GMAC_AUTONEG_CONFIG);
-	ctrl0 = readl(port->base + MVPP2_GMAC_CTRL_0_REG);
-	ctrl2 = readl(port->base + MVPP2_GMAC_CTRL_2_REG);
-	ctrl4 = readl(port->base + MVPP22_GMAC_CTRL_4_REG);
-
-	old_ctrl2 = ctrl2;
-
-	/* Force link down */
-	an &= ~MVPP2_GMAC_FORCE_LINK_PASS;
-	an |= MVPP2_GMAC_FORCE_LINK_DOWN;
-	writel(an, port->base + MVPP2_GMAC_AUTONEG_CONFIG);
-
-	/* Set the GMAC in a reset state */
-	ctrl2 |= MVPP2_GMAC_PORT_RESET_MASK;
-	writel(ctrl2, port->base + MVPP2_GMAC_CTRL_2_REG);
-=======
 	u32 old_an, an;
 	u32 old_ctrl0, ctrl0;
 	u32 old_ctrl2, ctrl2;
@@ -4991,7 +4952,6 @@
 	old_ctrl0 = ctrl0 = readl(port->base + MVPP2_GMAC_CTRL_0_REG);
 	old_ctrl2 = ctrl2 = readl(port->base + MVPP2_GMAC_CTRL_2_REG);
 	old_ctrl4 = ctrl4 = readl(port->base + MVPP22_GMAC_CTRL_4_REG);
->>>>>>> f7688b48
 
 	an &= ~(MVPP2_GMAC_CONFIG_MII_SPEED | MVPP2_GMAC_CONFIG_GMII_SPEED |
 		MVPP2_GMAC_AN_SPEED_EN | MVPP2_GMAC_FC_ADV_EN |
@@ -5078,12 +5038,6 @@
 		}
 	}
 
-<<<<<<< HEAD
-	writel(ctrl0, port->base + MVPP2_GMAC_CTRL_0_REG);
-	writel(ctrl2, port->base + MVPP2_GMAC_CTRL_2_REG);
-	writel(ctrl4, port->base + MVPP22_GMAC_CTRL_4_REG);
-	writel(an, port->base + MVPP2_GMAC_AUTONEG_CONFIG);
-=======
 /* Some fields of the auto-negotiation register require the port to be down when
  * their value is updated.
  */
@@ -5117,7 +5071,6 @@
 		writel(ctrl4, port->base + MVPP22_GMAC_CTRL_4_REG);
 	if (old_an != an)
 		writel(an, port->base + MVPP2_GMAC_AUTONEG_CONFIG);
->>>>>>> f7688b48
 
 	if (old_ctrl2 & MVPP2_GMAC_PORT_RESET_MASK) {
 		while (readl(port->base + MVPP2_GMAC_CTRL_2_REG) &
