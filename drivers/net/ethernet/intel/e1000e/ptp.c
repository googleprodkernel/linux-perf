--- conflicted
+++ resolved
@@ -181,13 +181,8 @@
 
 	spin_lock_irqsave(&adapter->systim_lock, flags);
 
-<<<<<<< HEAD
-	/* Use timecounter_cyc2time() to allow non-monotonic SYSTIM readings */
-	cycles = adapter->cc.read(&adapter->cc);
-=======
 	/* NOTE: Non-monotonic SYSTIM readings may be returned */
 	cycles = e1000e_read_systim(adapter, sts);
->>>>>>> f7688b48
 	ns = timecounter_cyc2time(&adapter->tc, cycles);
 
 	spin_unlock_irqrestore(&adapter->systim_lock, flags);
