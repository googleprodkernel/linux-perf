--- conflicted
+++ resolved
@@ -1061,11 +1061,7 @@
 	sis900_set_mode(sis_priv, HW_SPEED_10_MBPS, FDX_CAPABLE_HALF_SELECTED);
 
 	/* Enable all known interrupts by setting the interrupt mask. */
-<<<<<<< HEAD
-	sw32(imr, RxSOVR | RxORN | RxERR | RxOK | TxURN | TxERR | TxIDLE | TxDESC);
-=======
 	sw32(imr, RxSOVR | RxORN | RxERR | RxOK | TxURN | TxERR | TxDESC);
->>>>>>> f7688b48
 	sw32(cr, RxENA | sr32(cr));
 	sw32(ier, IE);
 
@@ -1586,11 +1582,7 @@
 	sw32(txdp, sis_priv->tx_ring_dma);
 
 	/* Enable all known interrupts by setting the interrupt mask. */
-<<<<<<< HEAD
-	sw32(imr, RxSOVR | RxORN | RxERR | RxOK | TxURN | TxERR | TxIDLE | TxDESC);
-=======
 	sw32(imr, RxSOVR | RxORN | RxERR | RxOK | TxURN | TxERR | TxDESC);
->>>>>>> f7688b48
 }
 
 /**
@@ -1686,13 +1678,8 @@
 	do {
 		status = sr32(isr);
 
-<<<<<<< HEAD
-		if ((status & (HIBERR|TxURN|TxERR|TxIDLE|TxDESC|RxORN|RxERR|RxOK)) == 0)
-			/* nothing intresting happened */
-=======
 		if ((status & (HIBERR|TxURN|TxERR|TxDESC|RxORN|RxERR|RxOK)) == 0)
 			/* nothing interesting happened */
->>>>>>> f7688b48
 			break;
 		handled = 1;
 
@@ -1701,11 +1688,7 @@
 			/* Rx interrupt */
 			sis900_rx(net_dev);
 
-<<<<<<< HEAD
-		if (status & (TxURN | TxERR | TxIDLE | TxDESC))
-=======
 		if (status & (TxURN | TxERR | TxDESC))
->>>>>>> f7688b48
 			/* Tx interrupt */
 			sis900_finish_xmit(net_dev);
 
@@ -1918,11 +1901,7 @@
 		if (tx_status & OWN) {
 			/* The packet is not transmitted yet (owned by hardware) !
 			 * Note: this is an almost impossible condition
-<<<<<<< HEAD
-			 * in case of TxDESC ('descriptor interrupt') */
-=======
 			 * on TxDESC interrupt ('descriptor interrupt') */
->>>>>>> f7688b48
 			break;
 		}
 
@@ -2562,11 +2541,7 @@
 	sis900_set_mode(sis_priv, HW_SPEED_10_MBPS, FDX_CAPABLE_HALF_SELECTED);
 
 	/* Enable all known interrupts by setting the interrupt mask. */
-<<<<<<< HEAD
-	sw32(imr, RxSOVR | RxORN | RxERR | RxOK | TxURN | TxERR | TxIDLE | TxDESC);
-=======
 	sw32(imr, RxSOVR | RxORN | RxERR | RxOK | TxURN | TxERR | TxDESC);
->>>>>>> f7688b48
 	sw32(cr, RxENA | sr32(cr));
 	sw32(ier, IE);
 
