--- conflicted
+++ resolved
@@ -86,11 +86,6 @@
 
 struct fec_devinfo {
 	u32 quirks;
-<<<<<<< HEAD
-	u8 stop_gpr_reg;
-	u8 stop_gpr_bit;
-=======
->>>>>>> d1988041
 };
 
 static const struct fec_devinfo fec_imx25_info = {
@@ -105,24 +100,14 @@
 static const struct fec_devinfo fec_imx28_info = {
 	.quirks = FEC_QUIRK_ENET_MAC | FEC_QUIRK_SWAP_FRAME |
 		  FEC_QUIRK_SINGLE_MDIO | FEC_QUIRK_HAS_RACC |
-<<<<<<< HEAD
-		  FEC_QUIRK_HAS_FRREG,
-=======
 		  FEC_QUIRK_HAS_FRREG | FEC_QUIRK_CLEAR_SETUP_MII,
->>>>>>> d1988041
 };
 
 static const struct fec_devinfo fec_imx6q_info = {
 	.quirks = FEC_QUIRK_ENET_MAC | FEC_QUIRK_HAS_GBIT |
 		  FEC_QUIRK_HAS_BUFDESC_EX | FEC_QUIRK_HAS_CSUM |
 		  FEC_QUIRK_HAS_VLAN | FEC_QUIRK_ERR006358 |
-<<<<<<< HEAD
-		  FEC_QUIRK_HAS_RACC,
-	.stop_gpr_reg = 0x34,
-	.stop_gpr_bit = 27,
-=======
 		  FEC_QUIRK_HAS_RACC | FEC_QUIRK_CLEAR_SETUP_MII,
->>>>>>> d1988041
 };
 
 static const struct fec_devinfo fec_mvf600_info = {
@@ -134,12 +119,8 @@
 		  FEC_QUIRK_HAS_BUFDESC_EX | FEC_QUIRK_HAS_CSUM |
 		  FEC_QUIRK_HAS_VLAN | FEC_QUIRK_HAS_AVB |
 		  FEC_QUIRK_ERR007885 | FEC_QUIRK_BUG_CAPTURE |
-<<<<<<< HEAD
-		  FEC_QUIRK_HAS_RACC | FEC_QUIRK_HAS_COALESCE,
-=======
 		  FEC_QUIRK_HAS_RACC | FEC_QUIRK_HAS_COALESCE |
 		  FEC_QUIRK_CLEAR_SETUP_MII,
->>>>>>> d1988041
 };
 
 static const struct fec_devinfo fec_imx6ul_info = {
@@ -147,11 +128,7 @@
 		  FEC_QUIRK_HAS_BUFDESC_EX | FEC_QUIRK_HAS_CSUM |
 		  FEC_QUIRK_HAS_VLAN | FEC_QUIRK_ERR007885 |
 		  FEC_QUIRK_BUG_CAPTURE | FEC_QUIRK_HAS_RACC |
-<<<<<<< HEAD
-		  FEC_QUIRK_HAS_COALESCE,
-=======
 		  FEC_QUIRK_HAS_COALESCE | FEC_QUIRK_CLEAR_SETUP_MII,
->>>>>>> d1988041
 };
 
 static struct platform_device_id fec_devtype[] = {
@@ -2296,11 +2273,7 @@
 	u32 i, off;
 	int ret;
 
-<<<<<<< HEAD
-	ret = pm_runtime_get_sync(dev);
-=======
 	ret = pm_runtime_resume_and_get(dev);
->>>>>>> d1988041
 	if (ret < 0)
 		return;
 
@@ -3502,21 +3475,6 @@
 }
 
 static int fec_enet_init_stop_mode(struct fec_enet_private *fep,
-<<<<<<< HEAD
-				   struct fec_devinfo *dev_info,
-				   struct device_node *np)
-{
-	struct device_node *gpr_np;
-	int ret = 0;
-
-	if (!dev_info)
-		return 0;
-
-	gpr_np = of_parse_phandle(np, "gpr", 0);
-	if (!gpr_np)
-		return 0;
-
-=======
 				   struct device_node *np)
 {
 	struct device_node *gpr_np;
@@ -3534,7 +3492,6 @@
 		return ret;
 	}
 
->>>>>>> d1988041
 	fep->stop_gpr.gpr = syscon_node_to_regmap(gpr_np);
 	if (IS_ERR(fep->stop_gpr.gpr)) {
 		dev_err(&fep->pdev->dev, "could not find gpr regmap\n");
@@ -3543,13 +3500,8 @@
 		goto out;
 	}
 
-<<<<<<< HEAD
-	fep->stop_gpr.reg = dev_info->stop_gpr_reg;
-	fep->stop_gpr.bit = dev_info->stop_gpr_bit;
-=======
 	fep->stop_gpr.reg = out_val[1];
 	fep->stop_gpr.bit = out_val[2];
->>>>>>> d1988041
 
 out:
 	of_node_put(gpr_np);
@@ -3626,11 +3578,7 @@
 	if (of_get_property(np, "fsl,magic-packet", NULL))
 		fep->wol_flag |= FEC_WOL_HAS_MAGIC_PACKET;
 
-<<<<<<< HEAD
-	ret = fec_enet_init_stop_mode(fep, dev_info, np);
-=======
 	ret = fec_enet_init_stop_mode(fep, np);
->>>>>>> d1988041
 	if (ret)
 		goto failed_stop_mode;
 
