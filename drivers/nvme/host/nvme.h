--- conflicted
+++ resolved
@@ -280,8 +280,6 @@
 
 	struct page *discard_page;
 	unsigned long discard_page_busy;
-<<<<<<< HEAD
-=======
 
 	struct nvme_fault_inject fault_inject;
 };
@@ -289,7 +287,6 @@
 enum nvme_iopolicy {
 	NVME_IOPOLICY_NUMA,
 	NVME_IOPOLICY_RR,
->>>>>>> f7688b48
 };
 
 struct nvme_subsystem {
