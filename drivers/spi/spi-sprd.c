--- conflicted
+++ resolved
@@ -560,16 +560,8 @@
 	ss->dma.dma_chan[SPRD_SPI_TX]  = dma_request_chan(ss->dev, "tx_chn");
 	if (IS_ERR_OR_NULL(ss->dma.dma_chan[SPRD_SPI_TX])) {
 		dma_release_channel(ss->dma.dma_chan[SPRD_SPI_RX]);
-<<<<<<< HEAD
-		if (PTR_ERR(ss->dma.dma_chan[SPRD_SPI_TX]) == -EPROBE_DEFER)
-			return PTR_ERR(ss->dma.dma_chan[SPRD_SPI_TX]);
-
-		dev_err(ss->dev, "request TX DMA channel failed!\n");
-		return PTR_ERR(ss->dma.dma_chan[SPRD_SPI_TX]);
-=======
 		return dev_err_probe(ss->dev, PTR_ERR(ss->dma.dma_chan[SPRD_SPI_TX]),
 				     "request TX DMA channel failed!\n");
->>>>>>> d1988041
 	}
 
 	return 0;
@@ -676,12 +668,9 @@
 	u16 word_delay, interval;
 	u32 val;
 
-<<<<<<< HEAD
-=======
 	if (d->unit != SPI_DELAY_UNIT_SCK)
 		return -EINVAL;
 
->>>>>>> d1988041
 	val = readl_relaxed(ss->base + SPRD_SPI_CTL0);
 	val &= ~(SPRD_SPI_SCK_REV | SPRD_SPI_NG_TX | SPRD_SPI_NG_RX);
 	/* Set default chip selection, clock phase and clock polarity */
