--- conflicted
+++ resolved
@@ -838,48 +838,6 @@
 	fsl_lpspi = spi_controller_get_devdata(controller);
 	fsl_lpspi->dev = &pdev->dev;
 	fsl_lpspi->is_slave = is_slave;
-<<<<<<< HEAD
-
-	controller->bits_per_word_mask = SPI_BPW_RANGE_MASK(8, 32);
-	controller->transfer_one = fsl_lpspi_transfer_one;
-	controller->prepare_transfer_hardware = lpspi_prepare_xfer_hardware;
-	controller->unprepare_transfer_hardware = lpspi_unprepare_xfer_hardware;
-	controller->mode_bits = SPI_CPOL | SPI_CPHA | SPI_CS_HIGH;
-	controller->flags = SPI_MASTER_MUST_RX | SPI_MASTER_MUST_TX;
-	controller->dev.of_node = pdev->dev.of_node;
-	controller->bus_num = pdev->id;
-	controller->slave_abort = fsl_lpspi_slave_abort;
-
-	ret = devm_spi_register_controller(&pdev->dev, controller);
-	if (ret < 0) {
-		dev_err(&pdev->dev, "spi_register_controller error.\n");
-		goto out_controller_put;
-	}
-
-	if (!fsl_lpspi->is_slave) {
-		for (i = 0; i < controller->num_chipselect; i++) {
-			int cs_gpio = of_get_named_gpio(np, "cs-gpios", i);
-
-			if (!gpio_is_valid(cs_gpio) && lpspi_platform_info)
-				cs_gpio = lpspi_platform_info->chipselect[i];
-
-			fsl_lpspi->chipselect[i] = cs_gpio;
-			if (!gpio_is_valid(cs_gpio))
-				continue;
-
-			ret = devm_gpio_request(&pdev->dev,
-						fsl_lpspi->chipselect[i],
-						DRIVER_NAME);
-			if (ret) {
-				dev_err(&pdev->dev, "can't get cs gpios\n");
-				goto out_controller_put;
-			}
-		}
-		controller->cs_gpios = fsl_lpspi->chipselect;
-		controller->prepare_message = fsl_lpspi_prepare_message;
-	}
-
-=======
 	fsl_lpspi->is_only_cs1 = of_property_read_bool((&pdev->dev)->of_node,
 						"fsl,spi-only-use-cs1-sel");
 
@@ -895,7 +853,6 @@
 	if (!fsl_lpspi->is_slave)
 		controller->use_gpio_descriptors = true;
 
->>>>>>> d1988041
 	init_completion(&fsl_lpspi->xfer_done);
 
 	res = platform_get_resource(pdev, IORESOURCE_MEM, 0);
@@ -939,11 +896,7 @@
 	ret = pm_runtime_get_sync(fsl_lpspi->dev);
 	if (ret < 0) {
 		dev_err(fsl_lpspi->dev, "failed to enable clock\n");
-<<<<<<< HEAD
-		goto out_controller_put;
-=======
 		goto out_pm_get;
->>>>>>> d1988041
 	}
 
 	temp = readl(fsl_lpspi->base + IMX7ULP_PARAM);
@@ -957,8 +910,6 @@
 	if (ret < 0)
 		dev_err(&pdev->dev, "dma setup error %d, use pio\n", ret);
 
-<<<<<<< HEAD
-=======
 	ret = devm_spi_register_controller(&pdev->dev, controller);
 	if (ret < 0) {
 		dev_err(&pdev->dev, "spi_register_controller error.\n");
@@ -968,7 +919,6 @@
 	pm_runtime_mark_last_busy(fsl_lpspi->dev);
 	pm_runtime_put_autosuspend(fsl_lpspi->dev);
 
->>>>>>> d1988041
 	return 0;
 
 out_pm_get:
