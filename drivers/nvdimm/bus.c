--- conflicted
+++ resolved
@@ -534,16 +534,11 @@
 		set_dev_node(dev, to_nd_region(dev)->numa_node);
 
 	dev->bus = &nvdimm_bus_type;
-<<<<<<< HEAD
-	if (dev->parent)
-		get_device(dev->parent);
-=======
 	if (dev->parent) {
 		get_device(dev->parent);
 		if (dev_to_node(dev) == NUMA_NO_NODE)
 			set_dev_node(dev, dev_to_node(dev->parent));
 	}
->>>>>>> f7688b48
 	get_device(dev);
 
 	async_schedule_dev_domain(nd_async_device_register, dev,
@@ -584,15 +579,9 @@
 		 * or otherwise let the async path handle it if the
 		 * unregistration was already queued.
 		 */
-<<<<<<< HEAD
-		device_lock(dev);
-		killed = kill_device(dev);
-		device_unlock(dev);
-=======
 		nd_device_lock(dev);
 		killed = kill_device(dev);
 		nd_device_unlock(dev);
->>>>>>> f7688b48
 
 		if (!killed)
 			return;
@@ -903,17 +892,10 @@
 		if (nvdimm_bus->probe_active == 0)
 			break;
 		nvdimm_bus_unlock(dev);
-<<<<<<< HEAD
-		device_unlock(dev);
-		wait_event(nvdimm_bus->wait,
-				nvdimm_bus->probe_active == 0);
-		device_lock(dev);
-=======
 		nd_device_unlock(dev);
 		wait_event(nvdimm_bus->wait,
 				nvdimm_bus->probe_active == 0);
 		nd_device_lock(dev);
->>>>>>> f7688b48
 		nvdimm_bus_lock(dev);
 	} while (true);
 }
@@ -1129,11 +1111,7 @@
 		goto out;
 	}
 
-<<<<<<< HEAD
-	device_lock(dev);
-=======
 	nd_device_lock(dev);
->>>>>>> f7688b48
 	nvdimm_bus_lock(dev);
 	rc = nd_cmd_clear_to_send(nvdimm_bus, nvdimm, func, buf);
 	if (rc)
@@ -1155,11 +1133,7 @@
 
 out_unlock:
 	nvdimm_bus_unlock(dev);
-<<<<<<< HEAD
-	device_unlock(dev);
-=======
 	nd_device_unlock(dev);
->>>>>>> f7688b48
 out:
 	kfree(in_env);
 	kfree(out_env);
