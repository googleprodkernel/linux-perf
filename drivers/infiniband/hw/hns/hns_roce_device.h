/*
 * Copyright (c) 2016 Hisilicon Limited.
 *
 * This software is available to you under a choice of one of two
 * licenses.  You may choose to be licensed under the terms of the GNU
 * General Public License (GPL) Version 2, available from the file
 * COPYING in the main directory of this source tree, or the
 * OpenIB.org BSD license below:
 *
 *     Redistribution and use in source and binary forms, with or
 *     without modification, are permitted provided that the following
 *     conditions are met:
 *
 *      - Redistributions of source code must retain the above
 *        copyright notice, this list of conditions and the following
 *        disclaimer.
 *
 *      - Redistributions in binary form must reproduce the above
 *        copyright notice, this list of conditions and the following
 *        disclaimer in the documentation and/or other materials
 *        provided with the distribution.
 *
 * THE SOFTWARE IS PROVIDED "AS IS", WITHOUT WARRANTY OF ANY KIND,
 * EXPRESS OR IMPLIED, INCLUDING BUT NOT LIMITED TO THE WARRANTIES OF
 * MERCHANTABILITY, FITNESS FOR A PARTICULAR PURPOSE AND
 * NONINFRINGEMENT. IN NO EVENT SHALL THE AUTHORS OR COPYRIGHT HOLDERS
 * BE LIABLE FOR ANY CLAIM, DAMAGES OR OTHER LIABILITY, WHETHER IN AN
 * ACTION OF CONTRACT, TORT OR OTHERWISE, ARISING FROM, OUT OF OR IN
 * CONNECTION WITH THE SOFTWARE OR THE USE OR OTHER DEALINGS IN THE
 * SOFTWARE.
 */

#ifndef _HNS_ROCE_DEVICE_H
#define _HNS_ROCE_DEVICE_H

#include <rdma/ib_verbs.h>

#define DRV_NAME "hns_roce"

/* hip08 is a pci device, it includes two version according pci version id */
#define PCI_REVISION_ID_HIP08_A			0x20
#define PCI_REVISION_ID_HIP08_B			0x21

#define HNS_ROCE_HW_VER1	('h' << 24 | 'i' << 16 | '0' << 8 | '6')

#define HNS_ROCE_MAX_MSG_LEN			0x80000000

#define HNS_ROCE_ALOGN_UP(a, b) ((((a) + (b) - 1) / (b)) * (b))

#define HNS_ROCE_IB_MIN_SQ_STRIDE		6

#define HNS_ROCE_BA_SIZE			(32 * 4096)

#define BA_BYTE_LEN				8

#define BITS_PER_BYTE				8

/* Hardware specification only for v1 engine */
#define HNS_ROCE_MIN_CQE_NUM			0x40
#define HNS_ROCE_MIN_WQE_NUM			0x20

/* Hardware specification only for v1 engine */
#define HNS_ROCE_MAX_INNER_MTPT_NUM		0x7
#define HNS_ROCE_MAX_MTPT_PBL_NUM		0x100000
#define HNS_ROCE_MAX_SGE_NUM			2

#define HNS_ROCE_EACH_FREE_CQ_WAIT_MSECS	20
#define HNS_ROCE_MAX_FREE_CQ_WAIT_CNT	\
	(5000 / HNS_ROCE_EACH_FREE_CQ_WAIT_MSECS)
#define HNS_ROCE_CQE_WCMD_EMPTY_BIT		0x2
#define HNS_ROCE_MIN_CQE_CNT			16

#define HNS_ROCE_MAX_IRQ_NUM			128

#define HNS_ROCE_SGE_IN_WQE			2
#define HNS_ROCE_SGE_SHIFT			4

#define EQ_ENABLE				1
#define EQ_DISABLE				0

#define HNS_ROCE_CEQ				0
#define HNS_ROCE_AEQ				1

#define HNS_ROCE_CEQ_ENTRY_SIZE			0x4
#define HNS_ROCE_AEQ_ENTRY_SIZE			0x10

#define HNS_ROCE_SL_SHIFT			28
#define HNS_ROCE_TCLASS_SHIFT			20
#define HNS_ROCE_FLOW_LABEL_MASK		0xfffff

#define HNS_ROCE_MAX_PORTS			6
#define HNS_ROCE_MAX_GID_NUM			16
#define HNS_ROCE_GID_SIZE			16
#define HNS_ROCE_SGE_SIZE			16

#define HNS_ROCE_HOP_NUM_0			0xff

#define BITMAP_NO_RR				0
#define BITMAP_RR				1

#define MR_TYPE_MR				0x00
#define MR_TYPE_FRMR				0x01
#define MR_TYPE_DMA				0x03

#define HNS_ROCE_FRMR_MAX_PA			512

#define PKEY_ID					0xffff
#define GUID_LEN				8
#define NODE_DESC_SIZE				64
#define DB_REG_OFFSET				0x1000

#define SERV_TYPE_RC				0
#define SERV_TYPE_RD				1
#define SERV_TYPE_UC				2
#define SERV_TYPE_UD				3

/* Configure to HW for PAGE_SIZE larger than 4KB */
#define PG_SHIFT_OFFSET				(PAGE_SHIFT - 12)

#define PAGES_SHIFT_8				8
#define PAGES_SHIFT_16				16
#define PAGES_SHIFT_24				24
#define PAGES_SHIFT_32				32

#define HNS_ROCE_PCI_BAR_NUM			2

#define HNS_ROCE_IDX_QUE_ENTRY_SZ		4
#define SRQ_DB_REG				0x230

/* The chip implementation of the consumer index is calculated
 * according to twice the actual EQ depth
 */
#define EQ_DEPTH_COEFF				2

enum {
	HNS_ROCE_SUPPORT_RQ_RECORD_DB = 1 << 0,
	HNS_ROCE_SUPPORT_SQ_RECORD_DB = 1 << 1,
};

enum {
	HNS_ROCE_SUPPORT_CQ_RECORD_DB = 1 << 0,
};

enum hns_roce_qp_state {
	HNS_ROCE_QP_STATE_RST,
	HNS_ROCE_QP_STATE_INIT,
	HNS_ROCE_QP_STATE_RTR,
	HNS_ROCE_QP_STATE_RTS,
	HNS_ROCE_QP_STATE_SQD,
	HNS_ROCE_QP_STATE_ERR,
	HNS_ROCE_QP_NUM_STATE,
};

enum hns_roce_event {
	HNS_ROCE_EVENT_TYPE_PATH_MIG                  = 0x01,
	HNS_ROCE_EVENT_TYPE_PATH_MIG_FAILED           = 0x02,
	HNS_ROCE_EVENT_TYPE_COMM_EST                  = 0x03,
	HNS_ROCE_EVENT_TYPE_SQ_DRAINED                = 0x04,
	HNS_ROCE_EVENT_TYPE_WQ_CATAS_ERROR            = 0x05,
	HNS_ROCE_EVENT_TYPE_INV_REQ_LOCAL_WQ_ERROR    = 0x06,
	HNS_ROCE_EVENT_TYPE_LOCAL_WQ_ACCESS_ERROR     = 0x07,
	HNS_ROCE_EVENT_TYPE_SRQ_LIMIT_REACH           = 0x08,
	HNS_ROCE_EVENT_TYPE_SRQ_LAST_WQE_REACH        = 0x09,
	HNS_ROCE_EVENT_TYPE_SRQ_CATAS_ERROR           = 0x0a,
	HNS_ROCE_EVENT_TYPE_CQ_ACCESS_ERROR           = 0x0b,
	HNS_ROCE_EVENT_TYPE_CQ_OVERFLOW               = 0x0c,
	HNS_ROCE_EVENT_TYPE_CQ_ID_INVALID             = 0x0d,
	HNS_ROCE_EVENT_TYPE_PORT_CHANGE               = 0x0f,
	/* 0x10 and 0x11 is unused in currently application case */
	HNS_ROCE_EVENT_TYPE_DB_OVERFLOW               = 0x12,
	HNS_ROCE_EVENT_TYPE_MB                        = 0x13,
	HNS_ROCE_EVENT_TYPE_CEQ_OVERFLOW              = 0x14,
	HNS_ROCE_EVENT_TYPE_FLR			      = 0x15,
};

/* Local Work Queue Catastrophic Error,SUBTYPE 0x5 */
enum {
	HNS_ROCE_LWQCE_QPC_ERROR		= 1,
	HNS_ROCE_LWQCE_MTU_ERROR		= 2,
	HNS_ROCE_LWQCE_WQE_BA_ADDR_ERROR	= 3,
	HNS_ROCE_LWQCE_WQE_ADDR_ERROR		= 4,
	HNS_ROCE_LWQCE_SQ_WQE_SHIFT_ERROR	= 5,
	HNS_ROCE_LWQCE_SL_ERROR			= 6,
	HNS_ROCE_LWQCE_PORT_ERROR		= 7,
};

/* Local Access Violation Work Queue Error,SUBTYPE 0x7 */
enum {
	HNS_ROCE_LAVWQE_R_KEY_VIOLATION		= 1,
	HNS_ROCE_LAVWQE_LENGTH_ERROR		= 2,
	HNS_ROCE_LAVWQE_VA_ERROR		= 3,
	HNS_ROCE_LAVWQE_PD_ERROR		= 4,
	HNS_ROCE_LAVWQE_RW_ACC_ERROR		= 5,
	HNS_ROCE_LAVWQE_KEY_STATE_ERROR		= 6,
	HNS_ROCE_LAVWQE_MR_OPERATION_ERROR	= 7,
};

/* DOORBELL overflow subtype */
enum {
	HNS_ROCE_DB_SUBTYPE_SDB_OVF		= 1,
	HNS_ROCE_DB_SUBTYPE_SDB_ALM_OVF		= 2,
	HNS_ROCE_DB_SUBTYPE_ODB_OVF		= 3,
	HNS_ROCE_DB_SUBTYPE_ODB_ALM_OVF		= 4,
	HNS_ROCE_DB_SUBTYPE_SDB_ALM_EMP		= 5,
	HNS_ROCE_DB_SUBTYPE_ODB_ALM_EMP		= 6,
};

enum {
	/* RQ&SRQ related operations */
	HNS_ROCE_OPCODE_SEND_DATA_RECEIVE	= 0x06,
	HNS_ROCE_OPCODE_RDMA_WITH_IMM_RECEIVE	= 0x07,
};

enum {
	HNS_ROCE_CAP_FLAG_REREG_MR		= BIT(0),
	HNS_ROCE_CAP_FLAG_ROCE_V1_V2		= BIT(1),
	HNS_ROCE_CAP_FLAG_RQ_INLINE		= BIT(2),
	HNS_ROCE_CAP_FLAG_RECORD_DB		= BIT(3),
	HNS_ROCE_CAP_FLAG_SQ_RECORD_DB		= BIT(4),
	HNS_ROCE_CAP_FLAG_SRQ			= BIT(5),
	HNS_ROCE_CAP_FLAG_MW			= BIT(7),
	HNS_ROCE_CAP_FLAG_FRMR                  = BIT(8),
	HNS_ROCE_CAP_FLAG_QP_FLOW_CTRL		= BIT(9),
	HNS_ROCE_CAP_FLAG_ATOMIC		= BIT(10),
};

enum hns_roce_mtt_type {
	MTT_TYPE_WQE,
	MTT_TYPE_CQE,
	MTT_TYPE_SRQWQE,
	MTT_TYPE_IDX
};

#define HNS_ROCE_DB_TYPE_COUNT			2
#define HNS_ROCE_DB_UNIT_SIZE			4

enum {
	HNS_ROCE_DB_PER_PAGE = PAGE_SIZE / 4
};

enum hns_roce_reset_stage {
	HNS_ROCE_STATE_NON_RST,
	HNS_ROCE_STATE_RST_BEF_DOWN,
	HNS_ROCE_STATE_RST_DOWN,
	HNS_ROCE_STATE_RST_UNINIT,
	HNS_ROCE_STATE_RST_INIT,
	HNS_ROCE_STATE_RST_INITED,
};

enum hns_roce_instance_state {
	HNS_ROCE_STATE_NON_INIT,
	HNS_ROCE_STATE_INIT,
	HNS_ROCE_STATE_INITED,
	HNS_ROCE_STATE_UNINIT,
};

enum {
	HNS_ROCE_RST_DIRECT_RETURN		= 0,
};

enum {
	CMD_RST_PRC_OTHERS,
	CMD_RST_PRC_SUCCESS,
	CMD_RST_PRC_EBUSY,
};

#define HNS_ROCE_CMD_SUCCESS			1

#define HNS_ROCE_PORT_DOWN			0
#define HNS_ROCE_PORT_UP			1

#define HNS_ROCE_MTT_ENTRY_PER_SEG		8

#define PAGE_ADDR_SHIFT				12

struct hns_roce_uar {
	u64		pfn;
	unsigned long	index;
	unsigned long	logic_idx;
};

struct hns_roce_ucontext {
	struct ib_ucontext	ibucontext;
	struct hns_roce_uar	uar;
	struct list_head	page_list;
	struct mutex		page_mutex;
};

struct hns_roce_pd {
	struct ib_pd		ibpd;
	unsigned long		pdn;
};

struct hns_roce_bitmap {
	/* Bitmap Traversal last a bit which is 1 */
	unsigned long		last;
	unsigned long		top;
	unsigned long		max;
	unsigned long		reserved_top;
	unsigned long		mask;
	spinlock_t		lock;
	unsigned long		*table;
};

/* Order bitmap length -- bit num compute formula: 1 << (max_order - order) */
/* Order = 0: bitmap is biggest, order = max bitmap is least (only a bit) */
/* Every bit repesent to a partner free/used status in bitmap */
/*
 * Initial, bits of other bitmap are all 0 except that a bit of max_order is 1
 * Bit = 1 represent to idle and available; bit = 0: not available
 */
struct hns_roce_buddy {
	/* Members point to every order level bitmap */
	unsigned long **bits;
	/* Represent to avail bits of the order level bitmap */
	u32            *num_free;
	int             max_order;
	spinlock_t      lock;
};

/* For Hardware Entry Memory */
struct hns_roce_hem_table {
	/* HEM type: 0 = qpc, 1 = mtt, 2 = cqc, 3 = srq, 4 = other */
	u32		type;
	/* HEM array elment num */
	unsigned long	num_hem;
	/* HEM entry record obj total num */
	unsigned long	num_obj;
	/* Single obj size */
	unsigned long	obj_size;
	unsigned long	table_chunk_size;
	int		lowmem;
	struct mutex	mutex;
	struct hns_roce_hem **hem;
	u64		**bt_l1;
	dma_addr_t	*bt_l1_dma_addr;
	u64		**bt_l0;
	dma_addr_t	*bt_l0_dma_addr;
};

struct hns_roce_mtt {
	unsigned long		first_seg;
	int			order;
	int			page_shift;
	enum hns_roce_mtt_type	mtt_type;
};

struct hns_roce_buf_region {
	int offset; /* page offset */
	u32 count; /* page count */
	int hopnum; /* addressing hop num */
};

#define HNS_ROCE_MAX_BT_REGION	3
#define HNS_ROCE_MAX_BT_LEVEL	3
struct hns_roce_hem_list {
	struct list_head root_bt;
	/* link all bt dma mem by hop config */
	struct list_head mid_bt[HNS_ROCE_MAX_BT_REGION][HNS_ROCE_MAX_BT_LEVEL];
	struct list_head btm_bt; /* link all bottom bt in @mid_bt */
	dma_addr_t root_ba; /* pointer to the root ba table */
	int bt_pg_shift;
};

/* memory translate region */
struct hns_roce_mtr {
	struct hns_roce_hem_list hem_list;
	int buf_pg_shift;
};

struct hns_roce_mw {
	struct ib_mw		ibmw;
	u32			pdn;
	u32			rkey;
	int			enabled; /* MW's active status */
	u32			pbl_hop_num;
	u32			pbl_ba_pg_sz;
	u32			pbl_buf_pg_sz;
};

/* Only support 4K page size for mr register */
#define MR_SIZE_4K 0

struct hns_roce_mr {
	struct ib_mr		ibmr;
	struct ib_umem		*umem;
	u64			iova; /* MR's virtual orignal addr */
	u64			size; /* Address range of MR */
	u32			key; /* Key of MR */
	u32			pd;   /* PD num of MR */
	u32			access;	/* Access permission of MR */
	u32			npages;
	int			enabled; /* MR's active status */
	int			type;	/* MR's register type */
	u64			*pbl_buf;	/* MR's PBL space */
	dma_addr_t		pbl_dma_addr;	/* MR's PBL space PA */
	u32			pbl_size;	/* PA number in the PBL */
	u64			pbl_ba;		/* page table address */
	u32			l0_chunk_last_num;	/* L0 last number */
	u32			l1_chunk_last_num;	/* L1 last number */
	u64			**pbl_bt_l2;	/* PBL BT L2 */
	u64			**pbl_bt_l1;	/* PBL BT L1 */
	u64			*pbl_bt_l0;	/* PBL BT L0 */
	dma_addr_t		*pbl_l2_dma_addr;	/* PBL BT L2 dma addr */
	dma_addr_t		*pbl_l1_dma_addr;	/* PBL BT L1 dma addr */
	dma_addr_t		pbl_l0_dma_addr;	/* PBL BT L0 dma addr */
	u32			pbl_ba_pg_sz;	/* BT chunk page size */
	u32			pbl_buf_pg_sz;	/* buf chunk page size */
	u32			pbl_hop_num;	/* multi-hop number */
};

struct hns_roce_mr_table {
	struct hns_roce_bitmap		mtpt_bitmap;
	struct hns_roce_buddy		mtt_buddy;
	struct hns_roce_hem_table	mtt_table;
	struct hns_roce_hem_table	mtpt_table;
	struct hns_roce_buddy		mtt_cqe_buddy;
	struct hns_roce_hem_table	mtt_cqe_table;
	struct hns_roce_buddy		mtt_srqwqe_buddy;
	struct hns_roce_hem_table	mtt_srqwqe_table;
	struct hns_roce_buddy		mtt_idx_buddy;
	struct hns_roce_hem_table	mtt_idx_table;
};

struct hns_roce_wq {
	u64		*wrid;     /* Work request ID */
	spinlock_t	lock;
	int		wqe_cnt;  /* WQE num */
	u32		max_post;
	int		max_gs;
	int		offset;
	int		wqe_shift;	/* WQE size */
	u32		head;
	u32		tail;
	void __iomem	*db_reg_l;
};

struct hns_roce_sge {
	int		sge_cnt;	/* SGE num */
	int		offset;
	int		sge_shift;	/* SGE size */
};

struct hns_roce_buf_list {
	void		*buf;
	dma_addr_t	map;
};

struct hns_roce_buf {
	struct hns_roce_buf_list	direct;
	struct hns_roce_buf_list	*page_list;
	int				nbufs;
	u32				npages;
	int				page_shift;
};

struct hns_roce_db_pgdir {
	struct list_head	list;
	DECLARE_BITMAP(order0, HNS_ROCE_DB_PER_PAGE);
	DECLARE_BITMAP(order1, HNS_ROCE_DB_PER_PAGE / HNS_ROCE_DB_TYPE_COUNT);
	unsigned long		*bits[HNS_ROCE_DB_TYPE_COUNT];
	u32			*page;
	dma_addr_t		db_dma;
};

struct hns_roce_user_db_page {
	struct list_head	list;
	struct ib_umem		*umem;
	unsigned long		user_virt;
	refcount_t		refcount;
};

struct hns_roce_db {
	u32		*db_record;
	union {
		struct hns_roce_db_pgdir *pgdir;
		struct hns_roce_user_db_page *user_page;
	} u;
	dma_addr_t	dma;
	void		*virt_addr;
	int		index;
	int		order;
};

struct hns_roce_cq_buf {
	struct hns_roce_buf hr_buf;
	struct hns_roce_mtt hr_mtt;
};

struct hns_roce_cq {
	struct ib_cq			ib_cq;
	struct hns_roce_cq_buf		hr_buf;
	struct hns_roce_db		db;
	u8				db_en;
	spinlock_t			lock;
	struct ib_umem			*umem;
	void (*comp)(struct hns_roce_cq *cq);
	void (*event)(struct hns_roce_cq *cq, enum hns_roce_event event_type);

	struct hns_roce_uar		*uar;
	u32				cq_depth;
	u32				cons_index;
	u32				*set_ci_db;
	void __iomem			*cq_db_l;
	u16				*tptr_addr;
	int				arm_sn;
	unsigned long			cqn;
	u32				vector;
	atomic_t			refcount;
	struct completion		free;
};

struct hns_roce_idx_que {
	struct hns_roce_buf		idx_buf;
	int				entry_sz;
	u32				buf_size;
	struct ib_umem			*umem;
	struct hns_roce_mtt		mtt;
	unsigned long			*bitmap;
};

struct hns_roce_srq {
	struct ib_srq		ibsrq;
	void (*event)(struct hns_roce_srq *srq, enum hns_roce_event event);
	unsigned long		srqn;
	int			max;
	int			max_gs;
	int			wqe_shift;
	void __iomem		*db_reg_l;

	atomic_t		refcount;
	struct completion	free;

	struct hns_roce_buf	buf;
	u64		       *wrid;
	struct ib_umem	       *umem;
	struct hns_roce_mtt	mtt;
	struct hns_roce_idx_que idx_que;
	spinlock_t		lock;
	int			head;
	int			tail;
	u16			wqe_ctr;
	struct mutex		mutex;
};

struct hns_roce_uar_table {
	struct hns_roce_bitmap bitmap;
};

struct hns_roce_qp_table {
	struct hns_roce_bitmap		bitmap;
	struct hns_roce_hem_table	qp_table;
	struct hns_roce_hem_table	irrl_table;
	struct hns_roce_hem_table	trrl_table;
	struct hns_roce_hem_table	sccc_table;
	struct mutex			scc_mutex;
};

struct hns_roce_cq_table {
	struct hns_roce_bitmap		bitmap;
	struct xarray			array;
	struct hns_roce_hem_table	table;
};

struct hns_roce_srq_table {
	struct hns_roce_bitmap		bitmap;
	struct xarray			xa;
	struct hns_roce_hem_table	table;
};

struct hns_roce_raq_table {
	struct hns_roce_buf_list	*e_raq_buf;
};

struct hns_roce_av {
	u8          port;
	u8          gid_index;
	u8          stat_rate;
	u8          hop_limit;
	u32         flowlabel;
	u8          sl;
	u8          tclass;
	u8          dgid[HNS_ROCE_GID_SIZE];
	u8          mac[ETH_ALEN];
	u16         vlan;
	bool	    vlan_en;
};

struct hns_roce_ah {
	struct ib_ah		ibah;
	struct hns_roce_av	av;
};

struct hns_roce_cmd_context {
	struct completion	done;
	int			result;
	int			next;
	u64			out_param;
	u16			token;
};

struct hns_roce_cmdq {
	struct dma_pool		*pool;
	struct mutex		hcr_mutex;
	struct semaphore	poll_sem;
	/*
	 * Event mode: cmd register mutex protection,
	 * ensure to not exceed max_cmds and user use limit region
	 */
	struct semaphore	event_sem;
	int			max_cmds;
	spinlock_t		context_lock;
	int			free_head;
	struct hns_roce_cmd_context *context;
	/*
	 * Result of get integer part
	 * which max_comds compute according a power of 2
	 */
	u16			token_mask;
	/*
	 * Process whether use event mode, init default non-zero
	 * After the event queue of cmd event ready,
	 * can switch into event mode
	 * close device, switch into poll mode(non event mode)
	 */
	u8			use_events;
};

struct hns_roce_cmd_mailbox {
	void		       *buf;
	dma_addr_t		dma;
};

struct hns_roce_dev;

struct hns_roce_rinl_sge {
	void			*addr;
	u32			len;
};

struct hns_roce_rinl_wqe {
	struct hns_roce_rinl_sge *sg_list;
	u32			 sge_cnt;
};

struct hns_roce_rinl_buf {
	struct hns_roce_rinl_wqe *wqe_list;
	u32			 wqe_cnt;
};

struct hns_roce_qp {
	struct ib_qp		ibqp;
	struct hns_roce_buf	hr_buf;
	struct hns_roce_wq	rq;
	struct hns_roce_db	rdb;
	struct hns_roce_db	sdb;
	u8			rdb_en;
	u8			sdb_en;
	u32			doorbell_qpn;
	u32			sq_signal_bits;
	u32			sq_next_wqe;
	struct hns_roce_wq	sq;

	struct ib_umem		*umem;
	struct hns_roce_mtt	mtt;
	struct hns_roce_mtr	mtr;

	/* this define must less than HNS_ROCE_MAX_BT_REGION */
#define HNS_ROCE_WQE_REGION_MAX	 3
	struct hns_roce_buf_region regions[HNS_ROCE_WQE_REGION_MAX];
	int			region_cnt;
	int                     wqe_bt_pg_shift;

	u32			buff_size;
	struct mutex		mutex;
	u8			port;
	u8			phy_port;
	u8			sl;
	u8			resp_depth;
	u8			state;
	u32			access_flags;
	u32                     atomic_rd_en;
	u32			pkey_index;
	u32			qkey;
	void			(*event)(struct hns_roce_qp *qp,
					 enum hns_roce_event event_type);
	unsigned long		qpn;

	atomic_t		refcount;
	struct completion	free;

	struct hns_roce_sge	sge;
	u32			next_sge;

	struct hns_roce_rinl_buf rq_inl_buf;
};

struct hns_roce_sqp {
	struct hns_roce_qp	hr_qp;
};

struct hns_roce_ib_iboe {
	spinlock_t		lock;
	struct net_device      *netdevs[HNS_ROCE_MAX_PORTS];
	struct notifier_block	nb;
	u8			phy_port[HNS_ROCE_MAX_PORTS];
};

enum {
	HNS_ROCE_EQ_STAT_INVALID  = 0,
	HNS_ROCE_EQ_STAT_VALID    = 2,
};

struct hns_roce_ceqe {
	__le32			comp;
};

struct hns_roce_aeqe {
	__le32 asyn;
	union {
		struct {
			__le32 qp;
			u32 rsv0;
			u32 rsv1;
		} qp_event;

		struct {
			__le32 srq;
			u32 rsv0;
			u32 rsv1;
		} srq_event;

		struct {
			__le32 cq;
			u32 rsv0;
			u32 rsv1;
		} cq_event;

		struct {
			__le32 ceqe;
			u32 rsv0;
			u32 rsv1;
		} ce_event;

		struct {
			__le64  out_param;
			__le16  token;
			u8	status;
			u8	rsv0;
		} __packed cmd;
	 } event;
};

struct hns_roce_eq {
	struct hns_roce_dev		*hr_dev;
	void __iomem			*doorbell;

	int				type_flag; /* Aeq:1 ceq:0 */
	int				eqn;
	u32				entries;
	int				log_entries;
	int				eqe_size;
	int				irq;
	int				log_page_size;
	int				cons_index;
	struct hns_roce_buf_list	*buf_list;
	int				over_ignore;
	int				coalesce;
	int				arm_st;
	u64				eqe_ba;
	int				eqe_ba_pg_sz;
	int				eqe_buf_pg_sz;
	int				hop_num;
	u64				*bt_l0;	/* Base address table for L0 */
	u64				**bt_l1; /* Base address table for L1 */
	u64				**buf;
	dma_addr_t			l0_dma;
	dma_addr_t			*l1_dma;
	dma_addr_t			*buf_dma;
	u32				l0_last_num; /* L0 last chunk num */
	u32				l1_last_num; /* L1 last chunk num */
	int				eq_max_cnt;
	int				eq_period;
	int				shift;
	dma_addr_t			cur_eqe_ba;
	dma_addr_t			nxt_eqe_ba;
	int				event_type;
	int				sub_type;
};

struct hns_roce_eq_table {
	struct hns_roce_eq	*eq;
	void __iomem		**eqc_base; /* only for hw v1 */
};

struct hns_roce_caps {
	u64		fw_ver;
	u8		num_ports;
	int		gid_table_len[HNS_ROCE_MAX_PORTS];
	int		pkey_table_len[HNS_ROCE_MAX_PORTS];
	int		local_ca_ack_delay;
	int		num_uars;
	u32		phy_num_uars;
<<<<<<< HEAD
	u32		max_sq_sg;	/* 2 */
	u32		max_sq_inline;	/* 32 */
	u32		max_rq_sg;	/* 2 */
	u32		max_extend_sg;
	int		num_qps;	/* 256k */
	int             reserved_qps;
	u32		max_wqes;	/* 16k */
	u32		max_sq_desc_sz;	/* 64 */
	u32		max_rq_desc_sz;	/* 64 */
=======
	u32		max_sq_sg;
	u32		max_sq_inline;
	u32		max_rq_sg;
	u32		max_extend_sg;
	int		num_qps;
	int             reserved_qps;
	int		num_qpc_timer;
	int		num_cqc_timer;
	u32		max_srq_sg;
	int		num_srqs;
	u32		max_wqes;
	u32		max_srqs;
	u32		max_srq_wrs;
	u32		max_srq_sges;
	u32		max_sq_desc_sz;
	u32		max_rq_desc_sz;
>>>>>>> f7688b48
	u32		max_srq_desc_sz;
	int		max_qp_init_rdma;
	int		max_qp_dest_rdma;
	int		num_cqs;
	int		max_cqes;
	int		min_cqes;
	u32		min_wqes;
	int		reserved_cqs;
	int		reserved_srqs;
	u32		max_srqwqes;
	int		num_aeq_vectors;
	int		num_comp_vectors;
	int		num_other_vectors;
	int		num_mtpts;
	u32		num_mtt_segs;
	u32		num_cqe_segs;
	u32		num_srqwqe_segs;
	u32		num_idx_segs;
	int		reserved_mrws;
	int		reserved_uars;
	int		num_pds;
	int		reserved_pds;
	u32		mtt_entry_sz;
	u32		cq_entry_sz;
	u32		page_size_cap;
	u32		reserved_lkey;
	int		mtpt_entry_sz;
	int		qpc_entry_sz;
	int		irrl_entry_sz;
	int		trrl_entry_sz;
	int		cqc_entry_sz;
	int		sccc_entry_sz;
	int		qpc_timer_entry_sz;
	int		cqc_timer_entry_sz;
	int		srqc_entry_sz;
	int		idx_entry_sz;
	u32		pbl_ba_pg_sz;
	u32		pbl_buf_pg_sz;
	u32		pbl_hop_num;
	int		aeqe_depth;
	int		ceqe_depth;
	enum ib_mtu	max_mtu;
	u32		qpc_bt_num;
	u32		qpc_timer_bt_num;
	u32		srqc_bt_num;
	u32		cqc_bt_num;
	u32		cqc_timer_bt_num;
	u32		mpt_bt_num;
	u32		sccc_bt_num;
	u32		qpc_ba_pg_sz;
	u32		qpc_buf_pg_sz;
	u32		qpc_hop_num;
	u32		srqc_ba_pg_sz;
	u32		srqc_buf_pg_sz;
	u32		srqc_hop_num;
	u32		cqc_ba_pg_sz;
	u32		cqc_buf_pg_sz;
	u32		cqc_hop_num;
	u32		mpt_ba_pg_sz;
	u32		mpt_buf_pg_sz;
	u32		mpt_hop_num;
	u32		mtt_ba_pg_sz;
	u32		mtt_buf_pg_sz;
	u32		mtt_hop_num;
	u32		wqe_sq_hop_num;
	u32		wqe_sge_hop_num;
	u32		wqe_rq_hop_num;
	u32		sccc_ba_pg_sz;
	u32		sccc_buf_pg_sz;
	u32		sccc_hop_num;
	u32		qpc_timer_ba_pg_sz;
	u32		qpc_timer_buf_pg_sz;
	u32		qpc_timer_hop_num;
	u32		cqc_timer_ba_pg_sz;
	u32		cqc_timer_buf_pg_sz;
	u32		cqc_timer_hop_num;
	u32		cqe_ba_pg_sz;
	u32		cqe_buf_pg_sz;
	u32		cqe_hop_num;
	u32		srqwqe_ba_pg_sz;
	u32		srqwqe_buf_pg_sz;
	u32		srqwqe_hop_num;
	u32		idx_ba_pg_sz;
	u32		idx_buf_pg_sz;
	u32		idx_hop_num;
	u32		eqe_ba_pg_sz;
	u32		eqe_buf_pg_sz;
	u32		eqe_hop_num;
	u32		sl_num;
	u32		tsq_buf_pg_sz;
	u32		tpq_buf_pg_sz;
	u32		chunk_sz;	/* chunk size in non multihop mode */
	u64		flags;
};

struct hns_roce_work {
	struct hns_roce_dev *hr_dev;
	struct work_struct work;
	u32 qpn;
	u32 cqn;
	int event_type;
	int sub_type;
};

struct hns_roce_dfx_hw {
	int (*query_cqc_info)(struct hns_roce_dev *hr_dev, u32 cqn,
			      int *buffer);
};

struct hns_roce_hw {
	int (*reset)(struct hns_roce_dev *hr_dev, bool enable);
	int (*cmq_init)(struct hns_roce_dev *hr_dev);
	void (*cmq_exit)(struct hns_roce_dev *hr_dev);
	int (*hw_profile)(struct hns_roce_dev *hr_dev);
	int (*hw_init)(struct hns_roce_dev *hr_dev);
	void (*hw_exit)(struct hns_roce_dev *hr_dev);
	int (*post_mbox)(struct hns_roce_dev *hr_dev, u64 in_param,
			 u64 out_param, u32 in_modifier, u8 op_modifier, u16 op,
			 u16 token, int event);
	int (*chk_mbox)(struct hns_roce_dev *hr_dev, unsigned long timeout);
	int (*rst_prc_mbox)(struct hns_roce_dev *hr_dev);
	int (*set_gid)(struct hns_roce_dev *hr_dev, u8 port, int gid_index,
		       const union ib_gid *gid, const struct ib_gid_attr *attr);
	int (*set_mac)(struct hns_roce_dev *hr_dev, u8 phy_port, u8 *addr);
	void (*set_mtu)(struct hns_roce_dev *hr_dev, u8 phy_port,
			enum ib_mtu mtu);
	int (*write_mtpt)(void *mb_buf, struct hns_roce_mr *mr,
			  unsigned long mtpt_idx);
	int (*rereg_write_mtpt)(struct hns_roce_dev *hr_dev,
				struct hns_roce_mr *mr, int flags, u32 pdn,
				int mr_access_flags, u64 iova, u64 size,
				void *mb_buf);
	int (*frmr_write_mtpt)(void *mb_buf, struct hns_roce_mr *mr);
	int (*mw_write_mtpt)(void *mb_buf, struct hns_roce_mw *mw);
	void (*write_cqc)(struct hns_roce_dev *hr_dev,
			  struct hns_roce_cq *hr_cq, void *mb_buf, u64 *mtts,
			  dma_addr_t dma_handle, int nent, u32 vector);
	int (*set_hem)(struct hns_roce_dev *hr_dev,
		       struct hns_roce_hem_table *table, int obj, int step_idx);
	int (*clear_hem)(struct hns_roce_dev *hr_dev,
			 struct hns_roce_hem_table *table, int obj,
			 int step_idx);
	int (*query_qp)(struct ib_qp *ibqp, struct ib_qp_attr *qp_attr,
			int qp_attr_mask, struct ib_qp_init_attr *qp_init_attr);
	int (*modify_qp)(struct ib_qp *ibqp, const struct ib_qp_attr *attr,
			 int attr_mask, enum ib_qp_state cur_state,
			 enum ib_qp_state new_state);
	int (*destroy_qp)(struct ib_qp *ibqp, struct ib_udata *udata);
	int (*qp_flow_control_init)(struct hns_roce_dev *hr_dev,
			 struct hns_roce_qp *hr_qp);
	int (*post_send)(struct ib_qp *ibqp, const struct ib_send_wr *wr,
			 const struct ib_send_wr **bad_wr);
	int (*post_recv)(struct ib_qp *qp, const struct ib_recv_wr *recv_wr,
			 const struct ib_recv_wr **bad_recv_wr);
	int (*req_notify_cq)(struct ib_cq *ibcq, enum ib_cq_notify_flags flags);
	int (*poll_cq)(struct ib_cq *ibcq, int num_entries, struct ib_wc *wc);
	int (*dereg_mr)(struct hns_roce_dev *hr_dev, struct hns_roce_mr *mr,
			struct ib_udata *udata);
	void (*destroy_cq)(struct ib_cq *ibcq, struct ib_udata *udata);
	int (*modify_cq)(struct ib_cq *cq, u16 cq_count, u16 cq_period);
	int (*init_eq)(struct hns_roce_dev *hr_dev);
	void (*cleanup_eq)(struct hns_roce_dev *hr_dev);
	void (*write_srqc)(struct hns_roce_dev *hr_dev,
			   struct hns_roce_srq *srq, u32 pdn, u16 xrcd, u32 cqn,
			   void *mb_buf, u64 *mtts_wqe, u64 *mtts_idx,
			   dma_addr_t dma_handle_wqe,
			   dma_addr_t dma_handle_idx);
	int (*modify_srq)(struct ib_srq *ibsrq, struct ib_srq_attr *srq_attr,
		       enum ib_srq_attr_mask srq_attr_mask,
		       struct ib_udata *udata);
	int (*query_srq)(struct ib_srq *ibsrq, struct ib_srq_attr *attr);
	int (*post_srq_recv)(struct ib_srq *ibsrq, const struct ib_recv_wr *wr,
			     const struct ib_recv_wr **bad_wr);
	const struct ib_device_ops *hns_roce_dev_ops;
	const struct ib_device_ops *hns_roce_dev_srq_ops;
};

struct hns_roce_dev {
	struct ib_device	ib_dev;
	struct platform_device  *pdev;
	struct pci_dev		*pci_dev;
	struct device		*dev;
	struct hns_roce_uar     priv_uar;
	const char		*irq_names[HNS_ROCE_MAX_IRQ_NUM];
	spinlock_t		sm_lock;
	spinlock_t		bt_cmd_lock;
	bool			active;
	bool			is_reset;
	bool			dis_db;
	unsigned long		reset_cnt;
	struct hns_roce_ib_iboe iboe;

	struct list_head        pgdir_list;
	struct mutex            pgdir_mutex;
	int			irq[HNS_ROCE_MAX_IRQ_NUM];
	u8 __iomem		*reg_base;
	struct hns_roce_caps	caps;
	struct xarray		qp_table_xa;

	unsigned char	dev_addr[HNS_ROCE_MAX_PORTS][ETH_ALEN];
	u64			sys_image_guid;
	u32                     vendor_id;
	u32                     vendor_part_id;
	u32                     hw_rev;
	void __iomem            *priv_addr;

	struct hns_roce_cmdq	cmd;
	struct hns_roce_bitmap    pd_bitmap;
	struct hns_roce_uar_table uar_table;
	struct hns_roce_mr_table  mr_table;
	struct hns_roce_cq_table  cq_table;
	struct hns_roce_srq_table srq_table;
	struct hns_roce_qp_table  qp_table;
	struct hns_roce_eq_table  eq_table;
	struct hns_roce_hem_table  qpc_timer_table;
	struct hns_roce_hem_table  cqc_timer_table;

	int			cmd_mod;
	int			loop_idc;
	u32			sdb_offset;
	u32			odb_offset;
	dma_addr_t		tptr_dma_addr;	/* only for hw v1 */
	u32			tptr_size;	/* only for hw v1 */
	const struct hns_roce_hw *hw;
	void			*priv;
	struct workqueue_struct *irq_workq;
	const struct hns_roce_dfx_hw *dfx;
};

static inline struct hns_roce_dev *to_hr_dev(struct ib_device *ib_dev)
{
	return container_of(ib_dev, struct hns_roce_dev, ib_dev);
}

static inline struct hns_roce_ucontext
			*to_hr_ucontext(struct ib_ucontext *ibucontext)
{
	return container_of(ibucontext, struct hns_roce_ucontext, ibucontext);
}

static inline struct hns_roce_pd *to_hr_pd(struct ib_pd *ibpd)
{
	return container_of(ibpd, struct hns_roce_pd, ibpd);
}

static inline struct hns_roce_ah *to_hr_ah(struct ib_ah *ibah)
{
	return container_of(ibah, struct hns_roce_ah, ibah);
}

static inline struct hns_roce_mr *to_hr_mr(struct ib_mr *ibmr)
{
	return container_of(ibmr, struct hns_roce_mr, ibmr);
}

static inline struct hns_roce_mw *to_hr_mw(struct ib_mw *ibmw)
{
	return container_of(ibmw, struct hns_roce_mw, ibmw);
}

static inline struct hns_roce_qp *to_hr_qp(struct ib_qp *ibqp)
{
	return container_of(ibqp, struct hns_roce_qp, ibqp);
}

static inline struct hns_roce_cq *to_hr_cq(struct ib_cq *ib_cq)
{
	return container_of(ib_cq, struct hns_roce_cq, ib_cq);
}

static inline struct hns_roce_srq *to_hr_srq(struct ib_srq *ibsrq)
{
	return container_of(ibsrq, struct hns_roce_srq, ibsrq);
}

static inline struct hns_roce_sqp *hr_to_hr_sqp(struct hns_roce_qp *hr_qp)
{
	return container_of(hr_qp, struct hns_roce_sqp, hr_qp);
}

static inline void hns_roce_write64_k(__le32 val[2], void __iomem *dest)
{
	__raw_writeq(*(u64 *) val, dest);
}

static inline struct hns_roce_qp
	*__hns_roce_qp_lookup(struct hns_roce_dev *hr_dev, u32 qpn)
{
	return xa_load(&hr_dev->qp_table_xa, qpn & (hr_dev->caps.num_qps - 1));
}

static inline void *hns_roce_buf_offset(struct hns_roce_buf *buf, int offset)
{
	u32 page_size = 1 << buf->page_shift;

	if (buf->nbufs == 1)
		return (char *)(buf->direct.buf) + offset;
	else
		return (char *)(buf->page_list[offset >> buf->page_shift].buf) +
		       (offset & (page_size - 1));
}

int hns_roce_init_uar_table(struct hns_roce_dev *dev);
int hns_roce_uar_alloc(struct hns_roce_dev *dev, struct hns_roce_uar *uar);
void hns_roce_uar_free(struct hns_roce_dev *dev, struct hns_roce_uar *uar);
void hns_roce_cleanup_uar_table(struct hns_roce_dev *dev);

int hns_roce_cmd_init(struct hns_roce_dev *hr_dev);
void hns_roce_cmd_cleanup(struct hns_roce_dev *hr_dev);
void hns_roce_cmd_event(struct hns_roce_dev *hr_dev, u16 token, u8 status,
			u64 out_param);
int hns_roce_cmd_use_events(struct hns_roce_dev *hr_dev);
void hns_roce_cmd_use_polling(struct hns_roce_dev *hr_dev);

int hns_roce_mtt_init(struct hns_roce_dev *hr_dev, int npages, int page_shift,
		      struct hns_roce_mtt *mtt);
void hns_roce_mtt_cleanup(struct hns_roce_dev *hr_dev,
			  struct hns_roce_mtt *mtt);
int hns_roce_buf_write_mtt(struct hns_roce_dev *hr_dev,
			   struct hns_roce_mtt *mtt, struct hns_roce_buf *buf);

void hns_roce_mtr_init(struct hns_roce_mtr *mtr, int bt_pg_shift,
		       int buf_pg_shift);
int hns_roce_mtr_attach(struct hns_roce_dev *hr_dev, struct hns_roce_mtr *mtr,
			dma_addr_t **bufs, struct hns_roce_buf_region *regions,
			int region_cnt);
void hns_roce_mtr_cleanup(struct hns_roce_dev *hr_dev,
			  struct hns_roce_mtr *mtr);

/* hns roce hw need current block and next block addr from mtt */
#define MTT_MIN_COUNT	 2
int hns_roce_mtr_find(struct hns_roce_dev *hr_dev, struct hns_roce_mtr *mtr,
		      int offset, u64 *mtt_buf, int mtt_max, u64 *base_addr);

int hns_roce_init_pd_table(struct hns_roce_dev *hr_dev);
int hns_roce_init_mr_table(struct hns_roce_dev *hr_dev);
int hns_roce_init_eq_table(struct hns_roce_dev *hr_dev);
int hns_roce_init_cq_table(struct hns_roce_dev *hr_dev);
int hns_roce_init_qp_table(struct hns_roce_dev *hr_dev);
int hns_roce_init_srq_table(struct hns_roce_dev *hr_dev);

void hns_roce_cleanup_pd_table(struct hns_roce_dev *hr_dev);
void hns_roce_cleanup_mr_table(struct hns_roce_dev *hr_dev);
void hns_roce_cleanup_eq_table(struct hns_roce_dev *hr_dev);
void hns_roce_cleanup_cq_table(struct hns_roce_dev *hr_dev);
void hns_roce_cleanup_qp_table(struct hns_roce_dev *hr_dev);
void hns_roce_cleanup_srq_table(struct hns_roce_dev *hr_dev);

int hns_roce_bitmap_alloc(struct hns_roce_bitmap *bitmap, unsigned long *obj);
void hns_roce_bitmap_free(struct hns_roce_bitmap *bitmap, unsigned long obj,
			 int rr);
int hns_roce_bitmap_init(struct hns_roce_bitmap *bitmap, u32 num, u32 mask,
			 u32 reserved_bot, u32 resetrved_top);
void hns_roce_bitmap_cleanup(struct hns_roce_bitmap *bitmap);
void hns_roce_cleanup_bitmap(struct hns_roce_dev *hr_dev);
int hns_roce_bitmap_alloc_range(struct hns_roce_bitmap *bitmap, int cnt,
				int align, unsigned long *obj);
void hns_roce_bitmap_free_range(struct hns_roce_bitmap *bitmap,
				unsigned long obj, int cnt,
				int rr);

int hns_roce_create_ah(struct ib_ah *ah, struct rdma_ah_attr *ah_attr,
		       u32 flags, struct ib_udata *udata);
int hns_roce_query_ah(struct ib_ah *ibah, struct rdma_ah_attr *ah_attr);
void hns_roce_destroy_ah(struct ib_ah *ah, u32 flags);

int hns_roce_alloc_pd(struct ib_pd *pd, struct ib_udata *udata);
void hns_roce_dealloc_pd(struct ib_pd *pd, struct ib_udata *udata);

struct ib_mr *hns_roce_get_dma_mr(struct ib_pd *pd, int acc);
struct ib_mr *hns_roce_reg_user_mr(struct ib_pd *pd, u64 start, u64 length,
				   u64 virt_addr, int access_flags,
				   struct ib_udata *udata);
int hns_roce_rereg_user_mr(struct ib_mr *mr, int flags, u64 start, u64 length,
			   u64 virt_addr, int mr_access_flags, struct ib_pd *pd,
			   struct ib_udata *udata);
struct ib_mr *hns_roce_alloc_mr(struct ib_pd *pd, enum ib_mr_type mr_type,
				u32 max_num_sg, struct ib_udata *udata);
int hns_roce_map_mr_sg(struct ib_mr *ibmr, struct scatterlist *sg, int sg_nents,
		       unsigned int *sg_offset);
int hns_roce_dereg_mr(struct ib_mr *ibmr, struct ib_udata *udata);
int hns_roce_hw2sw_mpt(struct hns_roce_dev *hr_dev,
		       struct hns_roce_cmd_mailbox *mailbox,
		       unsigned long mpt_index);
unsigned long key_to_hw_index(u32 key);

struct ib_mw *hns_roce_alloc_mw(struct ib_pd *pd, enum ib_mw_type,
				struct ib_udata *udata);
int hns_roce_dealloc_mw(struct ib_mw *ibmw);

void hns_roce_buf_free(struct hns_roce_dev *hr_dev, u32 size,
		       struct hns_roce_buf *buf);
int hns_roce_buf_alloc(struct hns_roce_dev *hr_dev, u32 size, u32 max_direct,
		       struct hns_roce_buf *buf, u32 page_shift);

int hns_roce_ib_umem_write_mtt(struct hns_roce_dev *hr_dev,
			       struct hns_roce_mtt *mtt, struct ib_umem *umem);

void hns_roce_init_buf_region(struct hns_roce_buf_region *region, int hopnum,
			      int offset, int buf_cnt);
int hns_roce_alloc_buf_list(struct hns_roce_buf_region *regions,
			    dma_addr_t **bufs, int count);
void hns_roce_free_buf_list(dma_addr_t **bufs, int count);

int hns_roce_get_kmem_bufs(struct hns_roce_dev *hr_dev, dma_addr_t *bufs,
			   int buf_cnt, int start, struct hns_roce_buf *buf);
int hns_roce_get_umem_bufs(struct hns_roce_dev *hr_dev, dma_addr_t *bufs,
			   int buf_cnt, int start, struct ib_umem *umem,
			   int page_shift);

int hns_roce_create_srq(struct ib_srq *srq,
			struct ib_srq_init_attr *srq_init_attr,
			struct ib_udata *udata);
int hns_roce_modify_srq(struct ib_srq *ibsrq, struct ib_srq_attr *srq_attr,
			enum ib_srq_attr_mask srq_attr_mask,
			struct ib_udata *udata);
void hns_roce_destroy_srq(struct ib_srq *ibsrq, struct ib_udata *udata);

struct ib_qp *hns_roce_create_qp(struct ib_pd *ib_pd,
				 struct ib_qp_init_attr *init_attr,
				 struct ib_udata *udata);
int hns_roce_modify_qp(struct ib_qp *ibqp, struct ib_qp_attr *attr,
		       int attr_mask, struct ib_udata *udata);
void *get_recv_wqe(struct hns_roce_qp *hr_qp, int n);
void *get_send_wqe(struct hns_roce_qp *hr_qp, int n);
void *get_send_extend_sge(struct hns_roce_qp *hr_qp, int n);
bool hns_roce_wq_overflow(struct hns_roce_wq *hr_wq, int nreq,
			  struct ib_cq *ib_cq);
enum hns_roce_qp_state to_hns_roce_state(enum ib_qp_state state);
void hns_roce_lock_cqs(struct hns_roce_cq *send_cq,
		       struct hns_roce_cq *recv_cq);
void hns_roce_unlock_cqs(struct hns_roce_cq *send_cq,
			 struct hns_roce_cq *recv_cq);
void hns_roce_qp_remove(struct hns_roce_dev *hr_dev, struct hns_roce_qp *hr_qp);
void hns_roce_qp_free(struct hns_roce_dev *hr_dev, struct hns_roce_qp *hr_qp);
void hns_roce_release_range_qp(struct hns_roce_dev *hr_dev, int base_qpn,
			       int cnt);
__be32 send_ieth(const struct ib_send_wr *wr);
int to_hr_qp_type(int qp_type);

int hns_roce_ib_create_cq(struct ib_cq *ib_cq,
			  const struct ib_cq_init_attr *attr,
			  struct ib_udata *udata);

void hns_roce_ib_destroy_cq(struct ib_cq *ib_cq, struct ib_udata *udata);
void hns_roce_free_cq(struct hns_roce_dev *hr_dev, struct hns_roce_cq *hr_cq);

int hns_roce_db_map_user(struct hns_roce_ucontext *context,
			 struct ib_udata *udata, unsigned long virt,
			 struct hns_roce_db *db);
void hns_roce_db_unmap_user(struct hns_roce_ucontext *context,
			    struct hns_roce_db *db);
int hns_roce_alloc_db(struct hns_roce_dev *hr_dev, struct hns_roce_db *db,
		      int order);
void hns_roce_free_db(struct hns_roce_dev *hr_dev, struct hns_roce_db *db);

void hns_roce_cq_completion(struct hns_roce_dev *hr_dev, u32 cqn);
void hns_roce_cq_event(struct hns_roce_dev *hr_dev, u32 cqn, int event_type);
void hns_roce_qp_event(struct hns_roce_dev *hr_dev, u32 qpn, int event_type);
void hns_roce_srq_event(struct hns_roce_dev *hr_dev, u32 srqn, int event_type);
int hns_get_gid_index(struct hns_roce_dev *hr_dev, u8 port, int gid_index);
int hns_roce_init(struct hns_roce_dev *hr_dev);
void hns_roce_exit(struct hns_roce_dev *hr_dev);

int hns_roce_fill_res_entry(struct sk_buff *msg,
			    struct rdma_restrack_entry *res);
#endif /* _HNS_ROCE_DEVICE_H */<|MERGE_RESOLUTION|>--- conflicted
+++ resolved
@@ -801,17 +801,6 @@
 	int		local_ca_ack_delay;
 	int		num_uars;
 	u32		phy_num_uars;
-<<<<<<< HEAD
-	u32		max_sq_sg;	/* 2 */
-	u32		max_sq_inline;	/* 32 */
-	u32		max_rq_sg;	/* 2 */
-	u32		max_extend_sg;
-	int		num_qps;	/* 256k */
-	int             reserved_qps;
-	u32		max_wqes;	/* 16k */
-	u32		max_sq_desc_sz;	/* 64 */
-	u32		max_rq_desc_sz;	/* 64 */
-=======
 	u32		max_sq_sg;
 	u32		max_sq_inline;
 	u32		max_rq_sg;
@@ -828,7 +817,6 @@
 	u32		max_srq_sges;
 	u32		max_sq_desc_sz;
 	u32		max_rq_desc_sz;
->>>>>>> f7688b48
 	u32		max_srq_desc_sz;
 	int		max_qp_init_rdma;
 	int		max_qp_dest_rdma;
