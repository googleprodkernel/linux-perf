/*
 * Copyright (c) 2013-2015, Mellanox Technologies. All rights reserved.
 *
 * This software is available to you under a choice of one of two
 * licenses.  You may choose to be licensed under the terms of the GNU
 * General Public License (GPL) Version 2, available from the file
 * COPYING in the main directory of this source tree, or the
 * OpenIB.org BSD license below:
 *
 *     Redistribution and use in source and binary forms, with or
 *     without modification, are permitted provided that the following
 *     conditions are met:
 *
 *      - Redistributions of source code must retain the above
 *        copyright notice, this list of conditions and the following
 *        disclaimer.
 *
 *      - Redistributions in binary form must reproduce the above
 *        copyright notice, this list of conditions and the following
 *        disclaimer in the documentation and/or other materials
 *        provided with the distribution.
 *
 * THE SOFTWARE IS PROVIDED "AS IS", WITHOUT WARRANTY OF ANY KIND,
 * EXPRESS OR IMPLIED, INCLUDING BUT NOT LIMITED TO THE WARRANTIES OF
 * MERCHANTABILITY, FITNESS FOR A PARTICULAR PURPOSE AND
 * NONINFRINGEMENT. IN NO EVENT SHALL THE AUTHORS OR COPYRIGHT HOLDERS
 * BE LIABLE FOR ANY CLAIM, DAMAGES OR OTHER LIABILITY, WHETHER IN AN
 * ACTION OF CONTRACT, TORT OR OTHERWISE, ARISING FROM, OUT OF OR IN
 * CONNECTION WITH THE SOFTWARE OR THE USE OR OTHER DEALINGS IN THE
 * SOFTWARE.
 */


#include <linux/kref.h>
#include <linux/random.h>
#include <linux/debugfs.h>
#include <linux/export.h>
#include <linux/delay.h>
#include <rdma/ib_umem.h>
#include <rdma/ib_umem_odp.h>
#include <rdma/ib_verbs.h>
#include "mlx5_ib.h"

enum {
	MAX_PENDING_REG_MR = 8,
};

#define MLX5_UMR_ALIGN 2048

static void
create_mkey_callback(int status, struct mlx5_async_work *context);

static void set_mkc_access_pd_addr_fields(void *mkc, int acc, u64 start_addr,
					  struct ib_pd *pd)
{
	struct mlx5_ib_dev *dev = to_mdev(pd->device);

	MLX5_SET(mkc, mkc, a, !!(acc & IB_ACCESS_REMOTE_ATOMIC));
	MLX5_SET(mkc, mkc, rw, !!(acc & IB_ACCESS_REMOTE_WRITE));
	MLX5_SET(mkc, mkc, rr, !!(acc & IB_ACCESS_REMOTE_READ));
	MLX5_SET(mkc, mkc, lw, !!(acc & IB_ACCESS_LOCAL_WRITE));
	MLX5_SET(mkc, mkc, lr, 1);

	if (MLX5_CAP_GEN(dev->mdev, relaxed_ordering_write))
		MLX5_SET(mkc, mkc, relaxed_ordering_write,
			 !!(acc & IB_ACCESS_RELAXED_ORDERING));
	if (MLX5_CAP_GEN(dev->mdev, relaxed_ordering_read))
		MLX5_SET(mkc, mkc, relaxed_ordering_read,
			 !!(acc & IB_ACCESS_RELAXED_ORDERING));

	MLX5_SET(mkc, mkc, pd, to_mpd(pd)->pdn);
	MLX5_SET(mkc, mkc, qpn, 0xffffff);
	MLX5_SET64(mkc, mkc, start_addr, start_addr);
}

static void
assign_mkey_variant(struct mlx5_ib_dev *dev, struct mlx5_core_mkey *mkey,
		    u32 *in)
{
	u8 key = atomic_inc_return(&dev->mkey_var);
	void *mkc;

	mkc = MLX5_ADDR_OF(create_mkey_in, in, memory_key_mkey_entry);
	MLX5_SET(mkc, mkc, mkey_7_0, key);
	mkey->key = key;
}

static int
mlx5_ib_create_mkey(struct mlx5_ib_dev *dev, struct mlx5_core_mkey *mkey,
		    u32 *in, int inlen)
{
	assign_mkey_variant(dev, mkey, in);
	return mlx5_core_create_mkey(dev->mdev, mkey, in, inlen);
}

static int
mlx5_ib_create_mkey_cb(struct mlx5_ib_dev *dev,
		       struct mlx5_core_mkey *mkey,
		       struct mlx5_async_ctx *async_ctx,
		       u32 *in, int inlen, u32 *out, int outlen,
		       struct mlx5_async_work *context)
{
	MLX5_SET(create_mkey_in, in, opcode, MLX5_CMD_OP_CREATE_MKEY);
	assign_mkey_variant(dev, mkey, in);
	return mlx5_cmd_exec_cb(async_ctx, in, inlen, out, outlen,
				create_mkey_callback, context);
}

static void clean_mr(struct mlx5_ib_dev *dev, struct mlx5_ib_mr *mr);
static void dereg_mr(struct mlx5_ib_dev *dev, struct mlx5_ib_mr *mr);
static int mr_cache_max_order(struct mlx5_ib_dev *dev);
static void queue_adjust_cache_locked(struct mlx5_cache_ent *ent);

static bool umr_can_use_indirect_mkey(struct mlx5_ib_dev *dev)
{
	return !MLX5_CAP_GEN(dev->mdev, umr_indirect_mkey_disabled);
}

static int destroy_mkey(struct mlx5_ib_dev *dev, struct mlx5_ib_mr *mr)
{
	WARN_ON(xa_load(&dev->odp_mkeys, mlx5_base_mkey(mr->mmkey.key)));

	return mlx5_core_destroy_mkey(dev->mdev, &mr->mmkey);
}

static inline bool mlx5_ib_pas_fits_in_mr(struct mlx5_ib_mr *mr, u64 start,
					  u64 length)
{
	return ((u64)1 << mr->order) * MLX5_ADAPTER_PAGE_SIZE >=
		length + (start & (MLX5_ADAPTER_PAGE_SIZE - 1));
}

static void create_mkey_callback(int status, struct mlx5_async_work *context)
{
	struct mlx5_ib_mr *mr =
		container_of(context, struct mlx5_ib_mr, cb_work);
	struct mlx5_ib_dev *dev = mr->dev;
	struct mlx5_cache_ent *ent = mr->cache_ent;
	unsigned long flags;

	if (status) {
		mlx5_ib_warn(dev, "async reg mr failed. status %d\n", status);
		kfree(mr);
		spin_lock_irqsave(&ent->lock, flags);
		ent->pending--;
		WRITE_ONCE(dev->fill_delay, 1);
		spin_unlock_irqrestore(&ent->lock, flags);
		mod_timer(&dev->delay_timer, jiffies + HZ);
		return;
	}

	mr->mmkey.type = MLX5_MKEY_MR;
	mr->mmkey.key |= mlx5_idx_to_mkey(
		MLX5_GET(create_mkey_out, mr->out, mkey_index));

	WRITE_ONCE(dev->cache.last_add, jiffies);

	spin_lock_irqsave(&ent->lock, flags);
	list_add_tail(&mr->list, &ent->head);
	ent->available_mrs++;
	ent->total_mrs++;
	/* If we are doing fill_to_high_water then keep going. */
	queue_adjust_cache_locked(ent);
	ent->pending--;
	spin_unlock_irqrestore(&ent->lock, flags);
}

static struct mlx5_ib_mr *alloc_cache_mr(struct mlx5_cache_ent *ent, void *mkc)
{
	struct mlx5_ib_mr *mr;

	mr = kzalloc(sizeof(*mr), GFP_KERNEL);
	if (!mr)
		return NULL;
	mr->order = ent->order;
	mr->cache_ent = ent;
	mr->dev = ent->dev;

	set_mkc_access_pd_addr_fields(mkc, 0, 0, ent->dev->umrc.pd);
	MLX5_SET(mkc, mkc, free, 1);
	MLX5_SET(mkc, mkc, umr_en, 1);
	MLX5_SET(mkc, mkc, access_mode_1_0, ent->access_mode & 0x3);
	MLX5_SET(mkc, mkc, access_mode_4_2, (ent->access_mode >> 2) & 0x7);

	MLX5_SET(mkc, mkc, translations_octword_size, ent->xlt);
	MLX5_SET(mkc, mkc, log_page_size, ent->page);
	return mr;
}

/* Asynchronously schedule new MRs to be populated in the cache. */
static int add_keys(struct mlx5_cache_ent *ent, unsigned int num)
{
	size_t inlen = MLX5_ST_SZ_BYTES(create_mkey_in);
	struct mlx5_ib_mr *mr;
	void *mkc;
	u32 *in;
	int err = 0;
	int i;

	in = kzalloc(inlen, GFP_KERNEL);
	if (!in)
		return -ENOMEM;

	mkc = MLX5_ADDR_OF(create_mkey_in, in, memory_key_mkey_entry);
	for (i = 0; i < num; i++) {
		mr = alloc_cache_mr(ent, mkc);
		if (!mr) {
			err = -ENOMEM;
			break;
		}
		spin_lock_irq(&ent->lock);
		if (ent->pending >= MAX_PENDING_REG_MR) {
			err = -EAGAIN;
			spin_unlock_irq(&ent->lock);
			kfree(mr);
			break;
		}
		ent->pending++;
		spin_unlock_irq(&ent->lock);
		err = mlx5_ib_create_mkey_cb(ent->dev, &mr->mmkey,
					     &ent->dev->async_ctx, in, inlen,
					     mr->out, sizeof(mr->out),
					     &mr->cb_work);
		if (err) {
			spin_lock_irq(&ent->lock);
			ent->pending--;
			spin_unlock_irq(&ent->lock);
			mlx5_ib_warn(ent->dev, "create mkey failed %d\n", err);
			kfree(mr);
			break;
		}
	}

	kfree(in);
	return err;
}

/* Synchronously create a MR in the cache */
static struct mlx5_ib_mr *create_cache_mr(struct mlx5_cache_ent *ent)
{
	size_t inlen = MLX5_ST_SZ_BYTES(create_mkey_in);
	struct mlx5_ib_mr *mr;
	void *mkc;
	u32 *in;
	int err;

	in = kzalloc(inlen, GFP_KERNEL);
	if (!in)
		return ERR_PTR(-ENOMEM);
	mkc = MLX5_ADDR_OF(create_mkey_in, in, memory_key_mkey_entry);

	mr = alloc_cache_mr(ent, mkc);
	if (!mr) {
		err = -ENOMEM;
		goto free_in;
	}

	err = mlx5_core_create_mkey(ent->dev->mdev, &mr->mmkey, in, inlen);
	if (err)
		goto free_mr;

	mr->mmkey.type = MLX5_MKEY_MR;
	WRITE_ONCE(ent->dev->cache.last_add, jiffies);
	spin_lock_irq(&ent->lock);
	ent->total_mrs++;
	spin_unlock_irq(&ent->lock);
	kfree(in);
	return mr;
free_mr:
	kfree(mr);
free_in:
	kfree(in);
	return ERR_PTR(err);
}

static void remove_cache_mr_locked(struct mlx5_cache_ent *ent)
{
	struct mlx5_ib_mr *mr;

	lockdep_assert_held(&ent->lock);
	if (list_empty(&ent->head))
		return;
	mr = list_first_entry(&ent->head, struct mlx5_ib_mr, list);
	list_del(&mr->list);
	ent->available_mrs--;
	ent->total_mrs--;
	spin_unlock_irq(&ent->lock);
	mlx5_core_destroy_mkey(ent->dev->mdev, &mr->mmkey);
	kfree(mr);
	spin_lock_irq(&ent->lock);
}

static int resize_available_mrs(struct mlx5_cache_ent *ent, unsigned int target,
				bool limit_fill)
{
	int err;

	lockdep_assert_held(&ent->lock);

	while (true) {
		if (limit_fill)
			target = ent->limit * 2;
		if (target == ent->available_mrs + ent->pending)
			return 0;
		if (target > ent->available_mrs + ent->pending) {
			u32 todo = target - (ent->available_mrs + ent->pending);

			spin_unlock_irq(&ent->lock);
			err = add_keys(ent, todo);
			if (err == -EAGAIN)
				usleep_range(3000, 5000);
			spin_lock_irq(&ent->lock);
			if (err) {
				if (err != -EAGAIN)
					return err;
			} else
				return 0;
		} else {
			remove_cache_mr_locked(ent);
		}
	}
}

static ssize_t size_write(struct file *filp, const char __user *buf,
			  size_t count, loff_t *pos)
{
	struct mlx5_cache_ent *ent = filp->private_data;
	u32 target;
	int err;

	err = kstrtou32_from_user(buf, count, 0, &target);
	if (err)
		return err;

	/*
	 * Target is the new value of total_mrs the user requests, however we
	 * cannot free MRs that are in use. Compute the target value for
	 * available_mrs.
	 */
	spin_lock_irq(&ent->lock);
	if (target < ent->total_mrs - ent->available_mrs) {
		err = -EINVAL;
		goto err_unlock;
	}
	target = target - (ent->total_mrs - ent->available_mrs);
	if (target < ent->limit || target > ent->limit*2) {
		err = -EINVAL;
		goto err_unlock;
	}
	err = resize_available_mrs(ent, target, false);
	if (err)
		goto err_unlock;
	spin_unlock_irq(&ent->lock);

	return count;

err_unlock:
	spin_unlock_irq(&ent->lock);
	return err;
}

static ssize_t size_read(struct file *filp, char __user *buf, size_t count,
			 loff_t *pos)
{
	struct mlx5_cache_ent *ent = filp->private_data;
	char lbuf[20];
	int err;

	err = snprintf(lbuf, sizeof(lbuf), "%d\n", ent->total_mrs);
	if (err < 0)
		return err;

	return simple_read_from_buffer(buf, count, pos, lbuf, err);
}

static const struct file_operations size_fops = {
	.owner	= THIS_MODULE,
	.open	= simple_open,
	.write	= size_write,
	.read	= size_read,
};

static ssize_t limit_write(struct file *filp, const char __user *buf,
			   size_t count, loff_t *pos)
{
	struct mlx5_cache_ent *ent = filp->private_data;
	u32 var;
	int err;

	err = kstrtou32_from_user(buf, count, 0, &var);
	if (err)
		return err;

	/*
	 * Upon set we immediately fill the cache to high water mark implied by
	 * the limit.
	 */
	spin_lock_irq(&ent->lock);
	ent->limit = var;
	err = resize_available_mrs(ent, 0, true);
	spin_unlock_irq(&ent->lock);
	if (err)
		return err;
	return count;
}

static ssize_t limit_read(struct file *filp, char __user *buf, size_t count,
			  loff_t *pos)
{
	struct mlx5_cache_ent *ent = filp->private_data;
	char lbuf[20];
	int err;

	err = snprintf(lbuf, sizeof(lbuf), "%d\n", ent->limit);
	if (err < 0)
		return err;

	return simple_read_from_buffer(buf, count, pos, lbuf, err);
}

static const struct file_operations limit_fops = {
	.owner	= THIS_MODULE,
	.open	= simple_open,
	.write	= limit_write,
	.read	= limit_read,
};

static bool someone_adding(struct mlx5_mr_cache *cache)
{
	unsigned int i;

	for (i = 0; i < MAX_MR_CACHE_ENTRIES; i++) {
		struct mlx5_cache_ent *ent = &cache->ent[i];
		bool ret;

		spin_lock_irq(&ent->lock);
		ret = ent->available_mrs < ent->limit;
		spin_unlock_irq(&ent->lock);
		if (ret)
			return true;
	}
	return false;
}

/*
 * Check if the bucket is outside the high/low water mark and schedule an async
 * update. The cache refill has hysteresis, once the low water mark is hit it is
 * refilled up to the high mark.
 */
static void queue_adjust_cache_locked(struct mlx5_cache_ent *ent)
{
	lockdep_assert_held(&ent->lock);

	if (ent->disabled || READ_ONCE(ent->dev->fill_delay))
		return;
	if (ent->available_mrs < ent->limit) {
		ent->fill_to_high_water = true;
		queue_work(ent->dev->cache.wq, &ent->work);
	} else if (ent->fill_to_high_water &&
		   ent->available_mrs + ent->pending < 2 * ent->limit) {
		/*
		 * Once we start populating due to hitting a low water mark
		 * continue until we pass the high water mark.
		 */
		queue_work(ent->dev->cache.wq, &ent->work);
	} else if (ent->available_mrs == 2 * ent->limit) {
		ent->fill_to_high_water = false;
	} else if (ent->available_mrs > 2 * ent->limit) {
		/* Queue deletion of excess entries */
		ent->fill_to_high_water = false;
		if (ent->pending)
			queue_delayed_work(ent->dev->cache.wq, &ent->dwork,
					   msecs_to_jiffies(1000));
		else
			queue_work(ent->dev->cache.wq, &ent->work);
	}
}

static void __cache_work_func(struct mlx5_cache_ent *ent)
{
	struct mlx5_ib_dev *dev = ent->dev;
	struct mlx5_mr_cache *cache = &dev->cache;
	int err;

	spin_lock_irq(&ent->lock);
	if (ent->disabled)
		goto out;

	if (ent->fill_to_high_water &&
	    ent->available_mrs + ent->pending < 2 * ent->limit &&
	    !READ_ONCE(dev->fill_delay)) {
		spin_unlock_irq(&ent->lock);
		err = add_keys(ent, 1);
		spin_lock_irq(&ent->lock);
		if (ent->disabled)
			goto out;
		if (err) {
			/*
			 * EAGAIN only happens if pending is positive, so we
			 * will be rescheduled from reg_mr_callback(). The only
			 * failure path here is ENOMEM.
			 */
			if (err != -EAGAIN) {
				mlx5_ib_warn(
					dev,
					"command failed order %d, err %d\n",
					ent->order, err);
				queue_delayed_work(cache->wq, &ent->dwork,
						   msecs_to_jiffies(1000));
			}
		}
	} else if (ent->available_mrs > 2 * ent->limit) {
		bool need_delay;

		/*
		 * The remove_cache_mr() logic is performed as garbage
		 * collection task. Such task is intended to be run when no
		 * other active processes are running.
		 *
		 * The need_resched() will return TRUE if there are user tasks
		 * to be activated in near future.
		 *
		 * In such case, we don't execute remove_cache_mr() and postpone
		 * the garbage collection work to try to run in next cycle, in
		 * order to free CPU resources to other tasks.
		 */
		spin_unlock_irq(&ent->lock);
		need_delay = need_resched() || someone_adding(cache) ||
			     time_after(jiffies,
					READ_ONCE(cache->last_add) + 300 * HZ);
		spin_lock_irq(&ent->lock);
		if (ent->disabled)
			goto out;
		if (need_delay)
			queue_delayed_work(cache->wq, &ent->dwork, 300 * HZ);
		remove_cache_mr_locked(ent);
		queue_adjust_cache_locked(ent);
	}
out:
	spin_unlock_irq(&ent->lock);
}

static void delayed_cache_work_func(struct work_struct *work)
{
	struct mlx5_cache_ent *ent;

	ent = container_of(work, struct mlx5_cache_ent, dwork.work);
	__cache_work_func(ent);
}

static void cache_work_func(struct work_struct *work)
{
	struct mlx5_cache_ent *ent;

	ent = container_of(work, struct mlx5_cache_ent, work);
	__cache_work_func(ent);
}

/* Allocate a special entry from the cache */
struct mlx5_ib_mr *mlx5_mr_cache_alloc(struct mlx5_ib_dev *dev,
				       unsigned int entry, int access_flags)
{
	struct mlx5_mr_cache *cache = &dev->cache;
	struct mlx5_cache_ent *ent;
	struct mlx5_ib_mr *mr;

<<<<<<< HEAD
	if (entry < 0 || entry >= MAX_MR_CACHE_ENTRIES) {
		mlx5_ib_err(dev, "cache entry %d is out of range\n", entry);
		return ERR_PTR(-EINVAL);
	}

	ent = &cache->ent[entry];
	while (1) {
		spin_lock_irq(&ent->lock);
		if (list_empty(&ent->head)) {
			spin_unlock_irq(&ent->lock);
=======
	if (WARN_ON(entry <= MR_CACHE_LAST_STD_ENTRY ||
		    entry >= ARRAY_SIZE(cache->ent)))
		return ERR_PTR(-EINVAL);
>>>>>>> d1988041

	/* Matches access in alloc_cache_mr() */
	if (!mlx5_ib_can_reconfig_with_umr(dev, 0, access_flags))
		return ERR_PTR(-EOPNOTSUPP);

	ent = &cache->ent[entry];
	spin_lock_irq(&ent->lock);
	if (list_empty(&ent->head)) {
		spin_unlock_irq(&ent->lock);
		mr = create_cache_mr(ent);
		if (IS_ERR(mr))
			return mr;
	} else {
		mr = list_first_entry(&ent->head, struct mlx5_ib_mr, list);
		list_del(&mr->list);
		ent->available_mrs--;
		queue_adjust_cache_locked(ent);
		spin_unlock_irq(&ent->lock);
	}
	mr->access_flags = access_flags;
	return mr;
}

/* Return a MR already available in the cache */
static struct mlx5_ib_mr *get_cache_mr(struct mlx5_cache_ent *req_ent)
{
	struct mlx5_ib_dev *dev = req_ent->dev;
	struct mlx5_ib_mr *mr = NULL;
	struct mlx5_cache_ent *ent = req_ent;

	/* Try larger MR pools from the cache to satisfy the allocation */
	for (; ent != &dev->cache.ent[MR_CACHE_LAST_STD_ENTRY + 1]; ent++) {
		mlx5_ib_dbg(dev, "order %u, cache index %zu\n", ent->order,
			    ent - dev->cache.ent);

		spin_lock_irq(&ent->lock);
		if (!list_empty(&ent->head)) {
			mr = list_first_entry(&ent->head, struct mlx5_ib_mr,
					      list);
			list_del(&mr->list);
			ent->available_mrs--;
			queue_adjust_cache_locked(ent);
			spin_unlock_irq(&ent->lock);
			break;
		}
		queue_adjust_cache_locked(ent);
		spin_unlock_irq(&ent->lock);
	}

	if (!mr)
		req_ent->miss++;

	return mr;
}

static void detach_mr_from_cache(struct mlx5_ib_mr *mr)
{
	struct mlx5_cache_ent *ent = mr->cache_ent;

	mr->cache_ent = NULL;
	spin_lock_irq(&ent->lock);
	ent->total_mrs--;
	spin_unlock_irq(&ent->lock);
}

void mlx5_mr_cache_free(struct mlx5_ib_dev *dev, struct mlx5_ib_mr *mr)
{
	struct mlx5_cache_ent *ent = mr->cache_ent;

	if (!ent)
		return;

	if (mlx5_mr_cache_invalidate(mr)) {
		detach_mr_from_cache(mr);
		destroy_mkey(dev, mr);
		return;
	}

	spin_lock_irq(&ent->lock);
	list_add_tail(&mr->list, &ent->head);
	ent->available_mrs++;
	queue_adjust_cache_locked(ent);
	spin_unlock_irq(&ent->lock);
}

static void clean_keys(struct mlx5_ib_dev *dev, int c)
{
	struct mlx5_mr_cache *cache = &dev->cache;
	struct mlx5_cache_ent *ent = &cache->ent[c];
	struct mlx5_ib_mr *tmp_mr;
	struct mlx5_ib_mr *mr;
	LIST_HEAD(del_list);

	cancel_delayed_work(&ent->dwork);
	while (1) {
		spin_lock_irq(&ent->lock);
		if (list_empty(&ent->head)) {
			spin_unlock_irq(&ent->lock);
			break;
		}
		mr = list_first_entry(&ent->head, struct mlx5_ib_mr, list);
		list_move(&mr->list, &del_list);
		ent->available_mrs--;
		ent->total_mrs--;
		spin_unlock_irq(&ent->lock);
		mlx5_core_destroy_mkey(dev->mdev, &mr->mmkey);
	}

	list_for_each_entry_safe(mr, tmp_mr, &del_list, list) {
		list_del(&mr->list);
		kfree(mr);
	}
}

static void mlx5_mr_cache_debugfs_cleanup(struct mlx5_ib_dev *dev)
{
	if (!mlx5_debugfs_root || dev->is_rep)
		return;

	debugfs_remove_recursive(dev->cache.root);
	dev->cache.root = NULL;
}

static void mlx5_mr_cache_debugfs_init(struct mlx5_ib_dev *dev)
{
	struct mlx5_mr_cache *cache = &dev->cache;
	struct mlx5_cache_ent *ent;
	struct dentry *dir;
	int i;

	if (!mlx5_debugfs_root || dev->is_rep)
		return;

	cache->root = debugfs_create_dir("mr_cache", dev->mdev->priv.dbg_root);

	for (i = 0; i < MAX_MR_CACHE_ENTRIES; i++) {
		ent = &cache->ent[i];
		sprintf(ent->name, "%d", ent->order);
		dir = debugfs_create_dir(ent->name, cache->root);
		debugfs_create_file("size", 0600, dir, ent, &size_fops);
		debugfs_create_file("limit", 0600, dir, ent, &limit_fops);
		debugfs_create_u32("cur", 0400, dir, &ent->available_mrs);
		debugfs_create_u32("miss", 0600, dir, &ent->miss);
	}
}

static void delay_time_func(struct timer_list *t)
{
	struct mlx5_ib_dev *dev = from_timer(dev, t, delay_timer);

	WRITE_ONCE(dev->fill_delay, 0);
}

int mlx5_mr_cache_init(struct mlx5_ib_dev *dev)
{
	struct mlx5_mr_cache *cache = &dev->cache;
	struct mlx5_cache_ent *ent;
	int i;

	mutex_init(&dev->slow_path_mutex);
	cache->wq = alloc_ordered_workqueue("mkey_cache", WQ_MEM_RECLAIM);
	if (!cache->wq) {
		mlx5_ib_warn(dev, "failed to create work queue\n");
		return -ENOMEM;
	}

	mlx5_cmd_init_async_ctx(dev->mdev, &dev->async_ctx);
	timer_setup(&dev->delay_timer, delay_time_func, 0);
	for (i = 0; i < MAX_MR_CACHE_ENTRIES; i++) {
		ent = &cache->ent[i];
		INIT_LIST_HEAD(&ent->head);
		spin_lock_init(&ent->lock);
		ent->order = i + 2;
		ent->dev = dev;
		ent->limit = 0;

		INIT_WORK(&ent->work, cache_work_func);
		INIT_DELAYED_WORK(&ent->dwork, delayed_cache_work_func);

		if (i > MR_CACHE_LAST_STD_ENTRY) {
			mlx5_odp_init_mr_cache_entry(ent);
			continue;
		}

		if (ent->order > mr_cache_max_order(dev))
			continue;

		ent->page = PAGE_SHIFT;
		ent->xlt = (1 << ent->order) * sizeof(struct mlx5_mtt) /
			   MLX5_IB_UMR_OCTOWORD;
		ent->access_mode = MLX5_MKC_ACCESS_MODE_MTT;
		if ((dev->mdev->profile->mask & MLX5_PROF_MASK_MR_CACHE) &&
		    !dev->is_rep && mlx5_core_is_pf(dev->mdev) &&
		    mlx5_ib_can_load_pas_with_umr(dev, 0))
			ent->limit = dev->mdev->profile->mr_cache[i].limit;
		else
			ent->limit = 0;
		spin_lock_irq(&ent->lock);
		queue_adjust_cache_locked(ent);
		spin_unlock_irq(&ent->lock);
	}

	mlx5_mr_cache_debugfs_init(dev);

	return 0;
}

int mlx5_mr_cache_cleanup(struct mlx5_ib_dev *dev)
{
	unsigned int i;

	if (!dev->cache.wq)
		return 0;

	for (i = 0; i < MAX_MR_CACHE_ENTRIES; i++) {
		struct mlx5_cache_ent *ent = &dev->cache.ent[i];

		spin_lock_irq(&ent->lock);
		ent->disabled = true;
		spin_unlock_irq(&ent->lock);
		cancel_work_sync(&ent->work);
		cancel_delayed_work_sync(&ent->dwork);
	}

	mlx5_mr_cache_debugfs_cleanup(dev);
	mlx5_cmd_cleanup_async_ctx(&dev->async_ctx);

	for (i = 0; i < MAX_MR_CACHE_ENTRIES; i++)
		clean_keys(dev, i);

	destroy_workqueue(dev->cache.wq);
	del_timer_sync(&dev->delay_timer);

	return 0;
}

struct ib_mr *mlx5_ib_get_dma_mr(struct ib_pd *pd, int acc)
{
	struct mlx5_ib_dev *dev = to_mdev(pd->device);
	int inlen = MLX5_ST_SZ_BYTES(create_mkey_in);
	struct mlx5_ib_mr *mr;
	void *mkc;
	u32 *in;
	int err;

	mr = kzalloc(sizeof(*mr), GFP_KERNEL);
	if (!mr)
		return ERR_PTR(-ENOMEM);

	in = kzalloc(inlen, GFP_KERNEL);
	if (!in) {
		err = -ENOMEM;
		goto err_free;
	}

	mkc = MLX5_ADDR_OF(create_mkey_in, in, memory_key_mkey_entry);

	MLX5_SET(mkc, mkc, access_mode_1_0, MLX5_MKC_ACCESS_MODE_PA);
	MLX5_SET(mkc, mkc, length64, 1);
	set_mkc_access_pd_addr_fields(mkc, acc, 0, pd);

	err = mlx5_ib_create_mkey(dev, &mr->mmkey, in, inlen);
	if (err)
		goto err_in;

	kfree(in);
	mr->mmkey.type = MLX5_MKEY_MR;
	mr->ibmr.lkey = mr->mmkey.key;
	mr->ibmr.rkey = mr->mmkey.key;
	mr->umem = NULL;

	return &mr->ibmr;

err_in:
	kfree(in);

err_free:
	kfree(mr);

	return ERR_PTR(err);
}

static int get_octo_len(u64 addr, u64 len, int page_shift)
{
	u64 page_size = 1ULL << page_shift;
	u64 offset;
	int npages;

	offset = addr & (page_size - 1);
	npages = ALIGN(len + offset, page_size) >> page_shift;
	return (npages + 1) / 2;
}

static int mr_cache_max_order(struct mlx5_ib_dev *dev)
{
	if (MLX5_CAP_GEN(dev->mdev, umr_extended_translation_offset))
		return MR_CACHE_LAST_STD_ENTRY + 2;
	return MLX5_MAX_UMR_SHIFT;
}

static int mr_umem_get(struct mlx5_ib_dev *dev, u64 start, u64 length,
		       int access_flags, struct ib_umem **umem, int *npages,
		       int *page_shift, int *ncont, int *order)
{
	struct ib_umem *u;

	*umem = NULL;

	if (access_flags & IB_ACCESS_ON_DEMAND) {
		struct ib_umem_odp *odp;

		odp = ib_umem_odp_get(&dev->ib_dev, start, length, access_flags,
				      &mlx5_mn_ops);
		if (IS_ERR(odp)) {
			mlx5_ib_dbg(dev, "umem get failed (%ld)\n",
				    PTR_ERR(odp));
			return PTR_ERR(odp);
		}

		u = &odp->umem;

		*page_shift = odp->page_shift;
		*ncont = ib_umem_odp_num_pages(odp);
		*npages = *ncont << (*page_shift - PAGE_SHIFT);
		if (order)
			*order = ilog2(roundup_pow_of_two(*ncont));
	} else {
		u = ib_umem_get(&dev->ib_dev, start, length, access_flags);
		if (IS_ERR(u)) {
			mlx5_ib_dbg(dev, "umem get failed (%ld)\n", PTR_ERR(u));
			return PTR_ERR(u);
		}

		mlx5_ib_cont_pages(u, start, MLX5_MKEY_PAGE_SHIFT_MASK, npages,
				   page_shift, ncont, order);
	}

	if (!*npages) {
		mlx5_ib_warn(dev, "avoid zero region\n");
		ib_umem_release(u);
		return -EINVAL;
	}

	*umem = u;

	mlx5_ib_dbg(dev, "npages %d, ncont %d, order %d, page_shift %d\n",
		    *npages, *ncont, *order, *page_shift);

	return 0;
}

static void mlx5_ib_umr_done(struct ib_cq *cq, struct ib_wc *wc)
{
	struct mlx5_ib_umr_context *context =
		container_of(wc->wr_cqe, struct mlx5_ib_umr_context, cqe);

	context->status = wc->status;
	complete(&context->done);
}

static inline void mlx5_ib_init_umr_context(struct mlx5_ib_umr_context *context)
{
	context->cqe.done = mlx5_ib_umr_done;
	context->status = -1;
	init_completion(&context->done);
}

static int mlx5_ib_post_send_wait(struct mlx5_ib_dev *dev,
				  struct mlx5_umr_wr *umrwr)
{
	struct umr_common *umrc = &dev->umrc;
	const struct ib_send_wr *bad;
	int err;
	struct mlx5_ib_umr_context umr_context;

	mlx5_ib_init_umr_context(&umr_context);
	umrwr->wr.wr_cqe = &umr_context.cqe;

	down(&umrc->sem);
	err = ib_post_send(umrc->qp, &umrwr->wr, &bad);
	if (err) {
		mlx5_ib_warn(dev, "UMR post send failed, err %d\n", err);
	} else {
		wait_for_completion(&umr_context.done);
		if (umr_context.status != IB_WC_SUCCESS) {
			mlx5_ib_warn(dev, "reg umr failed (%u)\n",
				     umr_context.status);
			err = -EFAULT;
		}
	}
	up(&umrc->sem);
	return err;
}

static struct mlx5_cache_ent *mr_cache_ent_from_order(struct mlx5_ib_dev *dev,
						      unsigned int order)
{
	struct mlx5_mr_cache *cache = &dev->cache;

	if (order < cache->ent[0].order)
		return &cache->ent[0];
	order = order - cache->ent[0].order;
	if (order > MR_CACHE_LAST_STD_ENTRY)
		return NULL;
	return &cache->ent[order];
}

static struct mlx5_ib_mr *
alloc_mr_from_cache(struct ib_pd *pd, struct ib_umem *umem, u64 virt_addr,
		    u64 len, int npages, int page_shift, unsigned int order,
		    int access_flags)
{
	struct mlx5_ib_dev *dev = to_mdev(pd->device);
	struct mlx5_cache_ent *ent = mr_cache_ent_from_order(dev, order);
	struct mlx5_ib_mr *mr;

	if (!ent)
		return ERR_PTR(-E2BIG);

	/* Matches access in alloc_cache_mr() */
	if (!mlx5_ib_can_reconfig_with_umr(dev, 0, access_flags))
		return ERR_PTR(-EOPNOTSUPP);

	mr = get_cache_mr(ent);
	if (!mr) {
		mr = create_cache_mr(ent);
		if (IS_ERR(mr))
			return mr;
	}

	mr->ibmr.pd = pd;
	mr->umem = umem;
	mr->access_flags = access_flags;
	mr->desc_size = sizeof(struct mlx5_mtt);
	mr->mmkey.iova = virt_addr;
	mr->mmkey.size = len;
	mr->mmkey.pd = to_mpd(pd)->pdn;

	return mr;
}

#define MLX5_MAX_UMR_CHUNK ((1 << (MLX5_MAX_UMR_SHIFT + 4)) - \
			    MLX5_UMR_MTT_ALIGNMENT)
#define MLX5_SPARE_UMR_CHUNK 0x10000

int mlx5_ib_update_xlt(struct mlx5_ib_mr *mr, u64 idx, int npages,
		       int page_shift, int flags)
{
	struct mlx5_ib_dev *dev = mr->dev;
	struct device *ddev = dev->ib_dev.dev.parent;
	int size;
	void *xlt;
	dma_addr_t dma;
	struct mlx5_umr_wr wr;
	struct ib_sge sg;
	int err = 0;
	int desc_size = (flags & MLX5_IB_UPD_XLT_INDIRECT)
			       ? sizeof(struct mlx5_klm)
			       : sizeof(struct mlx5_mtt);
	const int page_align = MLX5_UMR_MTT_ALIGNMENT / desc_size;
	const int page_mask = page_align - 1;
	size_t pages_mapped = 0;
	size_t pages_to_map = 0;
	size_t pages_iter = 0;
	size_t size_to_map = 0;
	gfp_t gfp;
	bool use_emergency_page = false;

	if ((flags & MLX5_IB_UPD_XLT_INDIRECT) &&
	    !umr_can_use_indirect_mkey(dev))
		return -EPERM;

	/* UMR copies MTTs in units of MLX5_UMR_MTT_ALIGNMENT bytes,
	 * so we need to align the offset and length accordingly
	 */
	if (idx & page_mask) {
		npages += idx & page_mask;
		idx &= ~page_mask;
	}

	gfp = flags & MLX5_IB_UPD_XLT_ATOMIC ? GFP_ATOMIC : GFP_KERNEL;
	gfp |= __GFP_ZERO | __GFP_NOWARN;

	pages_to_map = ALIGN(npages, page_align);
	size = desc_size * pages_to_map;
	size = min_t(int, size, MLX5_MAX_UMR_CHUNK);

	xlt = (void *)__get_free_pages(gfp, get_order(size));
	if (!xlt && size > MLX5_SPARE_UMR_CHUNK) {
		mlx5_ib_dbg(dev, "Failed to allocate %d bytes of order %d. fallback to spare UMR allocation od %d bytes\n",
			    size, get_order(size), MLX5_SPARE_UMR_CHUNK);

		size = MLX5_SPARE_UMR_CHUNK;
		xlt = (void *)__get_free_pages(gfp, get_order(size));
	}

	if (!xlt) {
		mlx5_ib_warn(dev, "Using XLT emergency buffer\n");
		xlt = (void *)mlx5_ib_get_xlt_emergency_page();
		size = PAGE_SIZE;
		memset(xlt, 0, size);
		use_emergency_page = true;
	}
	pages_iter = size / desc_size;
	dma = dma_map_single(ddev, xlt, size, DMA_TO_DEVICE);
	if (dma_mapping_error(ddev, dma)) {
		mlx5_ib_err(dev, "unable to map DMA during XLT update.\n");
		err = -ENOMEM;
		goto free_xlt;
	}

	if (mr->umem->is_odp) {
		if (!(flags & MLX5_IB_UPD_XLT_INDIRECT)) {
			struct ib_umem_odp *odp = to_ib_umem_odp(mr->umem);
			size_t max_pages = ib_umem_odp_num_pages(odp) - idx;

			pages_to_map = min_t(size_t, pages_to_map, max_pages);
		}
	}

	sg.addr = dma;
	sg.lkey = dev->umrc.pd->local_dma_lkey;

	memset(&wr, 0, sizeof(wr));
	wr.wr.send_flags = MLX5_IB_SEND_UMR_UPDATE_XLT;
	if (!(flags & MLX5_IB_UPD_XLT_ENABLE))
		wr.wr.send_flags |= MLX5_IB_SEND_UMR_FAIL_IF_FREE;
	wr.wr.sg_list = &sg;
	wr.wr.num_sge = 1;
	wr.wr.opcode = MLX5_IB_WR_UMR;

	wr.pd = mr->ibmr.pd;
	wr.mkey = mr->mmkey.key;
	wr.length = mr->mmkey.size;
	wr.virt_addr = mr->mmkey.iova;
	wr.access_flags = mr->access_flags;
	wr.page_shift = page_shift;

	for (pages_mapped = 0;
	     pages_mapped < pages_to_map && !err;
	     pages_mapped += pages_iter, idx += pages_iter) {
		npages = min_t(int, pages_iter, pages_to_map - pages_mapped);
		size_to_map = npages * desc_size;
		dma_sync_single_for_cpu(ddev, dma, size, DMA_TO_DEVICE);
		if (mr->umem->is_odp) {
			mlx5_odp_populate_xlt(xlt, idx, npages, mr, flags);
		} else {
			__mlx5_ib_populate_pas(dev, mr->umem, page_shift, idx,
					       npages, xlt,
					       MLX5_IB_MTT_PRESENT);
			/* Clear padding after the pages
			 * brought from the umem.
			 */
			memset(xlt + size_to_map, 0, size - size_to_map);
		}
		dma_sync_single_for_device(ddev, dma, size, DMA_TO_DEVICE);

		sg.length = ALIGN(size_to_map, MLX5_UMR_MTT_ALIGNMENT);

		if (pages_mapped + pages_iter >= pages_to_map) {
			if (flags & MLX5_IB_UPD_XLT_ENABLE)
				wr.wr.send_flags |=
					MLX5_IB_SEND_UMR_ENABLE_MR |
					MLX5_IB_SEND_UMR_UPDATE_PD_ACCESS |
					MLX5_IB_SEND_UMR_UPDATE_TRANSLATION;
			if (flags & MLX5_IB_UPD_XLT_PD ||
			    flags & MLX5_IB_UPD_XLT_ACCESS)
				wr.wr.send_flags |=
					MLX5_IB_SEND_UMR_UPDATE_PD_ACCESS;
			if (flags & MLX5_IB_UPD_XLT_ADDR)
				wr.wr.send_flags |=
					MLX5_IB_SEND_UMR_UPDATE_TRANSLATION;
		}

		wr.offset = idx * desc_size;
		wr.xlt_size = sg.length;

		err = mlx5_ib_post_send_wait(dev, &wr);
	}
	dma_unmap_single(ddev, dma, size, DMA_TO_DEVICE);

free_xlt:
	if (use_emergency_page)
		mlx5_ib_put_xlt_emergency_page();
	else
		free_pages((unsigned long)xlt, get_order(size));

	return err;
}

/*
 * If ibmr is NULL it will be allocated by reg_create.
 * Else, the given ibmr will be used.
 */
static struct mlx5_ib_mr *reg_create(struct ib_mr *ibmr, struct ib_pd *pd,
				     u64 virt_addr, u64 length,
				     struct ib_umem *umem, int npages,
				     int page_shift, int access_flags,
				     bool populate)
{
	struct mlx5_ib_dev *dev = to_mdev(pd->device);
	struct mlx5_ib_mr *mr;
	__be64 *pas;
	void *mkc;
	int inlen;
	u32 *in;
	int err;
	bool pg_cap = !!(MLX5_CAP_GEN(dev->mdev, pg));

	mr = ibmr ? to_mmr(ibmr) : kzalloc(sizeof(*mr), GFP_KERNEL);
	if (!mr)
		return ERR_PTR(-ENOMEM);

	mr->ibmr.pd = pd;
	mr->access_flags = access_flags;

	inlen = MLX5_ST_SZ_BYTES(create_mkey_in);
	if (populate)
		inlen += sizeof(*pas) * roundup(npages, 2);
	in = kvzalloc(inlen, GFP_KERNEL);
	if (!in) {
		err = -ENOMEM;
		goto err_1;
	}
	pas = (__be64 *)MLX5_ADDR_OF(create_mkey_in, in, klm_pas_mtt);
	if (populate) {
		if (WARN_ON(access_flags & IB_ACCESS_ON_DEMAND)) {
			err = -EINVAL;
			goto err_2;
		}
		mlx5_ib_populate_pas(dev, umem, page_shift, pas,
				     pg_cap ? MLX5_IB_MTT_PRESENT : 0);
	}

	/* The pg_access bit allows setting the access flags
	 * in the page list submitted with the command. */
	MLX5_SET(create_mkey_in, in, pg_access, !!(pg_cap));

	mkc = MLX5_ADDR_OF(create_mkey_in, in, memory_key_mkey_entry);
	set_mkc_access_pd_addr_fields(mkc, access_flags, virt_addr,
				      populate ? pd : dev->umrc.pd);
	MLX5_SET(mkc, mkc, free, !populate);
	MLX5_SET(mkc, mkc, access_mode_1_0, MLX5_MKC_ACCESS_MODE_MTT);
	MLX5_SET(mkc, mkc, umr_en, 1);

	MLX5_SET64(mkc, mkc, len, length);
	MLX5_SET(mkc, mkc, bsf_octword_size, 0);
	MLX5_SET(mkc, mkc, translations_octword_size,
		 get_octo_len(virt_addr, length, page_shift));
	MLX5_SET(mkc, mkc, log_page_size, page_shift);
	if (populate) {
		MLX5_SET(create_mkey_in, in, translations_octword_actual_size,
			 get_octo_len(virt_addr, length, page_shift));
	}

	err = mlx5_ib_create_mkey(dev, &mr->mmkey, in, inlen);
	if (err) {
		mlx5_ib_warn(dev, "create mkey failed\n");
		goto err_2;
	}
	mr->mmkey.type = MLX5_MKEY_MR;
	mr->desc_size = sizeof(struct mlx5_mtt);
	mr->dev = dev;
	kvfree(in);

	mlx5_ib_dbg(dev, "mkey = 0x%x\n", mr->mmkey.key);

	return mr;

err_2:
	kvfree(in);

err_1:
	if (!ibmr)
		kfree(mr);

	return ERR_PTR(err);
}

static void set_mr_fields(struct mlx5_ib_dev *dev, struct mlx5_ib_mr *mr,
			  int npages, u64 length, int access_flags)
{
	mr->npages = npages;
	atomic_add(npages, &dev->mdev->priv.reg_pages);
	mr->ibmr.lkey = mr->mmkey.key;
	mr->ibmr.rkey = mr->mmkey.key;
	mr->ibmr.length = length;
	mr->access_flags = access_flags;
}

static struct ib_mr *mlx5_ib_get_dm_mr(struct ib_pd *pd, u64 start_addr,
				       u64 length, int acc, int mode)
{
	struct mlx5_ib_dev *dev = to_mdev(pd->device);
	int inlen = MLX5_ST_SZ_BYTES(create_mkey_in);
	struct mlx5_ib_mr *mr;
	void *mkc;
	u32 *in;
	int err;

	mr = kzalloc(sizeof(*mr), GFP_KERNEL);
	if (!mr)
		return ERR_PTR(-ENOMEM);

	in = kzalloc(inlen, GFP_KERNEL);
	if (!in) {
		err = -ENOMEM;
		goto err_free;
	}

	mkc = MLX5_ADDR_OF(create_mkey_in, in, memory_key_mkey_entry);

	MLX5_SET(mkc, mkc, access_mode_1_0, mode & 0x3);
	MLX5_SET(mkc, mkc, access_mode_4_2, (mode >> 2) & 0x7);
	MLX5_SET64(mkc, mkc, len, length);
	set_mkc_access_pd_addr_fields(mkc, acc, start_addr, pd);

	err = mlx5_ib_create_mkey(dev, &mr->mmkey, in, inlen);
	if (err)
		goto err_in;

	kfree(in);

	mr->umem = NULL;
	set_mr_fields(dev, mr, 0, length, acc);

	return &mr->ibmr;

err_in:
	kfree(in);

err_free:
	kfree(mr);

	return ERR_PTR(err);
}

int mlx5_ib_advise_mr(struct ib_pd *pd,
		      enum ib_uverbs_advise_mr_advice advice,
		      u32 flags,
		      struct ib_sge *sg_list,
		      u32 num_sge,
		      struct uverbs_attr_bundle *attrs)
{
	if (advice != IB_UVERBS_ADVISE_MR_ADVICE_PREFETCH &&
	    advice != IB_UVERBS_ADVISE_MR_ADVICE_PREFETCH_WRITE &&
	    advice != IB_UVERBS_ADVISE_MR_ADVICE_PREFETCH_NO_FAULT)
		return -EOPNOTSUPP;

	return mlx5_ib_advise_mr_prefetch(pd, advice, flags,
					 sg_list, num_sge);
}

struct ib_mr *mlx5_ib_reg_dm_mr(struct ib_pd *pd, struct ib_dm *dm,
				struct ib_dm_mr_attr *attr,
				struct uverbs_attr_bundle *attrs)
{
	struct mlx5_ib_dm *mdm = to_mdm(dm);
	struct mlx5_core_dev *dev = to_mdev(dm->device)->mdev;
	u64 start_addr = mdm->dev_addr + attr->offset;
	int mode;

	switch (mdm->type) {
	case MLX5_IB_UAPI_DM_TYPE_MEMIC:
		if (attr->access_flags & ~MLX5_IB_DM_MEMIC_ALLOWED_ACCESS)
			return ERR_PTR(-EINVAL);

		mode = MLX5_MKC_ACCESS_MODE_MEMIC;
		start_addr -= pci_resource_start(dev->pdev, 0);
		break;
	case MLX5_IB_UAPI_DM_TYPE_STEERING_SW_ICM:
	case MLX5_IB_UAPI_DM_TYPE_HEADER_MODIFY_SW_ICM:
		if (attr->access_flags & ~MLX5_IB_DM_SW_ICM_ALLOWED_ACCESS)
			return ERR_PTR(-EINVAL);

		mode = MLX5_MKC_ACCESS_MODE_SW_ICM;
		break;
	default:
		return ERR_PTR(-EINVAL);
	}

	return mlx5_ib_get_dm_mr(pd, start_addr, attr->length,
				 attr->access_flags, mode);
}

struct ib_mr *mlx5_ib_reg_user_mr(struct ib_pd *pd, u64 start, u64 length,
				  u64 virt_addr, int access_flags,
				  struct ib_udata *udata)
{
	struct mlx5_ib_dev *dev = to_mdev(pd->device);
	struct mlx5_ib_mr *mr = NULL;
	bool xlt_with_umr;
	struct ib_umem *umem;
	int page_shift;
	int npages;
	int ncont;
	int order;
	int err;

	if (!IS_ENABLED(CONFIG_INFINIBAND_USER_MEM))
		return ERR_PTR(-EOPNOTSUPP);

	mlx5_ib_dbg(dev, "start 0x%llx, virt_addr 0x%llx, length 0x%llx, access_flags 0x%x\n",
		    start, virt_addr, length, access_flags);

	xlt_with_umr = mlx5_ib_can_load_pas_with_umr(dev, length);
	/* ODP requires xlt update via umr to work. */
	if (!xlt_with_umr && (access_flags & IB_ACCESS_ON_DEMAND))
		return ERR_PTR(-EINVAL);

	if (IS_ENABLED(CONFIG_INFINIBAND_ON_DEMAND_PAGING) && !start &&
	    length == U64_MAX) {
		if (virt_addr != start)
			return ERR_PTR(-EINVAL);
		if (!(access_flags & IB_ACCESS_ON_DEMAND) ||
		    !(dev->odp_caps.general_caps & IB_ODP_SUPPORT_IMPLICIT))
			return ERR_PTR(-EINVAL);

		mr = mlx5_ib_alloc_implicit_mr(to_mpd(pd), udata, access_flags);
		if (IS_ERR(mr))
			return ERR_CAST(mr);
		return &mr->ibmr;
	}

	err = mr_umem_get(dev, start, length, access_flags, &umem,
			  &npages, &page_shift, &ncont, &order);

	if (err < 0)
		return ERR_PTR(err);

	if (xlt_with_umr) {
		mr = alloc_mr_from_cache(pd, umem, virt_addr, length, ncont,
					 page_shift, order, access_flags);
		if (IS_ERR(mr))
			mr = NULL;
	}

	if (!mr) {
		mutex_lock(&dev->slow_path_mutex);
		mr = reg_create(NULL, pd, virt_addr, length, umem, ncont,
				page_shift, access_flags, !xlt_with_umr);
		mutex_unlock(&dev->slow_path_mutex);
	}

	if (IS_ERR(mr)) {
		err = PTR_ERR(mr);
		goto error;
	}

	mlx5_ib_dbg(dev, "mkey 0x%x\n", mr->mmkey.key);

	mr->umem = umem;
	set_mr_fields(dev, mr, npages, length, access_flags);

	if (xlt_with_umr && !(access_flags & IB_ACCESS_ON_DEMAND)) {
		/*
		 * If the MR was created with reg_create then it will be
		 * configured properly but left disabled. It is safe to go ahead
		 * and configure it again via UMR while enabling it.
		 */
		int update_xlt_flags = MLX5_IB_UPD_XLT_ENABLE;

		err = mlx5_ib_update_xlt(mr, 0, ncont, page_shift,
					 update_xlt_flags);
		if (err) {
			dereg_mr(dev, mr);
			return ERR_PTR(err);
		}
	}

	if (is_odp_mr(mr)) {
		to_ib_umem_odp(mr->umem)->private = mr;
		init_waitqueue_head(&mr->q_deferred_work);
		atomic_set(&mr->num_deferred_work, 0);
		err = xa_err(xa_store(&dev->odp_mkeys,
				      mlx5_base_mkey(mr->mmkey.key), &mr->mmkey,
				      GFP_KERNEL));
		if (err) {
			dereg_mr(dev, mr);
			return ERR_PTR(err);
		}

		err = mlx5_ib_init_odp_mr(mr, xlt_with_umr);
		if (err) {
			dereg_mr(dev, mr);
			return ERR_PTR(err);
		}
	}

	return &mr->ibmr;
error:
	ib_umem_release(umem);
	return ERR_PTR(err);
}

/**
 * mlx5_mr_cache_invalidate - Fence all DMA on the MR
 * @mr: The MR to fence
 *
 * Upon return the NIC will not be doing any DMA to the pages under the MR,
 * and any DMA inprogress will be completed. Failure of this function
 * indicates the HW has failed catastrophically.
 */
int mlx5_mr_cache_invalidate(struct mlx5_ib_mr *mr)
{
	struct mlx5_umr_wr umrwr = {};

	if (mr->dev->mdev->state == MLX5_DEVICE_STATE_INTERNAL_ERROR)
		return 0;

	umrwr.wr.send_flags = MLX5_IB_SEND_UMR_DISABLE_MR |
			      MLX5_IB_SEND_UMR_UPDATE_PD_ACCESS;
	umrwr.wr.opcode = MLX5_IB_WR_UMR;
	umrwr.pd = mr->dev->umrc.pd;
	umrwr.mkey = mr->mmkey.key;
	umrwr.ignore_free_state = 1;

	return mlx5_ib_post_send_wait(mr->dev, &umrwr);
}

static int rereg_umr(struct ib_pd *pd, struct mlx5_ib_mr *mr,
		     int access_flags, int flags)
{
	struct mlx5_ib_dev *dev = to_mdev(pd->device);
	struct mlx5_umr_wr umrwr = {};
	int err;

	umrwr.wr.send_flags = MLX5_IB_SEND_UMR_FAIL_IF_FREE;

	umrwr.wr.opcode = MLX5_IB_WR_UMR;
	umrwr.mkey = mr->mmkey.key;

	if (flags & IB_MR_REREG_PD || flags & IB_MR_REREG_ACCESS) {
		umrwr.pd = pd;
		umrwr.access_flags = access_flags;
		umrwr.wr.send_flags |= MLX5_IB_SEND_UMR_UPDATE_PD_ACCESS;
	}

	err = mlx5_ib_post_send_wait(dev, &umrwr);

	return err;
}

int mlx5_ib_rereg_user_mr(struct ib_mr *ib_mr, int flags, u64 start,
			  u64 length, u64 virt_addr, int new_access_flags,
			  struct ib_pd *new_pd, struct ib_udata *udata)
{
	struct mlx5_ib_dev *dev = to_mdev(ib_mr->device);
	struct mlx5_ib_mr *mr = to_mmr(ib_mr);
	struct ib_pd *pd = (flags & IB_MR_REREG_PD) ? new_pd : ib_mr->pd;
	int access_flags = flags & IB_MR_REREG_ACCESS ?
			    new_access_flags :
			    mr->access_flags;
	int page_shift = 0;
	int upd_flags = 0;
	int npages = 0;
	int ncont = 0;
	int order = 0;
	u64 addr, len;
	int err;

	mlx5_ib_dbg(dev, "start 0x%llx, virt_addr 0x%llx, length 0x%llx, access_flags 0x%x\n",
		    start, virt_addr, length, access_flags);

	atomic_sub(mr->npages, &dev->mdev->priv.reg_pages);

	if (!mr->umem)
		return -EINVAL;

	if (is_odp_mr(mr))
		return -EOPNOTSUPP;

	if (flags & IB_MR_REREG_TRANS) {
		addr = virt_addr;
		len = length;
	} else {
		addr = mr->umem->address;
		len = mr->umem->length;
	}

	if (flags != IB_MR_REREG_PD) {
		/*
		 * Replace umem. This needs to be done whether or not UMR is
		 * used.
		 */
		flags |= IB_MR_REREG_TRANS;
		ib_umem_release(mr->umem);
		mr->umem = NULL;
		err = mr_umem_get(dev, addr, len, access_flags, &mr->umem,
				  &npages, &page_shift, &ncont, &order);
		if (err)
			goto err;
	}

	if (!mlx5_ib_can_reconfig_with_umr(dev, mr->access_flags,
					   access_flags) ||
	    !mlx5_ib_can_load_pas_with_umr(dev, len) ||
	    (flags & IB_MR_REREG_TRANS &&
	     !mlx5_ib_pas_fits_in_mr(mr, addr, len))) {
		/*
		 * UMR can't be used - MKey needs to be replaced.
		 */
		if (mr->cache_ent)
			detach_mr_from_cache(mr);
		err = destroy_mkey(dev, mr);
		if (err)
			goto err;

		mr = reg_create(ib_mr, pd, addr, len, mr->umem, ncont,
				page_shift, access_flags, true);

		if (IS_ERR(mr)) {
			err = PTR_ERR(mr);
			mr = to_mmr(ib_mr);
			goto err;
		}
	} else {
		/*
		 * Send a UMR WQE
		 */
		mr->ibmr.pd = pd;
		mr->access_flags = access_flags;
		mr->mmkey.iova = addr;
		mr->mmkey.size = len;
		mr->mmkey.pd = to_mpd(pd)->pdn;

		if (flags & IB_MR_REREG_TRANS) {
			upd_flags = MLX5_IB_UPD_XLT_ADDR;
			if (flags & IB_MR_REREG_PD)
				upd_flags |= MLX5_IB_UPD_XLT_PD;
			if (flags & IB_MR_REREG_ACCESS)
				upd_flags |= MLX5_IB_UPD_XLT_ACCESS;
			err = mlx5_ib_update_xlt(mr, 0, npages, page_shift,
						 upd_flags);
		} else {
			err = rereg_umr(pd, mr, access_flags, flags);
		}

		if (err)
			goto err;
	}

	set_mr_fields(dev, mr, npages, len, access_flags);

	return 0;

err:
	ib_umem_release(mr->umem);
	mr->umem = NULL;

	clean_mr(dev, mr);
	return err;
}

static int
mlx5_alloc_priv_descs(struct ib_device *device,
		      struct mlx5_ib_mr *mr,
		      int ndescs,
		      int desc_size)
{
	int size = ndescs * desc_size;
	int add_size;
	int ret;

	add_size = max_t(int, MLX5_UMR_ALIGN - ARCH_KMALLOC_MINALIGN, 0);

	mr->descs_alloc = kzalloc(size + add_size, GFP_KERNEL);
	if (!mr->descs_alloc)
		return -ENOMEM;

	mr->descs = PTR_ALIGN(mr->descs_alloc, MLX5_UMR_ALIGN);

	mr->desc_map = dma_map_single(device->dev.parent, mr->descs,
				      size, DMA_TO_DEVICE);
	if (dma_mapping_error(device->dev.parent, mr->desc_map)) {
		ret = -ENOMEM;
		goto err;
	}

	return 0;
err:
	kfree(mr->descs_alloc);

	return ret;
}

static void
mlx5_free_priv_descs(struct mlx5_ib_mr *mr)
{
	if (mr->descs) {
		struct ib_device *device = mr->ibmr.device;
		int size = mr->max_descs * mr->desc_size;

		dma_unmap_single(device->dev.parent, mr->desc_map,
				 size, DMA_TO_DEVICE);
		kfree(mr->descs_alloc);
		mr->descs = NULL;
	}
}

static void clean_mr(struct mlx5_ib_dev *dev, struct mlx5_ib_mr *mr)
{
	if (mr->sig) {
		if (mlx5_core_destroy_psv(dev->mdev,
					  mr->sig->psv_memory.psv_idx))
			mlx5_ib_warn(dev, "failed to destroy mem psv %d\n",
				     mr->sig->psv_memory.psv_idx);
		if (mlx5_core_destroy_psv(dev->mdev,
					  mr->sig->psv_wire.psv_idx))
			mlx5_ib_warn(dev, "failed to destroy wire psv %d\n",
				     mr->sig->psv_wire.psv_idx);
		xa_erase(&dev->sig_mrs, mlx5_base_mkey(mr->mmkey.key));
		kfree(mr->sig);
		mr->sig = NULL;
	}

	if (!mr->cache_ent) {
		destroy_mkey(dev, mr);
		mlx5_free_priv_descs(mr);
	}
}

static void dereg_mr(struct mlx5_ib_dev *dev, struct mlx5_ib_mr *mr)
{
	int npages = mr->npages;
	struct ib_umem *umem = mr->umem;

	/* Stop all DMA */
	if (is_odp_mr(mr))
		mlx5_ib_fence_odp_mr(mr);
	else
		clean_mr(dev, mr);

	if (mr->cache_ent)
		mlx5_mr_cache_free(dev, mr);
	else
		kfree(mr);

	ib_umem_release(umem);
	atomic_sub(npages, &dev->mdev->priv.reg_pages);

}

int mlx5_ib_dereg_mr(struct ib_mr *ibmr, struct ib_udata *udata)
{
	struct mlx5_ib_mr *mmr = to_mmr(ibmr);

	if (ibmr->type == IB_MR_TYPE_INTEGRITY) {
		dereg_mr(to_mdev(mmr->mtt_mr->ibmr.device), mmr->mtt_mr);
		dereg_mr(to_mdev(mmr->klm_mr->ibmr.device), mmr->klm_mr);
	}

	if (is_odp_mr(mmr) && to_ib_umem_odp(mmr->umem)->is_implicit_odp) {
		mlx5_ib_free_implicit_mr(mmr);
		return 0;
	}

	dereg_mr(to_mdev(ibmr->device), mmr);

	return 0;
}

static void mlx5_set_umr_free_mkey(struct ib_pd *pd, u32 *in, int ndescs,
				   int access_mode, int page_shift)
{
	void *mkc;

	mkc = MLX5_ADDR_OF(create_mkey_in, in, memory_key_mkey_entry);

	/* This is only used from the kernel, so setting the PD is OK. */
	set_mkc_access_pd_addr_fields(mkc, 0, 0, pd);
	MLX5_SET(mkc, mkc, free, 1);
	MLX5_SET(mkc, mkc, translations_octword_size, ndescs);
	MLX5_SET(mkc, mkc, access_mode_1_0, access_mode & 0x3);
	MLX5_SET(mkc, mkc, access_mode_4_2, (access_mode >> 2) & 0x7);
	MLX5_SET(mkc, mkc, umr_en, 1);
	MLX5_SET(mkc, mkc, log_page_size, page_shift);
}

static int _mlx5_alloc_mkey_descs(struct ib_pd *pd, struct mlx5_ib_mr *mr,
				  int ndescs, int desc_size, int page_shift,
				  int access_mode, u32 *in, int inlen)
{
	struct mlx5_ib_dev *dev = to_mdev(pd->device);
	int err;

	mr->access_mode = access_mode;
	mr->desc_size = desc_size;
	mr->max_descs = ndescs;

	err = mlx5_alloc_priv_descs(pd->device, mr, ndescs, desc_size);
	if (err)
		return err;

	mlx5_set_umr_free_mkey(pd, in, ndescs, access_mode, page_shift);

	err = mlx5_ib_create_mkey(dev, &mr->mmkey, in, inlen);
	if (err)
		goto err_free_descs;

	mr->mmkey.type = MLX5_MKEY_MR;
	mr->ibmr.lkey = mr->mmkey.key;
	mr->ibmr.rkey = mr->mmkey.key;

	return 0;

err_free_descs:
	mlx5_free_priv_descs(mr);
	return err;
}

static struct mlx5_ib_mr *mlx5_ib_alloc_pi_mr(struct ib_pd *pd,
				u32 max_num_sg, u32 max_num_meta_sg,
				int desc_size, int access_mode)
{
	int inlen = MLX5_ST_SZ_BYTES(create_mkey_in);
	int ndescs = ALIGN(max_num_sg + max_num_meta_sg, 4);
	int page_shift = 0;
	struct mlx5_ib_mr *mr;
	u32 *in;
	int err;

	mr = kzalloc(sizeof(*mr), GFP_KERNEL);
	if (!mr)
		return ERR_PTR(-ENOMEM);

	mr->ibmr.pd = pd;
	mr->ibmr.device = pd->device;

	in = kzalloc(inlen, GFP_KERNEL);
	if (!in) {
		err = -ENOMEM;
		goto err_free;
	}

	if (access_mode == MLX5_MKC_ACCESS_MODE_MTT)
		page_shift = PAGE_SHIFT;

	err = _mlx5_alloc_mkey_descs(pd, mr, ndescs, desc_size, page_shift,
				     access_mode, in, inlen);
	if (err)
		goto err_free_in;

	mr->umem = NULL;
	kfree(in);

	return mr;

err_free_in:
	kfree(in);
err_free:
	kfree(mr);
	return ERR_PTR(err);
}

static int mlx5_alloc_mem_reg_descs(struct ib_pd *pd, struct mlx5_ib_mr *mr,
				    int ndescs, u32 *in, int inlen)
{
	return _mlx5_alloc_mkey_descs(pd, mr, ndescs, sizeof(struct mlx5_mtt),
				      PAGE_SHIFT, MLX5_MKC_ACCESS_MODE_MTT, in,
				      inlen);
}

static int mlx5_alloc_sg_gaps_descs(struct ib_pd *pd, struct mlx5_ib_mr *mr,
				    int ndescs, u32 *in, int inlen)
{
	return _mlx5_alloc_mkey_descs(pd, mr, ndescs, sizeof(struct mlx5_klm),
				      0, MLX5_MKC_ACCESS_MODE_KLMS, in, inlen);
}

static int mlx5_alloc_integrity_descs(struct ib_pd *pd, struct mlx5_ib_mr *mr,
				      int max_num_sg, int max_num_meta_sg,
				      u32 *in, int inlen)
{
	struct mlx5_ib_dev *dev = to_mdev(pd->device);
	u32 psv_index[2];
	void *mkc;
	int err;

	mr->sig = kzalloc(sizeof(*mr->sig), GFP_KERNEL);
	if (!mr->sig)
		return -ENOMEM;

	/* create mem & wire PSVs */
	err = mlx5_core_create_psv(dev->mdev, to_mpd(pd)->pdn, 2, psv_index);
	if (err)
		goto err_free_sig;

	mr->sig->psv_memory.psv_idx = psv_index[0];
	mr->sig->psv_wire.psv_idx = psv_index[1];

	mr->sig->sig_status_checked = true;
	mr->sig->sig_err_exists = false;
	/* Next UMR, Arm SIGERR */
	++mr->sig->sigerr_count;
	mr->klm_mr = mlx5_ib_alloc_pi_mr(pd, max_num_sg, max_num_meta_sg,
					 sizeof(struct mlx5_klm),
					 MLX5_MKC_ACCESS_MODE_KLMS);
	if (IS_ERR(mr->klm_mr)) {
		err = PTR_ERR(mr->klm_mr);
		goto err_destroy_psv;
	}
	mr->mtt_mr = mlx5_ib_alloc_pi_mr(pd, max_num_sg, max_num_meta_sg,
					 sizeof(struct mlx5_mtt),
					 MLX5_MKC_ACCESS_MODE_MTT);
	if (IS_ERR(mr->mtt_mr)) {
		err = PTR_ERR(mr->mtt_mr);
		goto err_free_klm_mr;
	}

	/* Set bsf descriptors for mkey */
	mkc = MLX5_ADDR_OF(create_mkey_in, in, memory_key_mkey_entry);
	MLX5_SET(mkc, mkc, bsf_en, 1);
	MLX5_SET(mkc, mkc, bsf_octword_size, MLX5_MKEY_BSF_OCTO_SIZE);

	err = _mlx5_alloc_mkey_descs(pd, mr, 4, sizeof(struct mlx5_klm), 0,
				     MLX5_MKC_ACCESS_MODE_KLMS, in, inlen);
	if (err)
		goto err_free_mtt_mr;

	err = xa_err(xa_store(&dev->sig_mrs, mlx5_base_mkey(mr->mmkey.key),
			      mr->sig, GFP_KERNEL));
	if (err)
		goto err_free_descs;
	return 0;

err_free_descs:
	destroy_mkey(dev, mr);
	mlx5_free_priv_descs(mr);
err_free_mtt_mr:
	dereg_mr(to_mdev(mr->mtt_mr->ibmr.device), mr->mtt_mr);
	mr->mtt_mr = NULL;
err_free_klm_mr:
	dereg_mr(to_mdev(mr->klm_mr->ibmr.device), mr->klm_mr);
	mr->klm_mr = NULL;
err_destroy_psv:
	if (mlx5_core_destroy_psv(dev->mdev, mr->sig->psv_memory.psv_idx))
		mlx5_ib_warn(dev, "failed to destroy mem psv %d\n",
			     mr->sig->psv_memory.psv_idx);
	if (mlx5_core_destroy_psv(dev->mdev, mr->sig->psv_wire.psv_idx))
		mlx5_ib_warn(dev, "failed to destroy wire psv %d\n",
			     mr->sig->psv_wire.psv_idx);
err_free_sig:
	kfree(mr->sig);

	return err;
}

static struct ib_mr *__mlx5_ib_alloc_mr(struct ib_pd *pd,
					enum ib_mr_type mr_type, u32 max_num_sg,
					u32 max_num_meta_sg)
{
	struct mlx5_ib_dev *dev = to_mdev(pd->device);
	int inlen = MLX5_ST_SZ_BYTES(create_mkey_in);
	int ndescs = ALIGN(max_num_sg, 4);
	struct mlx5_ib_mr *mr;
	u32 *in;
	int err;

	mr = kzalloc(sizeof(*mr), GFP_KERNEL);
	if (!mr)
		return ERR_PTR(-ENOMEM);

	in = kzalloc(inlen, GFP_KERNEL);
	if (!in) {
		err = -ENOMEM;
		goto err_free;
	}

	mr->ibmr.device = pd->device;
	mr->umem = NULL;

	switch (mr_type) {
	case IB_MR_TYPE_MEM_REG:
		err = mlx5_alloc_mem_reg_descs(pd, mr, ndescs, in, inlen);
		break;
	case IB_MR_TYPE_SG_GAPS:
		err = mlx5_alloc_sg_gaps_descs(pd, mr, ndescs, in, inlen);
		break;
	case IB_MR_TYPE_INTEGRITY:
		err = mlx5_alloc_integrity_descs(pd, mr, max_num_sg,
						 max_num_meta_sg, in, inlen);
		break;
	default:
		mlx5_ib_warn(dev, "Invalid mr type %d\n", mr_type);
		err = -EINVAL;
	}

	if (err)
		goto err_free_in;

	kfree(in);

	return &mr->ibmr;

err_free_in:
	kfree(in);
err_free:
	kfree(mr);
	return ERR_PTR(err);
}

struct ib_mr *mlx5_ib_alloc_mr(struct ib_pd *pd, enum ib_mr_type mr_type,
			       u32 max_num_sg)
{
	return __mlx5_ib_alloc_mr(pd, mr_type, max_num_sg, 0);
}

struct ib_mr *mlx5_ib_alloc_mr_integrity(struct ib_pd *pd,
					 u32 max_num_sg, u32 max_num_meta_sg)
{
	return __mlx5_ib_alloc_mr(pd, IB_MR_TYPE_INTEGRITY, max_num_sg,
				  max_num_meta_sg);
}

int mlx5_ib_alloc_mw(struct ib_mw *ibmw, struct ib_udata *udata)
{
	struct mlx5_ib_dev *dev = to_mdev(ibmw->device);
	int inlen = MLX5_ST_SZ_BYTES(create_mkey_in);
	struct mlx5_ib_mw *mw = to_mmw(ibmw);
	u32 *in = NULL;
	void *mkc;
	int ndescs;
	int err;
	struct mlx5_ib_alloc_mw req = {};
	struct {
		__u32	comp_mask;
		__u32	response_length;
	} resp = {};

	err = ib_copy_from_udata(&req, udata, min(udata->inlen, sizeof(req)));
	if (err)
		return err;

	if (req.comp_mask || req.reserved1 || req.reserved2)
		return -EOPNOTSUPP;

	if (udata->inlen > sizeof(req) &&
	    !ib_is_udata_cleared(udata, sizeof(req),
				 udata->inlen - sizeof(req)))
		return -EOPNOTSUPP;

	ndescs = req.num_klms ? roundup(req.num_klms, 4) : roundup(1, 4);

	in = kzalloc(inlen, GFP_KERNEL);
	if (!in) {
		err = -ENOMEM;
		goto free;
	}

	mkc = MLX5_ADDR_OF(create_mkey_in, in, memory_key_mkey_entry);

	MLX5_SET(mkc, mkc, free, 1);
	MLX5_SET(mkc, mkc, translations_octword_size, ndescs);
	MLX5_SET(mkc, mkc, pd, to_mpd(ibmw->pd)->pdn);
	MLX5_SET(mkc, mkc, umr_en, 1);
	MLX5_SET(mkc, mkc, lr, 1);
	MLX5_SET(mkc, mkc, access_mode_1_0, MLX5_MKC_ACCESS_MODE_KLMS);
	MLX5_SET(mkc, mkc, en_rinval, !!((ibmw->type == IB_MW_TYPE_2)));
	MLX5_SET(mkc, mkc, qpn, 0xffffff);

	err = mlx5_ib_create_mkey(dev, &mw->mmkey, in, inlen);
	if (err)
		goto free;

	mw->mmkey.type = MLX5_MKEY_MW;
	ibmw->rkey = mw->mmkey.key;
	mw->ndescs = ndescs;

	resp.response_length =
		min(offsetofend(typeof(resp), response_length), udata->outlen);
	if (resp.response_length) {
		err = ib_copy_to_udata(udata, &resp, resp.response_length);
		if (err)
			goto free_mkey;
	}

	if (IS_ENABLED(CONFIG_INFINIBAND_ON_DEMAND_PAGING)) {
		err = xa_err(xa_store(&dev->odp_mkeys,
				      mlx5_base_mkey(mw->mmkey.key), &mw->mmkey,
				      GFP_KERNEL));
		if (err)
			goto free_mkey;
	}

	kfree(in);
	return 0;

free_mkey:
	mlx5_core_destroy_mkey(dev->mdev, &mw->mmkey);
free:
	kfree(in);
	return err;
}

int mlx5_ib_dealloc_mw(struct ib_mw *mw)
{
	struct mlx5_ib_dev *dev = to_mdev(mw->device);
	struct mlx5_ib_mw *mmw = to_mmw(mw);

	if (IS_ENABLED(CONFIG_INFINIBAND_ON_DEMAND_PAGING)) {
		xa_erase(&dev->odp_mkeys, mlx5_base_mkey(mmw->mmkey.key));
		/*
		 * pagefault_single_data_segment() may be accessing mmw under
		 * SRCU if the user bound an ODP MR to this MW.
		 */
		synchronize_srcu(&dev->odp_srcu);
	}

	return mlx5_core_destroy_mkey(dev->mdev, &mmw->mmkey);
}

int mlx5_ib_check_mr_status(struct ib_mr *ibmr, u32 check_mask,
			    struct ib_mr_status *mr_status)
{
	struct mlx5_ib_mr *mmr = to_mmr(ibmr);
	int ret = 0;

	if (check_mask & ~IB_MR_CHECK_SIG_STATUS) {
		pr_err("Invalid status check mask\n");
		ret = -EINVAL;
		goto done;
	}

	mr_status->fail_status = 0;
	if (check_mask & IB_MR_CHECK_SIG_STATUS) {
		if (!mmr->sig) {
			ret = -EINVAL;
			pr_err("signature status check requested on a non-signature enabled MR\n");
			goto done;
		}

		mmr->sig->sig_status_checked = true;
		if (!mmr->sig->sig_err_exists)
			goto done;

		if (ibmr->lkey == mmr->sig->err_item.key)
			memcpy(&mr_status->sig_err, &mmr->sig->err_item,
			       sizeof(mr_status->sig_err));
		else {
			mr_status->sig_err.err_type = IB_SIG_BAD_GUARD;
			mr_status->sig_err.sig_err_offset = 0;
			mr_status->sig_err.key = mmr->sig->err_item.key;
		}

		mmr->sig->sig_err_exists = false;
		mr_status->fail_status |= IB_MR_CHECK_SIG_STATUS;
	}

done:
	return ret;
}

static int
mlx5_ib_map_pa_mr_sg_pi(struct ib_mr *ibmr, struct scatterlist *data_sg,
			int data_sg_nents, unsigned int *data_sg_offset,
			struct scatterlist *meta_sg, int meta_sg_nents,
			unsigned int *meta_sg_offset)
{
	struct mlx5_ib_mr *mr = to_mmr(ibmr);
	unsigned int sg_offset = 0;
	int n = 0;

	mr->meta_length = 0;
	if (data_sg_nents == 1) {
		n++;
		mr->ndescs = 1;
		if (data_sg_offset)
			sg_offset = *data_sg_offset;
		mr->data_length = sg_dma_len(data_sg) - sg_offset;
		mr->data_iova = sg_dma_address(data_sg) + sg_offset;
		if (meta_sg_nents == 1) {
			n++;
			mr->meta_ndescs = 1;
			if (meta_sg_offset)
				sg_offset = *meta_sg_offset;
			else
				sg_offset = 0;
			mr->meta_length = sg_dma_len(meta_sg) - sg_offset;
			mr->pi_iova = sg_dma_address(meta_sg) + sg_offset;
		}
		ibmr->length = mr->data_length + mr->meta_length;
	}

	return n;
}

static int
mlx5_ib_sg_to_klms(struct mlx5_ib_mr *mr,
		   struct scatterlist *sgl,
		   unsigned short sg_nents,
		   unsigned int *sg_offset_p,
		   struct scatterlist *meta_sgl,
		   unsigned short meta_sg_nents,
		   unsigned int *meta_sg_offset_p)
{
	struct scatterlist *sg = sgl;
	struct mlx5_klm *klms = mr->descs;
	unsigned int sg_offset = sg_offset_p ? *sg_offset_p : 0;
	u32 lkey = mr->ibmr.pd->local_dma_lkey;
	int i, j = 0;

	mr->ibmr.iova = sg_dma_address(sg) + sg_offset;
	mr->ibmr.length = 0;

	for_each_sg(sgl, sg, sg_nents, i) {
		if (unlikely(i >= mr->max_descs))
			break;
		klms[i].va = cpu_to_be64(sg_dma_address(sg) + sg_offset);
		klms[i].bcount = cpu_to_be32(sg_dma_len(sg) - sg_offset);
		klms[i].key = cpu_to_be32(lkey);
		mr->ibmr.length += sg_dma_len(sg) - sg_offset;

		sg_offset = 0;
	}

	if (sg_offset_p)
		*sg_offset_p = sg_offset;

	mr->ndescs = i;
	mr->data_length = mr->ibmr.length;

	if (meta_sg_nents) {
		sg = meta_sgl;
		sg_offset = meta_sg_offset_p ? *meta_sg_offset_p : 0;
		for_each_sg(meta_sgl, sg, meta_sg_nents, j) {
			if (unlikely(i + j >= mr->max_descs))
				break;
			klms[i + j].va = cpu_to_be64(sg_dma_address(sg) +
						     sg_offset);
			klms[i + j].bcount = cpu_to_be32(sg_dma_len(sg) -
							 sg_offset);
			klms[i + j].key = cpu_to_be32(lkey);
			mr->ibmr.length += sg_dma_len(sg) - sg_offset;

			sg_offset = 0;
		}
		if (meta_sg_offset_p)
			*meta_sg_offset_p = sg_offset;

		mr->meta_ndescs = j;
		mr->meta_length = mr->ibmr.length - mr->data_length;
	}

	return i + j;
}

static int mlx5_set_page(struct ib_mr *ibmr, u64 addr)
{
	struct mlx5_ib_mr *mr = to_mmr(ibmr);
	__be64 *descs;

	if (unlikely(mr->ndescs == mr->max_descs))
		return -ENOMEM;

	descs = mr->descs;
	descs[mr->ndescs++] = cpu_to_be64(addr | MLX5_EN_RD | MLX5_EN_WR);

	return 0;
}

static int mlx5_set_page_pi(struct ib_mr *ibmr, u64 addr)
{
	struct mlx5_ib_mr *mr = to_mmr(ibmr);
	__be64 *descs;

	if (unlikely(mr->ndescs + mr->meta_ndescs == mr->max_descs))
		return -ENOMEM;

	descs = mr->descs;
	descs[mr->ndescs + mr->meta_ndescs++] =
		cpu_to_be64(addr | MLX5_EN_RD | MLX5_EN_WR);

	return 0;
}

static int
mlx5_ib_map_mtt_mr_sg_pi(struct ib_mr *ibmr, struct scatterlist *data_sg,
			 int data_sg_nents, unsigned int *data_sg_offset,
			 struct scatterlist *meta_sg, int meta_sg_nents,
			 unsigned int *meta_sg_offset)
{
	struct mlx5_ib_mr *mr = to_mmr(ibmr);
	struct mlx5_ib_mr *pi_mr = mr->mtt_mr;
	int n;

	pi_mr->ndescs = 0;
	pi_mr->meta_ndescs = 0;
	pi_mr->meta_length = 0;

	ib_dma_sync_single_for_cpu(ibmr->device, pi_mr->desc_map,
				   pi_mr->desc_size * pi_mr->max_descs,
				   DMA_TO_DEVICE);

	pi_mr->ibmr.page_size = ibmr->page_size;
	n = ib_sg_to_pages(&pi_mr->ibmr, data_sg, data_sg_nents, data_sg_offset,
			   mlx5_set_page);
	if (n != data_sg_nents)
		return n;

	pi_mr->data_iova = pi_mr->ibmr.iova;
	pi_mr->data_length = pi_mr->ibmr.length;
	pi_mr->ibmr.length = pi_mr->data_length;
	ibmr->length = pi_mr->data_length;

	if (meta_sg_nents) {
		u64 page_mask = ~((u64)ibmr->page_size - 1);
		u64 iova = pi_mr->data_iova;

		n += ib_sg_to_pages(&pi_mr->ibmr, meta_sg, meta_sg_nents,
				    meta_sg_offset, mlx5_set_page_pi);

		pi_mr->meta_length = pi_mr->ibmr.length;
		/*
		 * PI address for the HW is the offset of the metadata address
		 * relative to the first data page address.
		 * It equals to first data page address + size of data pages +
		 * metadata offset at the first metadata page
		 */
		pi_mr->pi_iova = (iova & page_mask) +
				 pi_mr->ndescs * ibmr->page_size +
				 (pi_mr->ibmr.iova & ~page_mask);
		/*
		 * In order to use one MTT MR for data and metadata, we register
		 * also the gaps between the end of the data and the start of
		 * the metadata (the sig MR will verify that the HW will access
		 * to right addresses). This mapping is safe because we use
		 * internal mkey for the registration.
		 */
		pi_mr->ibmr.length = pi_mr->pi_iova + pi_mr->meta_length - iova;
		pi_mr->ibmr.iova = iova;
		ibmr->length += pi_mr->meta_length;
	}

	ib_dma_sync_single_for_device(ibmr->device, pi_mr->desc_map,
				      pi_mr->desc_size * pi_mr->max_descs,
				      DMA_TO_DEVICE);

	return n;
}

static int
mlx5_ib_map_klm_mr_sg_pi(struct ib_mr *ibmr, struct scatterlist *data_sg,
			 int data_sg_nents, unsigned int *data_sg_offset,
			 struct scatterlist *meta_sg, int meta_sg_nents,
			 unsigned int *meta_sg_offset)
{
	struct mlx5_ib_mr *mr = to_mmr(ibmr);
	struct mlx5_ib_mr *pi_mr = mr->klm_mr;
	int n;

	pi_mr->ndescs = 0;
	pi_mr->meta_ndescs = 0;
	pi_mr->meta_length = 0;

	ib_dma_sync_single_for_cpu(ibmr->device, pi_mr->desc_map,
				   pi_mr->desc_size * pi_mr->max_descs,
				   DMA_TO_DEVICE);

	n = mlx5_ib_sg_to_klms(pi_mr, data_sg, data_sg_nents, data_sg_offset,
			       meta_sg, meta_sg_nents, meta_sg_offset);

	ib_dma_sync_single_for_device(ibmr->device, pi_mr->desc_map,
				      pi_mr->desc_size * pi_mr->max_descs,
				      DMA_TO_DEVICE);

	/* This is zero-based memory region */
	pi_mr->data_iova = 0;
	pi_mr->ibmr.iova = 0;
	pi_mr->pi_iova = pi_mr->data_length;
	ibmr->length = pi_mr->ibmr.length;

	return n;
}

int mlx5_ib_map_mr_sg_pi(struct ib_mr *ibmr, struct scatterlist *data_sg,
			 int data_sg_nents, unsigned int *data_sg_offset,
			 struct scatterlist *meta_sg, int meta_sg_nents,
			 unsigned int *meta_sg_offset)
{
	struct mlx5_ib_mr *mr = to_mmr(ibmr);
	struct mlx5_ib_mr *pi_mr = NULL;
	int n;

	WARN_ON(ibmr->type != IB_MR_TYPE_INTEGRITY);

	mr->ndescs = 0;
	mr->data_length = 0;
	mr->data_iova = 0;
	mr->meta_ndescs = 0;
	mr->pi_iova = 0;
	/*
	 * As a performance optimization, if possible, there is no need to
	 * perform UMR operation to register the data/metadata buffers.
	 * First try to map the sg lists to PA descriptors with local_dma_lkey.
	 * Fallback to UMR only in case of a failure.
	 */
	n = mlx5_ib_map_pa_mr_sg_pi(ibmr, data_sg, data_sg_nents,
				    data_sg_offset, meta_sg, meta_sg_nents,
				    meta_sg_offset);
	if (n == data_sg_nents + meta_sg_nents)
		goto out;
	/*
	 * As a performance optimization, if possible, there is no need to map
	 * the sg lists to KLM descriptors. First try to map the sg lists to MTT
	 * descriptors and fallback to KLM only in case of a failure.
	 * It's more efficient for the HW to work with MTT descriptors
	 * (especially in high load).
	 * Use KLM (indirect access) only if it's mandatory.
	 */
	pi_mr = mr->mtt_mr;
	n = mlx5_ib_map_mtt_mr_sg_pi(ibmr, data_sg, data_sg_nents,
				     data_sg_offset, meta_sg, meta_sg_nents,
				     meta_sg_offset);
	if (n == data_sg_nents + meta_sg_nents)
		goto out;

	pi_mr = mr->klm_mr;
	n = mlx5_ib_map_klm_mr_sg_pi(ibmr, data_sg, data_sg_nents,
				     data_sg_offset, meta_sg, meta_sg_nents,
				     meta_sg_offset);
	if (unlikely(n != data_sg_nents + meta_sg_nents))
		return -ENOMEM;

out:
	/* This is zero-based memory region */
	ibmr->iova = 0;
	mr->pi_mr = pi_mr;
	if (pi_mr)
		ibmr->sig_attrs->meta_length = pi_mr->meta_length;
	else
		ibmr->sig_attrs->meta_length = mr->meta_length;

	return 0;
}

int mlx5_ib_map_mr_sg(struct ib_mr *ibmr, struct scatterlist *sg, int sg_nents,
		      unsigned int *sg_offset)
{
	struct mlx5_ib_mr *mr = to_mmr(ibmr);
	int n;

	mr->ndescs = 0;

	ib_dma_sync_single_for_cpu(ibmr->device, mr->desc_map,
				   mr->desc_size * mr->max_descs,
				   DMA_TO_DEVICE);

	if (mr->access_mode == MLX5_MKC_ACCESS_MODE_KLMS)
		n = mlx5_ib_sg_to_klms(mr, sg, sg_nents, sg_offset, NULL, 0,
				       NULL);
	else
		n = ib_sg_to_pages(ibmr, sg, sg_nents, sg_offset,
				mlx5_set_page);

	ib_dma_sync_single_for_device(ibmr->device, mr->desc_map,
				      mr->desc_size * mr->max_descs,
				      DMA_TO_DEVICE);

	return n;
}<|MERGE_RESOLUTION|>--- conflicted
+++ resolved
@@ -564,22 +564,9 @@
 	struct mlx5_cache_ent *ent;
 	struct mlx5_ib_mr *mr;
 
-<<<<<<< HEAD
-	if (entry < 0 || entry >= MAX_MR_CACHE_ENTRIES) {
-		mlx5_ib_err(dev, "cache entry %d is out of range\n", entry);
-		return ERR_PTR(-EINVAL);
-	}
-
-	ent = &cache->ent[entry];
-	while (1) {
-		spin_lock_irq(&ent->lock);
-		if (list_empty(&ent->head)) {
-			spin_unlock_irq(&ent->lock);
-=======
 	if (WARN_ON(entry <= MR_CACHE_LAST_STD_ENTRY ||
 		    entry >= ARRAY_SIZE(cache->ent)))
 		return ERR_PTR(-EINVAL);
->>>>>>> d1988041
 
 	/* Matches access in alloc_cache_mr() */
 	if (!mlx5_ib_can_reconfig_with_umr(dev, 0, access_flags))
