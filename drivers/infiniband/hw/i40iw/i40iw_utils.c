/*******************************************************************************
*
* Copyright (c) 2015-2016 Intel Corporation.  All rights reserved.
*
* This software is available to you under a choice of one of two
* licenses.  You may choose to be licensed under the terms of the GNU
* General Public License (GPL) Version 2, available from the file
* COPYING in the main directory of this source tree, or the
* OpenFabrics.org BSD license below:
*
*   Redistribution and use in source and binary forms, with or
*   without modification, are permitted provided that the following
*   conditions are met:
*
*    - Redistributions of source code must retain the above
*	copyright notice, this list of conditions and the following
*	disclaimer.
*
*    - Redistributions in binary form must reproduce the above
*	copyright notice, this list of conditions and the following
*	disclaimer in the documentation and/or other materials
*	provided with the distribution.
*
* THE SOFTWARE IS PROVIDED "AS IS", WITHOUT WARRANTY OF ANY KIND,
* EXPRESS OR IMPLIED, INCLUDING BUT NOT LIMITED TO THE WARRANTIES OF
* MERCHANTABILITY, FITNESS FOR A PARTICULAR PURPOSE AND
* NONINFRINGEMENT. IN NO EVENT SHALL THE AUTHORS OR COPYRIGHT HOLDERS
* BE LIABLE FOR ANY CLAIM, DAMAGES OR OTHER LIABILITY, WHETHER IN AN
* ACTION OF CONTRACT, TORT OR OTHERWISE, ARISING FROM, OUT OF OR IN
* CONNECTION WITH THE SOFTWARE OR THE USE OR OTHER DEALINGS IN THE
* SOFTWARE.
*
*******************************************************************************/

#include <linux/module.h>
#include <linux/moduleparam.h>
#include <linux/netdevice.h>
#include <linux/etherdevice.h>
#include <linux/ethtool.h>
#include <linux/mii.h>
#include <linux/if_vlan.h>
#include <linux/crc32.h>
#include <linux/in.h>
#include <linux/ip.h>
#include <linux/tcp.h>
#include <linux/init.h>
#include <linux/io.h>
#include <asm/irq.h>
#include <asm/byteorder.h>
#include <net/netevent.h>
#include <net/neighbour.h>
#include "i40iw.h"

/**
 * i40iw_arp_table - manage arp table
 * @iwdev: iwarp device
 * @ip_addr: ip address for device
 * @mac_addr: mac address ptr
 * @action: modify, delete or add
 */
int i40iw_arp_table(struct i40iw_device *iwdev,
		    u32 *ip_addr,
		    bool ipv4,
		    u8 *mac_addr,
		    u32 action)
{
	int arp_index;
	int err;
	u32 ip[4];

	if (ipv4) {
		memset(ip, 0, sizeof(ip));
		ip[0] = *ip_addr;
	} else {
		memcpy(ip, ip_addr, sizeof(ip));
	}

	for (arp_index = 0; (u32)arp_index < iwdev->arp_table_size; arp_index++)
		if (memcmp(iwdev->arp_table[arp_index].ip_addr, ip, sizeof(ip)) == 0)
			break;
	switch (action) {
	case I40IW_ARP_ADD:
		if (arp_index != iwdev->arp_table_size)
			return -1;

		arp_index = 0;
		err = i40iw_alloc_resource(iwdev, iwdev->allocated_arps,
					   iwdev->arp_table_size,
					   (u32 *)&arp_index,
					   &iwdev->next_arp_index);

		if (err)
			return err;

		memcpy(iwdev->arp_table[arp_index].ip_addr, ip, sizeof(ip));
		ether_addr_copy(iwdev->arp_table[arp_index].mac_addr, mac_addr);
		break;
	case I40IW_ARP_RESOLVE:
		if (arp_index == iwdev->arp_table_size)
			return -1;
		break;
	case I40IW_ARP_DELETE:
		if (arp_index == iwdev->arp_table_size)
			return -1;
		memset(iwdev->arp_table[arp_index].ip_addr, 0,
		       sizeof(iwdev->arp_table[arp_index].ip_addr));
		eth_zero_addr(iwdev->arp_table[arp_index].mac_addr);
		i40iw_free_resource(iwdev, iwdev->allocated_arps, arp_index);
		break;
	default:
		return -1;
	}
	return arp_index;
}

/**
 * i40iw_wr32 - write 32 bits to hw register
 * @hw: hardware information including registers
 * @reg: register offset
 * @value: vvalue to write to register
 */
inline void i40iw_wr32(struct i40iw_hw *hw, u32 reg, u32 value)
{
	writel(value, hw->hw_addr + reg);
}

/**
 * i40iw_rd32 - read a 32 bit hw register
 * @hw: hardware information including registers
 * @reg: register offset
 *
 * Return value of register content
 */
inline u32 i40iw_rd32(struct i40iw_hw *hw, u32 reg)
{
	return readl(hw->hw_addr + reg);
}

/**
 * i40iw_inetaddr_event - system notifier for ipv4 addr events
 * @notfier: not used
 * @event: event for notifier
 * @ptr: if address
 */
int i40iw_inetaddr_event(struct notifier_block *notifier,
			 unsigned long event,
			 void *ptr)
{
	struct in_ifaddr *ifa = ptr;
	struct net_device *event_netdev = ifa->ifa_dev->dev;
	struct net_device *netdev;
	struct net_device *upper_dev;
	struct i40iw_device *iwdev;
	struct i40iw_handler *hdl;
	u32 local_ipaddr;
	u32 action = I40IW_ARP_ADD;

	hdl = i40iw_find_netdev(event_netdev);
	if (!hdl)
		return NOTIFY_DONE;

	iwdev = &hdl->device;
	if (iwdev->init_state < IP_ADDR_REGISTERED || iwdev->closing)
		return NOTIFY_DONE;

	netdev = iwdev->ldev->netdev;
	upper_dev = netdev_master_upper_dev_get(netdev);
	if (netdev != event_netdev)
		return NOTIFY_DONE;

	if (upper_dev) {
		struct in_device *in;

		rcu_read_lock();
		in = __in_dev_get_rcu(upper_dev);

<<<<<<< HEAD
		if (!in->ifa_list)
			local_ipaddr = 0;
		else
			local_ipaddr = ntohl(in->ifa_list->ifa_address);
=======
		local_ipaddr = 0;
		if (in) {
			struct in_ifaddr *ifa;

			ifa = rcu_dereference(in->ifa_list);
			if (ifa)
				local_ipaddr = ntohl(ifa->ifa_address);
		}
>>>>>>> f7688b48

		rcu_read_unlock();
	} else {
		local_ipaddr = ntohl(ifa->ifa_address);
	}
	switch (event) {
	case NETDEV_DOWN:
		action = I40IW_ARP_DELETE;
		/* Fall through */
	case NETDEV_UP:
		/* Fall through */
	case NETDEV_CHANGEADDR:

		/* Just skip if no need to handle ARP cache */
		if (!local_ipaddr)
			break;

		i40iw_manage_arp_cache(iwdev,
				       netdev->dev_addr,
				       &local_ipaddr,
				       true,
				       action);
		i40iw_if_notify(iwdev, netdev, &local_ipaddr, true,
				(action == I40IW_ARP_ADD) ? true : false);
		break;
	default:
		break;
	}
	return NOTIFY_DONE;
}

/**
 * i40iw_inet6addr_event - system notifier for ipv6 addr events
 * @notfier: not used
 * @event: event for notifier
 * @ptr: if address
 */
int i40iw_inet6addr_event(struct notifier_block *notifier,
			  unsigned long event,
			  void *ptr)
{
	struct inet6_ifaddr *ifa = (struct inet6_ifaddr *)ptr;
	struct net_device *event_netdev = ifa->idev->dev;
	struct net_device *netdev;
	struct i40iw_device *iwdev;
	struct i40iw_handler *hdl;
	u32 local_ipaddr6[4];
	u32 action = I40IW_ARP_ADD;

	hdl = i40iw_find_netdev(event_netdev);
	if (!hdl)
		return NOTIFY_DONE;

	iwdev = &hdl->device;
	if (iwdev->init_state < IP_ADDR_REGISTERED || iwdev->closing)
		return NOTIFY_DONE;

	netdev = iwdev->ldev->netdev;
	if (netdev != event_netdev)
		return NOTIFY_DONE;

	i40iw_copy_ip_ntohl(local_ipaddr6, ifa->addr.in6_u.u6_addr32);
	switch (event) {
	case NETDEV_DOWN:
		action = I40IW_ARP_DELETE;
		/* Fall through */
	case NETDEV_UP:
		/* Fall through */
	case NETDEV_CHANGEADDR:
		i40iw_manage_arp_cache(iwdev,
				       netdev->dev_addr,
				       local_ipaddr6,
				       false,
				       action);
		i40iw_if_notify(iwdev, netdev, local_ipaddr6, false,
				(action == I40IW_ARP_ADD) ? true : false);
		break;
	default:
		break;
	}
	return NOTIFY_DONE;
}

/**
 * i40iw_net_event - system notifier for netevents
 * @notfier: not used
 * @event: event for notifier
 * @ptr: neighbor
 */
int i40iw_net_event(struct notifier_block *notifier, unsigned long event, void *ptr)
{
	struct neighbour *neigh = ptr;
	struct i40iw_device *iwdev;
	struct i40iw_handler *iwhdl;
	__be32 *p;
	u32 local_ipaddr[4];

	switch (event) {
	case NETEVENT_NEIGH_UPDATE:
		iwhdl = i40iw_find_netdev((struct net_device *)neigh->dev);
		if (!iwhdl)
			return NOTIFY_DONE;
		iwdev = &iwhdl->device;
		if (iwdev->init_state < IP_ADDR_REGISTERED || iwdev->closing)
			return NOTIFY_DONE;
		p = (__be32 *)neigh->primary_key;
		i40iw_copy_ip_ntohl(local_ipaddr, p);
		if (neigh->nud_state & NUD_VALID) {
			i40iw_manage_arp_cache(iwdev,
					       neigh->ha,
					       local_ipaddr,
					       false,
					       I40IW_ARP_ADD);

		} else {
			i40iw_manage_arp_cache(iwdev,
					       neigh->ha,
					       local_ipaddr,
					       false,
					       I40IW_ARP_DELETE);
		}
		break;
	default:
		break;
	}
	return NOTIFY_DONE;
}

/**
 * i40iw_netdevice_event - system notifier for netdev events
 * @notfier: not used
 * @event: event for notifier
 * @ptr: netdev
 */
int i40iw_netdevice_event(struct notifier_block *notifier,
			  unsigned long event,
			  void *ptr)
{
	struct net_device *event_netdev;
	struct net_device *netdev;
	struct i40iw_device *iwdev;
	struct i40iw_handler *hdl;

	event_netdev = netdev_notifier_info_to_dev(ptr);

	hdl = i40iw_find_netdev(event_netdev);
	if (!hdl)
		return NOTIFY_DONE;

	iwdev = &hdl->device;
	if (iwdev->init_state < RDMA_DEV_REGISTERED || iwdev->closing)
		return NOTIFY_DONE;

	netdev = iwdev->ldev->netdev;
	if (netdev != event_netdev)
		return NOTIFY_DONE;

	iwdev->iw_status = 1;

	switch (event) {
	case NETDEV_DOWN:
		iwdev->iw_status = 0;
		/* Fall through */
	case NETDEV_UP:
		i40iw_port_ibevent(iwdev);
		break;
	default:
		break;
	}
	return NOTIFY_DONE;
}

/**
 * i40iw_get_cqp_request - get cqp struct
 * @cqp: device cqp ptr
 * @wait: cqp to be used in wait mode
 */
struct i40iw_cqp_request *i40iw_get_cqp_request(struct i40iw_cqp *cqp, bool wait)
{
	struct i40iw_cqp_request *cqp_request = NULL;
	unsigned long flags;

	spin_lock_irqsave(&cqp->req_lock, flags);
	if (!list_empty(&cqp->cqp_avail_reqs)) {
		cqp_request = list_entry(cqp->cqp_avail_reqs.next,
					 struct i40iw_cqp_request, list);
		list_del_init(&cqp_request->list);
	}
	spin_unlock_irqrestore(&cqp->req_lock, flags);
	if (!cqp_request) {
		cqp_request = kzalloc(sizeof(*cqp_request), GFP_ATOMIC);
		if (cqp_request) {
			cqp_request->dynamic = true;
			INIT_LIST_HEAD(&cqp_request->list);
			init_waitqueue_head(&cqp_request->waitq);
		}
	}
	if (!cqp_request) {
		i40iw_pr_err("CQP Request Fail: No Memory");
		return NULL;
	}

	if (wait) {
		atomic_set(&cqp_request->refcount, 2);
		cqp_request->waiting = true;
	} else {
		atomic_set(&cqp_request->refcount, 1);
	}
	return cqp_request;
}

/**
 * i40iw_free_cqp_request - free cqp request
 * @cqp: cqp ptr
 * @cqp_request: to be put back in cqp list
 */
void i40iw_free_cqp_request(struct i40iw_cqp *cqp, struct i40iw_cqp_request *cqp_request)
{
	struct i40iw_device *iwdev = container_of(cqp, struct i40iw_device, cqp);
	unsigned long flags;

	if (cqp_request->dynamic) {
		kfree(cqp_request);
	} else {
		cqp_request->request_done = false;
		cqp_request->callback_fcn = NULL;
		cqp_request->waiting = false;

		spin_lock_irqsave(&cqp->req_lock, flags);
		list_add_tail(&cqp_request->list, &cqp->cqp_avail_reqs);
		spin_unlock_irqrestore(&cqp->req_lock, flags);
	}
	wake_up(&iwdev->close_wq);
}

/**
 * i40iw_put_cqp_request - dec ref count and free if 0
 * @cqp: cqp ptr
 * @cqp_request: to be put back in cqp list
 */
void i40iw_put_cqp_request(struct i40iw_cqp *cqp,
			   struct i40iw_cqp_request *cqp_request)
{
	if (atomic_dec_and_test(&cqp_request->refcount))
		i40iw_free_cqp_request(cqp, cqp_request);
}

/**
 * i40iw_free_pending_cqp_request -free pending cqp request objs
 * @cqp: cqp ptr
 * @cqp_request: to be put back in cqp list
 */
static void i40iw_free_pending_cqp_request(struct i40iw_cqp *cqp,
					   struct i40iw_cqp_request *cqp_request)
{
	struct i40iw_device *iwdev = container_of(cqp, struct i40iw_device, cqp);

	if (cqp_request->waiting) {
		cqp_request->compl_info.error = true;
		cqp_request->request_done = true;
		wake_up(&cqp_request->waitq);
	}
	i40iw_put_cqp_request(cqp, cqp_request);
	wait_event_timeout(iwdev->close_wq,
			   !atomic_read(&cqp_request->refcount),
			   1000);
}

/**
 * i40iw_cleanup_pending_cqp_op - clean-up cqp with no completions
 * @iwdev: iwarp device
 */
void i40iw_cleanup_pending_cqp_op(struct i40iw_device *iwdev)
{
	struct i40iw_sc_dev *dev = &iwdev->sc_dev;
	struct i40iw_cqp *cqp = &iwdev->cqp;
	struct i40iw_cqp_request *cqp_request = NULL;
	struct cqp_commands_info *pcmdinfo = NULL;
	u32 i, pending_work, wqe_idx;

	pending_work = I40IW_RING_WORK_AVAILABLE(cqp->sc_cqp.sq_ring);
	wqe_idx = I40IW_RING_GETCURRENT_TAIL(cqp->sc_cqp.sq_ring);
	for (i = 0; i < pending_work; i++) {
		cqp_request = (struct i40iw_cqp_request *)(unsigned long)cqp->scratch_array[wqe_idx];
		if (cqp_request)
			i40iw_free_pending_cqp_request(cqp, cqp_request);
		wqe_idx = (wqe_idx + 1) % I40IW_RING_GETSIZE(cqp->sc_cqp.sq_ring);
	}

	while (!list_empty(&dev->cqp_cmd_head)) {
		pcmdinfo = (struct cqp_commands_info *)i40iw_remove_head(&dev->cqp_cmd_head);
		cqp_request = container_of(pcmdinfo, struct i40iw_cqp_request, info);
		if (cqp_request)
			i40iw_free_pending_cqp_request(cqp, cqp_request);
	}
}

/**
 * i40iw_free_qp - callback after destroy cqp completes
 * @cqp_request: cqp request for destroy qp
 * @num: not used
 */
static void i40iw_free_qp(struct i40iw_cqp_request *cqp_request, u32 num)
{
	struct i40iw_sc_qp *qp = (struct i40iw_sc_qp *)cqp_request->param;
	struct i40iw_qp *iwqp = (struct i40iw_qp *)qp->back_qp;
	struct i40iw_device *iwdev;
	u32 qp_num = iwqp->ibqp.qp_num;

	iwdev = iwqp->iwdev;

	i40iw_rem_pdusecount(iwqp->iwpd, iwdev);
	i40iw_free_qp_resources(iwdev, iwqp, qp_num);
	i40iw_rem_devusecount(iwdev);
}

/**
 * i40iw_wait_event - wait for completion
 * @iwdev: iwarp device
 * @cqp_request: cqp request to wait
 */
static int i40iw_wait_event(struct i40iw_device *iwdev,
			    struct i40iw_cqp_request *cqp_request)
{
	struct cqp_commands_info *info = &cqp_request->info;
	struct i40iw_cqp *iwcqp = &iwdev->cqp;
	struct i40iw_cqp_timeout cqp_timeout;
	bool cqp_error = false;
	int err_code = 0;
	memset(&cqp_timeout, 0, sizeof(cqp_timeout));
	cqp_timeout.compl_cqp_cmds = iwdev->sc_dev.cqp_cmd_stats[OP_COMPLETED_COMMANDS];
	do {
		if (wait_event_timeout(cqp_request->waitq,
				       cqp_request->request_done, CQP_COMPL_WAIT_TIME))
			break;

		i40iw_check_cqp_progress(&cqp_timeout, &iwdev->sc_dev);

		if (cqp_timeout.count < CQP_TIMEOUT_THRESHOLD)
			continue;

		i40iw_pr_err("error cqp command 0x%x timed out", info->cqp_cmd);
		err_code = -ETIME;
		if (!iwdev->reset) {
			iwdev->reset = true;
			i40iw_request_reset(iwdev);
		}
		goto done;
	} while (1);
	cqp_error = cqp_request->compl_info.error;
	if (cqp_error) {
		i40iw_pr_err("error cqp command 0x%x completion maj = 0x%x min=0x%x\n",
			     info->cqp_cmd, cqp_request->compl_info.maj_err_code,
			     cqp_request->compl_info.min_err_code);
		err_code = -EPROTO;
		goto done;
	}
done:
	i40iw_put_cqp_request(iwcqp, cqp_request);
	return err_code;
}

/**
 * i40iw_handle_cqp_op - process cqp command
 * @iwdev: iwarp device
 * @cqp_request: cqp request to process
 */
enum i40iw_status_code i40iw_handle_cqp_op(struct i40iw_device *iwdev,
					   struct i40iw_cqp_request
					   *cqp_request)
{
	struct i40iw_sc_dev *dev = &iwdev->sc_dev;
	enum i40iw_status_code status;
	struct cqp_commands_info *info = &cqp_request->info;
	int err_code = 0;

	if (iwdev->reset) {
		i40iw_free_cqp_request(&iwdev->cqp, cqp_request);
		return I40IW_ERR_CQP_COMPL_ERROR;
	}

	status = i40iw_process_cqp_cmd(dev, info);
	if (status) {
		i40iw_pr_err("error cqp command 0x%x failed\n", info->cqp_cmd);
		i40iw_free_cqp_request(&iwdev->cqp, cqp_request);
		return status;
	}
	if (cqp_request->waiting)
		err_code = i40iw_wait_event(iwdev, cqp_request);
	if (err_code)
		status = I40IW_ERR_CQP_COMPL_ERROR;
	return status;
}

/**
 * i40iw_add_devusecount - add dev refcount
 * @iwdev: dev for refcount
 */
void i40iw_add_devusecount(struct i40iw_device *iwdev)
{
	atomic64_inc(&iwdev->use_count);
}

/**
 * i40iw_rem_devusecount - decrement refcount for dev
 * @iwdev: device
 */
void i40iw_rem_devusecount(struct i40iw_device *iwdev)
{
	if (!atomic64_dec_and_test(&iwdev->use_count))
		return;
	wake_up(&iwdev->close_wq);
}

/**
 * i40iw_add_pdusecount - add pd refcount
 * @iwpd: pd for refcount
 */
void i40iw_add_pdusecount(struct i40iw_pd *iwpd)
{
	atomic_inc(&iwpd->usecount);
}

/**
 * i40iw_rem_pdusecount - decrement refcount for pd and free if 0
 * @iwpd: pd for refcount
 * @iwdev: iwarp device
 */
void i40iw_rem_pdusecount(struct i40iw_pd *iwpd, struct i40iw_device *iwdev)
{
	if (!atomic_dec_and_test(&iwpd->usecount))
		return;
	i40iw_free_resource(iwdev, iwdev->allocated_pds, iwpd->sc_pd.pd_id);
}

/**
 * i40iw_add_ref - add refcount for qp
 * @ibqp: iqarp qp
 */
void i40iw_add_ref(struct ib_qp *ibqp)
{
	struct i40iw_qp *iwqp = (struct i40iw_qp *)ibqp;

	atomic_inc(&iwqp->refcount);
}

/**
 * i40iw_rem_ref - rem refcount for qp and free if 0
 * @ibqp: iqarp qp
 */
void i40iw_rem_ref(struct ib_qp *ibqp)
{
	struct i40iw_qp *iwqp;
	enum i40iw_status_code status;
	struct i40iw_cqp_request *cqp_request;
	struct cqp_commands_info *cqp_info;
	struct i40iw_device *iwdev;
	u32 qp_num;
	unsigned long flags;

	iwqp = to_iwqp(ibqp);
	iwdev = iwqp->iwdev;
	spin_lock_irqsave(&iwdev->qptable_lock, flags);
	if (!atomic_dec_and_test(&iwqp->refcount)) {
		spin_unlock_irqrestore(&iwdev->qptable_lock, flags);
		return;
	}

	qp_num = iwqp->ibqp.qp_num;
	iwdev->qp_table[qp_num] = NULL;
	spin_unlock_irqrestore(&iwdev->qptable_lock, flags);
	cqp_request = i40iw_get_cqp_request(&iwdev->cqp, false);
	if (!cqp_request)
		return;

	cqp_request->callback_fcn = i40iw_free_qp;
	cqp_request->param = (void *)&iwqp->sc_qp;
	cqp_info = &cqp_request->info;
	cqp_info->cqp_cmd = OP_QP_DESTROY;
	cqp_info->post_sq = 1;
	cqp_info->in.u.qp_destroy.qp = &iwqp->sc_qp;
	cqp_info->in.u.qp_destroy.scratch = (uintptr_t)cqp_request;
	cqp_info->in.u.qp_destroy.remove_hash_idx = true;
	status = i40iw_handle_cqp_op(iwdev, cqp_request);
	if (!status)
		return;

	i40iw_rem_pdusecount(iwqp->iwpd, iwdev);
	i40iw_free_qp_resources(iwdev, iwqp, qp_num);
	i40iw_rem_devusecount(iwdev);
}

/**
 * i40iw_get_qp - get qp address
 * @device: iwarp device
 * @qpn: qp number
 */
struct ib_qp *i40iw_get_qp(struct ib_device *device, int qpn)
{
	struct i40iw_device *iwdev = to_iwdev(device);

	if ((qpn < IW_FIRST_QPN) || (qpn >= iwdev->max_qp))
		return NULL;

	return &iwdev->qp_table[qpn]->ibqp;
}

/**
 * i40iw_debug_buf - print debug msg and buffer is mask set
 * @dev: hardware control device structure
 * @mask: mask to compare if to print debug buffer
 * @buf: points buffer addr
 * @size: saize of buffer to print
 */
void i40iw_debug_buf(struct i40iw_sc_dev *dev,
		     enum i40iw_debug_flag mask,
		     char *desc,
		     u64 *buf,
		     u32 size)
{
	u32 i;

	if (!(dev->debug_mask & mask))
		return;
	i40iw_debug(dev, mask, "%s\n", desc);
	i40iw_debug(dev, mask, "starting address virt=%p phy=%llxh\n", buf,
		    (unsigned long long)virt_to_phys(buf));

	for (i = 0; i < size; i += 8)
		i40iw_debug(dev, mask, "index %03d val: %016llx\n", i, buf[i / 8]);
}

/**
 * i40iw_get_hw_addr - return hw addr
 * @par: points to shared dev
 */
u8 __iomem *i40iw_get_hw_addr(void *par)
{
	struct i40iw_sc_dev *dev = (struct i40iw_sc_dev *)par;

	return dev->hw->hw_addr;
}

/**
 * i40iw_remove_head - return head entry and remove from list
 * @list: list for entry
 */
void *i40iw_remove_head(struct list_head *list)
{
	struct list_head *entry;

	if (list_empty(list))
		return NULL;

	entry = (void *)list->next;
	list_del(entry);
	return (void *)entry;
}

/**
 * i40iw_allocate_dma_mem - Memory alloc helper fn
 * @hw:   pointer to the HW structure
 * @mem:  ptr to mem struct to fill out
 * @size: size of memory requested
 * @alignment: what to align the allocation to
 */
enum i40iw_status_code i40iw_allocate_dma_mem(struct i40iw_hw *hw,
					      struct i40iw_dma_mem *mem,
					      u64 size,
					      u32 alignment)
{
	struct pci_dev *pcidev = (struct pci_dev *)hw->dev_context;

	if (!mem)
		return I40IW_ERR_PARAM;
	mem->size = ALIGN(size, alignment);
	mem->va = dma_alloc_coherent(&pcidev->dev, mem->size,
				     (dma_addr_t *)&mem->pa, GFP_KERNEL);
	if (!mem->va)
		return I40IW_ERR_NO_MEMORY;
	return 0;
}

/**
 * i40iw_free_dma_mem - Memory free helper fn
 * @hw:   pointer to the HW structure
 * @mem:  ptr to mem struct to free
 */
void i40iw_free_dma_mem(struct i40iw_hw *hw, struct i40iw_dma_mem *mem)
{
	struct pci_dev *pcidev = (struct pci_dev *)hw->dev_context;

	if (!mem || !mem->va)
		return;

	dma_free_coherent(&pcidev->dev, mem->size,
			  mem->va, (dma_addr_t)mem->pa);
	mem->va = NULL;
}

/**
 * i40iw_allocate_virt_mem - virtual memory alloc helper fn
 * @hw:   pointer to the HW structure
 * @mem:  ptr to mem struct to fill out
 * @size: size of memory requested
 */
enum i40iw_status_code i40iw_allocate_virt_mem(struct i40iw_hw *hw,
					       struct i40iw_virt_mem *mem,
					       u32 size)
{
	if (!mem)
		return I40IW_ERR_PARAM;

	mem->size = size;
	mem->va = kzalloc(size, GFP_KERNEL);

	if (mem->va)
		return 0;
	else
		return I40IW_ERR_NO_MEMORY;
}

/**
 * i40iw_free_virt_mem - virtual memory free helper fn
 * @hw:   pointer to the HW structure
 * @mem:  ptr to mem struct to free
 */
enum i40iw_status_code i40iw_free_virt_mem(struct i40iw_hw *hw,
					   struct i40iw_virt_mem *mem)
{
	if (!mem)
		return I40IW_ERR_PARAM;
	/*
	 * mem->va points to the parent of mem, so both mem and mem->va
	 * can not be touched once mem->va is freed
	 */
	kfree(mem->va);
	return 0;
}

/**
 * i40iw_cqp_sds_cmd - create cqp command for sd
 * @dev: hardware control device structure
 * @sd_info: information  for sd cqp
 *
 */
enum i40iw_status_code i40iw_cqp_sds_cmd(struct i40iw_sc_dev *dev,
					 struct i40iw_update_sds_info *sdinfo)
{
	enum i40iw_status_code status;
	struct i40iw_cqp_request *cqp_request;
	struct cqp_commands_info *cqp_info;
	struct i40iw_device *iwdev = (struct i40iw_device *)dev->back_dev;

	cqp_request = i40iw_get_cqp_request(&iwdev->cqp, true);
	if (!cqp_request)
		return I40IW_ERR_NO_MEMORY;
	cqp_info = &cqp_request->info;
	memcpy(&cqp_info->in.u.update_pe_sds.info, sdinfo,
	       sizeof(cqp_info->in.u.update_pe_sds.info));
	cqp_info->cqp_cmd = OP_UPDATE_PE_SDS;
	cqp_info->post_sq = 1;
	cqp_info->in.u.update_pe_sds.dev = dev;
	cqp_info->in.u.update_pe_sds.scratch = (uintptr_t)cqp_request;
	status = i40iw_handle_cqp_op(iwdev, cqp_request);
	if (status)
		i40iw_pr_err("CQP-OP Update SD's fail");
	return status;
}

/**
 * i40iw_qp_suspend_resume - cqp command for suspend/resume
 * @dev: hardware control device structure
 * @qp: hardware control qp
 * @suspend: flag if suspend or resume
 */
void i40iw_qp_suspend_resume(struct i40iw_sc_dev *dev, struct i40iw_sc_qp *qp, bool suspend)
{
	struct i40iw_device *iwdev = (struct i40iw_device *)dev->back_dev;
	struct i40iw_cqp_request *cqp_request;
	struct i40iw_sc_cqp *cqp = dev->cqp;
	struct cqp_commands_info *cqp_info;
	enum i40iw_status_code status;

	cqp_request = i40iw_get_cqp_request(&iwdev->cqp, false);
	if (!cqp_request)
		return;

	cqp_info = &cqp_request->info;
	cqp_info->cqp_cmd = (suspend) ? OP_SUSPEND : OP_RESUME;
	cqp_info->in.u.suspend_resume.cqp = cqp;
	cqp_info->in.u.suspend_resume.qp = qp;
	cqp_info->in.u.suspend_resume.scratch = (uintptr_t)cqp_request;
	status = i40iw_handle_cqp_op(iwdev, cqp_request);
	if (status)
		i40iw_pr_err("CQP-OP QP Suspend/Resume fail");
}

/**
 * i40iw_term_modify_qp - modify qp for term message
 * @qp: hardware control qp
 * @next_state: qp's next state
 * @term: terminate code
 * @term_len: length
 */
void i40iw_term_modify_qp(struct i40iw_sc_qp *qp, u8 next_state, u8 term, u8 term_len)
{
	struct i40iw_qp *iwqp;

	iwqp = (struct i40iw_qp *)qp->back_qp;
	i40iw_next_iw_state(iwqp, next_state, 0, term, term_len);
};

/**
 * i40iw_terminate_done - after terminate is completed
 * @qp: hardware control qp
 * @timeout_occurred: indicates if terminate timer expired
 */
void i40iw_terminate_done(struct i40iw_sc_qp *qp, int timeout_occurred)
{
	struct i40iw_qp *iwqp;
	u32 next_iwarp_state = I40IW_QP_STATE_ERROR;
	u8 hte = 0;
	bool first_time;
	unsigned long flags;

	iwqp = (struct i40iw_qp *)qp->back_qp;
	spin_lock_irqsave(&iwqp->lock, flags);
	if (iwqp->hte_added) {
		iwqp->hte_added = 0;
		hte = 1;
	}
	first_time = !(qp->term_flags & I40IW_TERM_DONE);
	qp->term_flags |= I40IW_TERM_DONE;
	spin_unlock_irqrestore(&iwqp->lock, flags);
	if (first_time) {
		if (!timeout_occurred)
			i40iw_terminate_del_timer(qp);
		else
			next_iwarp_state = I40IW_QP_STATE_CLOSING;

		i40iw_next_iw_state(iwqp, next_iwarp_state, hte, 0, 0);
		i40iw_cm_disconn(iwqp);
	}
}

/**
 * i40iw_terminate_imeout - timeout happened
 * @context: points to iwarp qp
 */
static void i40iw_terminate_timeout(struct timer_list *t)
{
	struct i40iw_qp *iwqp = from_timer(iwqp, t, terminate_timer);
	struct i40iw_sc_qp *qp = (struct i40iw_sc_qp *)&iwqp->sc_qp;

	i40iw_terminate_done(qp, 1);
	i40iw_rem_ref(&iwqp->ibqp);
}

/**
 * i40iw_terminate_start_timer - start terminate timeout
 * @qp: hardware control qp
 */
void i40iw_terminate_start_timer(struct i40iw_sc_qp *qp)
{
	struct i40iw_qp *iwqp;

	iwqp = (struct i40iw_qp *)qp->back_qp;
	i40iw_add_ref(&iwqp->ibqp);
	timer_setup(&iwqp->terminate_timer, i40iw_terminate_timeout, 0);
	iwqp->terminate_timer.expires = jiffies + HZ;
	add_timer(&iwqp->terminate_timer);
}

/**
 * i40iw_terminate_del_timer - delete terminate timeout
 * @qp: hardware control qp
 */
void i40iw_terminate_del_timer(struct i40iw_sc_qp *qp)
{
	struct i40iw_qp *iwqp;

	iwqp = (struct i40iw_qp *)qp->back_qp;
	if (del_timer(&iwqp->terminate_timer))
		i40iw_rem_ref(&iwqp->ibqp);
}

/**
 * i40iw_cqp_generic_worker - generic worker for cqp
 * @work: work pointer
 */
static void i40iw_cqp_generic_worker(struct work_struct *work)
{
	struct i40iw_virtchnl_work_info *work_info =
	    &((struct virtchnl_work *)work)->work_info;

	if (work_info->worker_vf_dev)
		work_info->callback_fcn(work_info->worker_vf_dev);
}

/**
 * i40iw_cqp_spawn_worker - spawn worket thread
 * @iwdev: device struct pointer
 * @work_info: work request info
 * @iw_vf_idx: virtual function index
 */
void i40iw_cqp_spawn_worker(struct i40iw_sc_dev *dev,
			    struct i40iw_virtchnl_work_info *work_info,
			    u32 iw_vf_idx)
{
	struct virtchnl_work *work;
	struct i40iw_device *iwdev = (struct i40iw_device *)dev->back_dev;

	work = &iwdev->virtchnl_w[iw_vf_idx];
	memcpy(&work->work_info, work_info, sizeof(*work_info));
	INIT_WORK(&work->work, i40iw_cqp_generic_worker);
	queue_work(iwdev->virtchnl_wq, &work->work);
}

/**
 * i40iw_cqp_manage_hmc_fcn_worker -
 * @work: work pointer for hmc info
 */
static void i40iw_cqp_manage_hmc_fcn_worker(struct work_struct *work)
{
	struct i40iw_cqp_request *cqp_request =
	    ((struct virtchnl_work *)work)->cqp_request;
	struct i40iw_ccq_cqe_info ccq_cqe_info;
	struct i40iw_hmc_fcn_info *hmcfcninfo =
			&cqp_request->info.in.u.manage_hmc_pm.info;
	struct i40iw_device *iwdev =
	    (struct i40iw_device *)cqp_request->info.in.u.manage_hmc_pm.dev->back_dev;

	ccq_cqe_info.cqp = NULL;
	ccq_cqe_info.maj_err_code = cqp_request->compl_info.maj_err_code;
	ccq_cqe_info.min_err_code = cqp_request->compl_info.min_err_code;
	ccq_cqe_info.op_code = cqp_request->compl_info.op_code;
	ccq_cqe_info.op_ret_val = cqp_request->compl_info.op_ret_val;
	ccq_cqe_info.scratch = 0;
	ccq_cqe_info.error = cqp_request->compl_info.error;
	hmcfcninfo->callback_fcn(cqp_request->info.in.u.manage_hmc_pm.dev,
				 hmcfcninfo->cqp_callback_param, &ccq_cqe_info);
	i40iw_put_cqp_request(&iwdev->cqp, cqp_request);
}

/**
 * i40iw_cqp_manage_hmc_fcn_callback - called function after cqp completion
 * @cqp_request: cqp request info struct for hmc fun
 * @unused: unused param of callback
 */
static void i40iw_cqp_manage_hmc_fcn_callback(struct i40iw_cqp_request *cqp_request,
					      u32 unused)
{
	struct virtchnl_work *work;
	struct i40iw_hmc_fcn_info *hmcfcninfo =
	    &cqp_request->info.in.u.manage_hmc_pm.info;
	struct i40iw_device *iwdev =
	    (struct i40iw_device *)cqp_request->info.in.u.manage_hmc_pm.dev->
	    back_dev;

	if (hmcfcninfo && hmcfcninfo->callback_fcn) {
		i40iw_debug(&iwdev->sc_dev, I40IW_DEBUG_HMC, "%s1\n", __func__);
		atomic_inc(&cqp_request->refcount);
		work = &iwdev->virtchnl_w[hmcfcninfo->iw_vf_idx];
		work->cqp_request = cqp_request;
		INIT_WORK(&work->work, i40iw_cqp_manage_hmc_fcn_worker);
		queue_work(iwdev->virtchnl_wq, &work->work);
		i40iw_debug(&iwdev->sc_dev, I40IW_DEBUG_HMC, "%s2\n", __func__);
	} else {
		i40iw_debug(&iwdev->sc_dev, I40IW_DEBUG_HMC, "%s: Something wrong\n", __func__);
	}
}

/**
 * i40iw_cqp_manage_hmc_fcn_cmd - issue cqp command to manage hmc
 * @dev: hardware control device structure
 * @hmcfcninfo: info for hmc
 */
enum i40iw_status_code i40iw_cqp_manage_hmc_fcn_cmd(struct i40iw_sc_dev *dev,
						    struct i40iw_hmc_fcn_info *hmcfcninfo)
{
	enum i40iw_status_code status;
	struct i40iw_cqp_request *cqp_request;
	struct cqp_commands_info *cqp_info;
	struct i40iw_device *iwdev = (struct i40iw_device *)dev->back_dev;

	i40iw_debug(&iwdev->sc_dev, I40IW_DEBUG_HMC, "%s\n", __func__);
	cqp_request = i40iw_get_cqp_request(&iwdev->cqp, false);
	if (!cqp_request)
		return I40IW_ERR_NO_MEMORY;
	cqp_info = &cqp_request->info;
	cqp_request->callback_fcn = i40iw_cqp_manage_hmc_fcn_callback;
	cqp_request->param = hmcfcninfo;
	memcpy(&cqp_info->in.u.manage_hmc_pm.info, hmcfcninfo,
	       sizeof(*hmcfcninfo));
	cqp_info->in.u.manage_hmc_pm.dev = dev;
	cqp_info->cqp_cmd = OP_MANAGE_HMC_PM_FUNC_TABLE;
	cqp_info->post_sq = 1;
	cqp_info->in.u.manage_hmc_pm.scratch = (uintptr_t)cqp_request;
	status = i40iw_handle_cqp_op(iwdev, cqp_request);
	if (status)
		i40iw_pr_err("CQP-OP Manage HMC fail");
	return status;
}

/**
 * i40iw_cqp_query_fpm_values_cmd - send cqp command for fpm
 * @iwdev: function device struct
 * @values_mem: buffer for fpm
 * @hmc_fn_id: function id for fpm
 */
enum i40iw_status_code i40iw_cqp_query_fpm_values_cmd(struct i40iw_sc_dev *dev,
						      struct i40iw_dma_mem *values_mem,
						      u8 hmc_fn_id)
{
	enum i40iw_status_code status;
	struct i40iw_cqp_request *cqp_request;
	struct cqp_commands_info *cqp_info;
	struct i40iw_device *iwdev = (struct i40iw_device *)dev->back_dev;

	cqp_request = i40iw_get_cqp_request(&iwdev->cqp, true);
	if (!cqp_request)
		return I40IW_ERR_NO_MEMORY;
	cqp_info = &cqp_request->info;
	cqp_request->param = NULL;
	cqp_info->in.u.query_fpm_values.cqp = dev->cqp;
	cqp_info->in.u.query_fpm_values.fpm_values_pa = values_mem->pa;
	cqp_info->in.u.query_fpm_values.fpm_values_va = values_mem->va;
	cqp_info->in.u.query_fpm_values.hmc_fn_id = hmc_fn_id;
	cqp_info->cqp_cmd = OP_QUERY_FPM_VALUES;
	cqp_info->post_sq = 1;
	cqp_info->in.u.query_fpm_values.scratch = (uintptr_t)cqp_request;
	status = i40iw_handle_cqp_op(iwdev, cqp_request);
	if (status)
		i40iw_pr_err("CQP-OP Query FPM fail");
	return status;
}

/**
 * i40iw_cqp_commit_fpm_values_cmd - commit fpm values in hw
 * @dev: hardware control device structure
 * @values_mem: buffer with fpm values
 * @hmc_fn_id: function id for fpm
 */
enum i40iw_status_code i40iw_cqp_commit_fpm_values_cmd(struct i40iw_sc_dev *dev,
						       struct i40iw_dma_mem *values_mem,
						       u8 hmc_fn_id)
{
	enum i40iw_status_code status;
	struct i40iw_cqp_request *cqp_request;
	struct cqp_commands_info *cqp_info;
	struct i40iw_device *iwdev = (struct i40iw_device *)dev->back_dev;

	cqp_request = i40iw_get_cqp_request(&iwdev->cqp, true);
	if (!cqp_request)
		return I40IW_ERR_NO_MEMORY;
	cqp_info = &cqp_request->info;
	cqp_request->param = NULL;
	cqp_info->in.u.commit_fpm_values.cqp = dev->cqp;
	cqp_info->in.u.commit_fpm_values.fpm_values_pa = values_mem->pa;
	cqp_info->in.u.commit_fpm_values.fpm_values_va = values_mem->va;
	cqp_info->in.u.commit_fpm_values.hmc_fn_id = hmc_fn_id;
	cqp_info->cqp_cmd = OP_COMMIT_FPM_VALUES;
	cqp_info->post_sq = 1;
	cqp_info->in.u.commit_fpm_values.scratch = (uintptr_t)cqp_request;
	status = i40iw_handle_cqp_op(iwdev, cqp_request);
	if (status)
		i40iw_pr_err("CQP-OP Commit FPM fail");
	return status;
}

/**
 * i40iw_vf_wait_vchnl_resp - wait for channel msg
 * @iwdev: function's device struct
 */
enum i40iw_status_code i40iw_vf_wait_vchnl_resp(struct i40iw_sc_dev *dev)
{
	struct i40iw_device *iwdev = dev->back_dev;
	int timeout_ret;

	i40iw_debug(dev, I40IW_DEBUG_VIRT, "%s[%u] dev %p, iwdev %p\n",
		    __func__, __LINE__, dev, iwdev);

	atomic_set(&iwdev->vchnl_msgs, 2);
	timeout_ret = wait_event_timeout(iwdev->vchnl_waitq,
					 (atomic_read(&iwdev->vchnl_msgs) == 1),
					 I40IW_VCHNL_EVENT_TIMEOUT);
	atomic_dec(&iwdev->vchnl_msgs);
	if (!timeout_ret) {
		i40iw_pr_err("virt channel completion timeout = 0x%x\n", timeout_ret);
		atomic_set(&iwdev->vchnl_msgs, 0);
		dev->vchnl_up = false;
		return I40IW_ERR_TIMEOUT;
	}
	wake_up(&dev->vf_reqs);
	return 0;
}

/**
 * i40iw_cqp_cq_create_cmd - create a cq for the cqp
 * @dev: device pointer
 * @cq: pointer to created cq
 */
enum i40iw_status_code i40iw_cqp_cq_create_cmd(struct i40iw_sc_dev *dev,
					       struct i40iw_sc_cq *cq)
{
	struct i40iw_device *iwdev = (struct i40iw_device *)dev->back_dev;
	struct i40iw_cqp *iwcqp = &iwdev->cqp;
	struct i40iw_cqp_request *cqp_request;
	struct cqp_commands_info *cqp_info;
	enum i40iw_status_code status;

	cqp_request = i40iw_get_cqp_request(iwcqp, true);
	if (!cqp_request)
		return I40IW_ERR_NO_MEMORY;

	cqp_info = &cqp_request->info;
	cqp_info->cqp_cmd = OP_CQ_CREATE;
	cqp_info->post_sq = 1;
	cqp_info->in.u.cq_create.cq = cq;
	cqp_info->in.u.cq_create.scratch = (uintptr_t)cqp_request;
	status = i40iw_handle_cqp_op(iwdev, cqp_request);
	if (status)
		i40iw_pr_err("CQP-OP Create QP fail");

	return status;
}

/**
 * i40iw_cqp_qp_create_cmd - create a qp for the cqp
 * @dev: device pointer
 * @qp: pointer to created qp
 */
enum i40iw_status_code i40iw_cqp_qp_create_cmd(struct i40iw_sc_dev *dev,
					       struct i40iw_sc_qp *qp)
{
	struct i40iw_device *iwdev = (struct i40iw_device *)dev->back_dev;
	struct i40iw_cqp *iwcqp = &iwdev->cqp;
	struct i40iw_cqp_request *cqp_request;
	struct cqp_commands_info *cqp_info;
	struct i40iw_create_qp_info *qp_info;
	enum i40iw_status_code status;

	cqp_request = i40iw_get_cqp_request(iwcqp, true);
	if (!cqp_request)
		return I40IW_ERR_NO_MEMORY;

	cqp_info = &cqp_request->info;
	qp_info = &cqp_request->info.in.u.qp_create.info;

	memset(qp_info, 0, sizeof(*qp_info));

	qp_info->cq_num_valid = true;
	qp_info->next_iwarp_state = I40IW_QP_STATE_RTS;

	cqp_info->cqp_cmd = OP_QP_CREATE;
	cqp_info->post_sq = 1;
	cqp_info->in.u.qp_create.qp = qp;
	cqp_info->in.u.qp_create.scratch = (uintptr_t)cqp_request;
	status = i40iw_handle_cqp_op(iwdev, cqp_request);
	if (status)
		i40iw_pr_err("CQP-OP QP create fail");
	return status;
}

/**
 * i40iw_cqp_cq_destroy_cmd - destroy the cqp cq
 * @dev: device pointer
 * @cq: pointer to cq
 */
void i40iw_cqp_cq_destroy_cmd(struct i40iw_sc_dev *dev, struct i40iw_sc_cq *cq)
{
	struct i40iw_device *iwdev = (struct i40iw_device *)dev->back_dev;

	i40iw_cq_wq_destroy(iwdev, cq);
}

/**
 * i40iw_cqp_qp_destroy_cmd - destroy the cqp
 * @dev: device pointer
 * @qp: pointer to qp
 */
void i40iw_cqp_qp_destroy_cmd(struct i40iw_sc_dev *dev, struct i40iw_sc_qp *qp)
{
	struct i40iw_device *iwdev = (struct i40iw_device *)dev->back_dev;
	struct i40iw_cqp *iwcqp = &iwdev->cqp;
	struct i40iw_cqp_request *cqp_request;
	struct cqp_commands_info *cqp_info;
	enum i40iw_status_code status;

	cqp_request = i40iw_get_cqp_request(iwcqp, true);
	if (!cqp_request)
		return;

	cqp_info = &cqp_request->info;
	memset(cqp_info, 0, sizeof(*cqp_info));

	cqp_info->cqp_cmd = OP_QP_DESTROY;
	cqp_info->post_sq = 1;
	cqp_info->in.u.qp_destroy.qp = qp;
	cqp_info->in.u.qp_destroy.scratch = (uintptr_t)cqp_request;
	cqp_info->in.u.qp_destroy.remove_hash_idx = true;
	status = i40iw_handle_cqp_op(iwdev, cqp_request);
	if (status)
		i40iw_pr_err("CQP QP_DESTROY fail");
}


/**
 * i40iw_ieq_mpa_crc_ae - generate AE for crc error
 * @dev: hardware control device structure
 * @qp: hardware control qp
 */
void i40iw_ieq_mpa_crc_ae(struct i40iw_sc_dev *dev, struct i40iw_sc_qp *qp)
{
	struct i40iw_gen_ae_info info;
	struct i40iw_device *iwdev = (struct i40iw_device *)dev->back_dev;

	i40iw_debug(dev, I40IW_DEBUG_AEQ, "%s entered\n", __func__);
	info.ae_code = I40IW_AE_LLP_RECEIVED_MPA_CRC_ERROR;
	info.ae_source = I40IW_AE_SOURCE_RQ;
	i40iw_gen_ae(iwdev, qp, &info, false);
}

/**
 * i40iw_init_hash_desc - initialize hash for crc calculation
 * @desc: cryption type
 */
enum i40iw_status_code i40iw_init_hash_desc(struct shash_desc **desc)
{
	struct crypto_shash *tfm;
	struct shash_desc *tdesc;

	tfm = crypto_alloc_shash("crc32c", 0, 0);
	if (IS_ERR(tfm))
		return I40IW_ERR_MPA_CRC;

	tdesc = kzalloc(sizeof(*tdesc) + crypto_shash_descsize(tfm),
			GFP_KERNEL);
	if (!tdesc) {
		crypto_free_shash(tfm);
		return I40IW_ERR_MPA_CRC;
	}
	tdesc->tfm = tfm;
	*desc = tdesc;

	return 0;
}

/**
 * i40iw_free_hash_desc - free hash desc
 * @desc: to be freed
 */
void i40iw_free_hash_desc(struct shash_desc *desc)
{
	if (desc) {
		crypto_free_shash(desc->tfm);
		kfree(desc);
	}
}

/**
 * i40iw_alloc_query_fpm_buf - allocate buffer for fpm
 * @dev: hardware control device structure
 * @mem: buffer ptr for fpm to be allocated
 * @return: memory allocation status
 */
enum i40iw_status_code i40iw_alloc_query_fpm_buf(struct i40iw_sc_dev *dev,
						 struct i40iw_dma_mem *mem)
{
	enum i40iw_status_code status;
	struct i40iw_device *iwdev = (struct i40iw_device *)dev->back_dev;

	status = i40iw_obj_aligned_mem(iwdev, mem, I40IW_QUERY_FPM_BUF_SIZE,
				       I40IW_FPM_QUERY_BUF_ALIGNMENT_MASK);
	return status;
}

/**
 * i40iw_ieq_check_mpacrc - check if mpa crc is OK
 * @desc: desc for hash
 * @addr: address of buffer for crc
 * @length: length of buffer
 * @value: value to be compared
 */
enum i40iw_status_code i40iw_ieq_check_mpacrc(struct shash_desc *desc,
					      void *addr,
					      u32 length,
					      u32 value)
{
	u32 crc = 0;
	int ret;
	enum i40iw_status_code ret_code = 0;

	crypto_shash_init(desc);
	ret = crypto_shash_update(desc, addr, length);
	if (!ret)
		crypto_shash_final(desc, (u8 *)&crc);
	if (crc != value) {
		i40iw_pr_err("mpa crc check fail\n");
		ret_code = I40IW_ERR_MPA_CRC;
	}
	return ret_code;
}

/**
 * i40iw_ieq_get_qp - get qp based on quad in puda buffer
 * @dev: hardware control device structure
 * @buf: receive puda buffer on exception q
 */
struct i40iw_sc_qp *i40iw_ieq_get_qp(struct i40iw_sc_dev *dev,
				     struct i40iw_puda_buf *buf)
{
	struct i40iw_device *iwdev = (struct i40iw_device *)dev->back_dev;
	struct i40iw_qp *iwqp;
	struct i40iw_cm_node *cm_node;
	u32 loc_addr[4], rem_addr[4];
	u16 loc_port, rem_port;
	struct ipv6hdr *ip6h;
	struct iphdr *iph = (struct iphdr *)buf->iph;
	struct tcphdr *tcph = (struct tcphdr *)buf->tcph;

	if (iph->version == 4) {
		memset(loc_addr, 0, sizeof(loc_addr));
		loc_addr[0] = ntohl(iph->daddr);
		memset(rem_addr, 0, sizeof(rem_addr));
		rem_addr[0] = ntohl(iph->saddr);
	} else {
		ip6h = (struct ipv6hdr *)buf->iph;
		i40iw_copy_ip_ntohl(loc_addr, ip6h->daddr.in6_u.u6_addr32);
		i40iw_copy_ip_ntohl(rem_addr, ip6h->saddr.in6_u.u6_addr32);
	}
	loc_port = ntohs(tcph->dest);
	rem_port = ntohs(tcph->source);

	cm_node = i40iw_find_node(&iwdev->cm_core, rem_port, rem_addr, loc_port,
				  loc_addr, false, true);
	if (!cm_node)
		return NULL;
	iwqp = cm_node->iwqp;
	return &iwqp->sc_qp;
}

/**
 * i40iw_ieq_update_tcpip_info - update tcpip in the buffer
 * @buf: puda to update
 * @length: length of buffer
 * @seqnum: seq number for tcp
 */
void i40iw_ieq_update_tcpip_info(struct i40iw_puda_buf *buf, u16 length, u32 seqnum)
{
	struct tcphdr *tcph;
	struct iphdr *iph;
	u16 iphlen;
	u16 packetsize;
	u8 *addr = (u8 *)buf->mem.va;

	iphlen = (buf->ipv4) ? 20 : 40;
	iph = (struct iphdr *)(addr + buf->maclen);
	tcph = (struct tcphdr *)(addr + buf->maclen + iphlen);
	packetsize = length + buf->tcphlen + iphlen;

	iph->tot_len = htons(packetsize);
	tcph->seq = htonl(seqnum);
}

/**
 * i40iw_puda_get_tcpip_info - get tcpip info from puda buffer
 * @info: to get information
 * @buf: puda buffer
 */
enum i40iw_status_code i40iw_puda_get_tcpip_info(struct i40iw_puda_completion_info *info,
						 struct i40iw_puda_buf *buf)
{
	struct iphdr *iph;
	struct ipv6hdr *ip6h;
	struct tcphdr *tcph;
	u16 iphlen;
	u16 pkt_len;
	u8 *mem = (u8 *)buf->mem.va;
	struct ethhdr *ethh = (struct ethhdr *)buf->mem.va;

	if (ethh->h_proto == htons(0x8100)) {
		info->vlan_valid = true;
		buf->vlan_id = ntohs(((struct vlan_ethhdr *)ethh)->h_vlan_TCI) & VLAN_VID_MASK;
	}
	buf->maclen = (info->vlan_valid) ? 18 : 14;
	iphlen = (info->l3proto) ? 40 : 20;
	buf->ipv4 = (info->l3proto) ? false : true;
	buf->iph = mem + buf->maclen;
	iph = (struct iphdr *)buf->iph;

	buf->tcph = buf->iph + iphlen;
	tcph = (struct tcphdr *)buf->tcph;

	if (buf->ipv4) {
		pkt_len = ntohs(iph->tot_len);
	} else {
		ip6h = (struct ipv6hdr *)buf->iph;
		pkt_len = ntohs(ip6h->payload_len) + iphlen;
	}

	buf->totallen = pkt_len + buf->maclen;

	if (info->payload_len < buf->totallen) {
		i40iw_pr_err("payload_len = 0x%x totallen expected0x%x\n",
			     info->payload_len, buf->totallen);
		return I40IW_ERR_INVALID_SIZE;
	}

	buf->tcphlen = (tcph->doff) << 2;
	buf->datalen = pkt_len - iphlen - buf->tcphlen;
	buf->data = (buf->datalen) ? buf->tcph + buf->tcphlen : NULL;
	buf->hdrlen = buf->maclen + iphlen + buf->tcphlen;
	buf->seqnum = ntohl(tcph->seq);
	return 0;
}

/**
 * i40iw_hw_stats_timeout - Stats timer-handler which updates all HW stats
 * @vsi: pointer to the vsi structure
 */
static void i40iw_hw_stats_timeout(struct timer_list *t)
{
	struct i40iw_vsi_pestat *pf_devstat = from_timer(pf_devstat, t,
						       stats_timer);
	struct i40iw_sc_vsi *sc_vsi = pf_devstat->vsi;
	struct i40iw_sc_dev *pf_dev = sc_vsi->dev;
	struct i40iw_vsi_pestat *vf_devstat = NULL;
	u16 iw_vf_idx;
	unsigned long flags;

	/*PF*/
	i40iw_hw_stats_read_all(pf_devstat, &pf_devstat->hw_stats);

	for (iw_vf_idx = 0; iw_vf_idx < I40IW_MAX_PE_ENABLED_VF_COUNT; iw_vf_idx++) {
		spin_lock_irqsave(&pf_devstat->lock, flags);
		if (pf_dev->vf_dev[iw_vf_idx]) {
			if (pf_dev->vf_dev[iw_vf_idx]->stats_initialized) {
				vf_devstat = &pf_dev->vf_dev[iw_vf_idx]->pestat;
				i40iw_hw_stats_read_all(vf_devstat, &vf_devstat->hw_stats);
			}
		}
		spin_unlock_irqrestore(&pf_devstat->lock, flags);
	}

	mod_timer(&pf_devstat->stats_timer,
		  jiffies + msecs_to_jiffies(STATS_TIMER_DELAY));
}

/**
 * i40iw_hw_stats_start_timer - Start periodic stats timer
 * @vsi: pointer to the vsi structure
 */
void i40iw_hw_stats_start_timer(struct i40iw_sc_vsi *vsi)
{
	struct i40iw_vsi_pestat *devstat = vsi->pestat;

	timer_setup(&devstat->stats_timer, i40iw_hw_stats_timeout, 0);
	mod_timer(&devstat->stats_timer,
		  jiffies + msecs_to_jiffies(STATS_TIMER_DELAY));
}

/**
 * i40iw_hw_stats_stop_timer - Delete periodic stats timer
 * @vsi: pointer to the vsi structure
 */
void i40iw_hw_stats_stop_timer(struct i40iw_sc_vsi *vsi)
{
	struct i40iw_vsi_pestat *devstat = vsi->pestat;

	del_timer_sync(&devstat->stats_timer);
}<|MERGE_RESOLUTION|>--- conflicted
+++ resolved
@@ -174,12 +174,6 @@
 		rcu_read_lock();
 		in = __in_dev_get_rcu(upper_dev);
 
-<<<<<<< HEAD
-		if (!in->ifa_list)
-			local_ipaddr = 0;
-		else
-			local_ipaddr = ntohl(in->ifa_list->ifa_address);
-=======
 		local_ipaddr = 0;
 		if (in) {
 			struct in_ifaddr *ifa;
@@ -188,7 +182,6 @@
 			if (ifa)
 				local_ipaddr = ntohl(ifa->ifa_address);
 		}
->>>>>>> f7688b48
 
 		rcu_read_unlock();
 	} else {
