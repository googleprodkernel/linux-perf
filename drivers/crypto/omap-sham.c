// SPDX-License-Identifier: GPL-2.0-only
/*
 * Cryptographic API.
 *
 * Support for OMAP SHA1/MD5 HW acceleration.
 *
 * Copyright (c) 2010 Nokia Corporation
 * Author: Dmitry Kasatkin <dmitry.kasatkin@nokia.com>
 * Copyright (c) 2011 Texas Instruments Incorporated
 *
 * Some ideas are from old omap-sha1-md5.c driver.
 */

#define pr_fmt(fmt) "%s: " fmt, __func__

#include <linux/err.h>
#include <linux/device.h>
#include <linux/module.h>
#include <linux/init.h>
#include <linux/errno.h>
#include <linux/interrupt.h>
#include <linux/kernel.h>
#include <linux/irq.h>
#include <linux/io.h>
#include <linux/platform_device.h>
#include <linux/scatterlist.h>
#include <linux/dma-mapping.h>
#include <linux/dmaengine.h>
#include <linux/pm_runtime.h>
#include <linux/of.h>
#include <linux/of_device.h>
#include <linux/of_address.h>
#include <linux/of_irq.h>
#include <linux/delay.h>
#include <linux/crypto.h>
#include <crypto/scatterwalk.h>
#include <crypto/algapi.h>
#include <crypto/sha.h>
#include <crypto/hash.h>
#include <crypto/hmac.h>
#include <crypto/internal/hash.h>
#include <crypto/engine.h>

#define MD5_DIGEST_SIZE			16

#define SHA_REG_IDIGEST(dd, x)		((dd)->pdata->idigest_ofs + ((x)*0x04))
#define SHA_REG_DIN(dd, x)		((dd)->pdata->din_ofs + ((x) * 0x04))
#define SHA_REG_DIGCNT(dd)		((dd)->pdata->digcnt_ofs)

#define SHA_REG_ODIGEST(dd, x)		((dd)->pdata->odigest_ofs + (x * 0x04))

#define SHA_REG_CTRL			0x18
#define SHA_REG_CTRL_LENGTH		(0xFFFFFFFF << 5)
#define SHA_REG_CTRL_CLOSE_HASH		(1 << 4)
#define SHA_REG_CTRL_ALGO_CONST		(1 << 3)
#define SHA_REG_CTRL_ALGO		(1 << 2)
#define SHA_REG_CTRL_INPUT_READY	(1 << 1)
#define SHA_REG_CTRL_OUTPUT_READY	(1 << 0)

#define SHA_REG_REV(dd)			((dd)->pdata->rev_ofs)

#define SHA_REG_MASK(dd)		((dd)->pdata->mask_ofs)
#define SHA_REG_MASK_DMA_EN		(1 << 3)
#define SHA_REG_MASK_IT_EN		(1 << 2)
#define SHA_REG_MASK_SOFTRESET		(1 << 1)
#define SHA_REG_AUTOIDLE		(1 << 0)

#define SHA_REG_SYSSTATUS(dd)		((dd)->pdata->sysstatus_ofs)
#define SHA_REG_SYSSTATUS_RESETDONE	(1 << 0)

#define SHA_REG_MODE(dd)		((dd)->pdata->mode_ofs)
#define SHA_REG_MODE_HMAC_OUTER_HASH	(1 << 7)
#define SHA_REG_MODE_HMAC_KEY_PROC	(1 << 5)
#define SHA_REG_MODE_CLOSE_HASH		(1 << 4)
#define SHA_REG_MODE_ALGO_CONSTANT	(1 << 3)

#define SHA_REG_MODE_ALGO_MASK		(7 << 0)
#define SHA_REG_MODE_ALGO_MD5_128	(0 << 1)
#define SHA_REG_MODE_ALGO_SHA1_160	(1 << 1)
#define SHA_REG_MODE_ALGO_SHA2_224	(2 << 1)
#define SHA_REG_MODE_ALGO_SHA2_256	(3 << 1)
#define SHA_REG_MODE_ALGO_SHA2_384	(1 << 0)
#define SHA_REG_MODE_ALGO_SHA2_512	(3 << 0)

#define SHA_REG_LENGTH(dd)		((dd)->pdata->length_ofs)

#define SHA_REG_IRQSTATUS		0x118
#define SHA_REG_IRQSTATUS_CTX_RDY	(1 << 3)
#define SHA_REG_IRQSTATUS_PARTHASH_RDY (1 << 2)
#define SHA_REG_IRQSTATUS_INPUT_RDY	(1 << 1)
#define SHA_REG_IRQSTATUS_OUTPUT_RDY	(1 << 0)

#define SHA_REG_IRQENA			0x11C
#define SHA_REG_IRQENA_CTX_RDY		(1 << 3)
#define SHA_REG_IRQENA_PARTHASH_RDY	(1 << 2)
#define SHA_REG_IRQENA_INPUT_RDY	(1 << 1)
#define SHA_REG_IRQENA_OUTPUT_RDY	(1 << 0)

#define DEFAULT_TIMEOUT_INTERVAL	HZ

#define DEFAULT_AUTOSUSPEND_DELAY	1000

/* mostly device flags */
#define FLAGS_FINAL		1
#define FLAGS_DMA_ACTIVE	2
#define FLAGS_OUTPUT_READY	3
#define FLAGS_INIT		4
#define FLAGS_CPU		5
#define FLAGS_DMA_READY		6
#define FLAGS_AUTO_XOR		7
#define FLAGS_BE32_SHA1		8
#define FLAGS_SGS_COPIED	9
#define FLAGS_SGS_ALLOCED	10
#define FLAGS_HUGE		11

/* context flags */
#define FLAGS_FINUP		16

#define FLAGS_MODE_SHIFT	18
#define FLAGS_MODE_MASK		(SHA_REG_MODE_ALGO_MASK	<< FLAGS_MODE_SHIFT)
#define FLAGS_MODE_MD5		(SHA_REG_MODE_ALGO_MD5_128 << FLAGS_MODE_SHIFT)
#define FLAGS_MODE_SHA1		(SHA_REG_MODE_ALGO_SHA1_160 << FLAGS_MODE_SHIFT)
#define FLAGS_MODE_SHA224	(SHA_REG_MODE_ALGO_SHA2_224 << FLAGS_MODE_SHIFT)
#define FLAGS_MODE_SHA256	(SHA_REG_MODE_ALGO_SHA2_256 << FLAGS_MODE_SHIFT)
#define FLAGS_MODE_SHA384	(SHA_REG_MODE_ALGO_SHA2_384 << FLAGS_MODE_SHIFT)
#define FLAGS_MODE_SHA512	(SHA_REG_MODE_ALGO_SHA2_512 << FLAGS_MODE_SHIFT)

#define FLAGS_HMAC		21
#define FLAGS_ERROR		22

#define OP_UPDATE		1
#define OP_FINAL		2

#define OMAP_ALIGN_MASK		(sizeof(u32)-1)
#define OMAP_ALIGNED		__attribute__((aligned(sizeof(u32))))

#define BUFLEN			SHA512_BLOCK_SIZE
#define OMAP_SHA_DMA_THRESHOLD	256

#define OMAP_SHA_MAX_DMA_LEN	(1024 * 2048)

struct omap_sham_dev;

struct omap_sham_reqctx {
	struct omap_sham_dev	*dd;
	unsigned long		flags;
	u8			op;

	u8			digest[SHA512_DIGEST_SIZE] OMAP_ALIGNED;
	size_t			digcnt;
	size_t			bufcnt;
	size_t			buflen;

	/* walk state */
	struct scatterlist	*sg;
	struct scatterlist	sgl[2];
	int			offset;	/* offset in current sg */
	int			sg_len;
	unsigned int		total;	/* total request */

	u8			buffer[] OMAP_ALIGNED;
};

struct omap_sham_hmac_ctx {
	struct crypto_shash	*shash;
	u8			ipad[SHA512_BLOCK_SIZE] OMAP_ALIGNED;
	u8			opad[SHA512_BLOCK_SIZE] OMAP_ALIGNED;
};

struct omap_sham_ctx {
<<<<<<< HEAD
=======
	struct crypto_engine_ctx	enginectx;
>>>>>>> d1988041
	unsigned long		flags;

	/* fallback stuff */
	struct crypto_shash	*fallback;

	struct omap_sham_hmac_ctx base[];
};

#define OMAP_SHAM_QUEUE_LENGTH	10

struct omap_sham_algs_info {
	struct ahash_alg	*algs_list;
	unsigned int		size;
	unsigned int		registered;
};

struct omap_sham_pdata {
	struct omap_sham_algs_info	*algs_info;
	unsigned int	algs_info_size;
	unsigned long	flags;
	int		digest_size;

	void		(*copy_hash)(struct ahash_request *req, int out);
	void		(*write_ctrl)(struct omap_sham_dev *dd, size_t length,
				      int final, int dma);
	void		(*trigger)(struct omap_sham_dev *dd, size_t length);
	int		(*poll_irq)(struct omap_sham_dev *dd);
	irqreturn_t	(*intr_hdlr)(int irq, void *dev_id);

	u32		odigest_ofs;
	u32		idigest_ofs;
	u32		din_ofs;
	u32		digcnt_ofs;
	u32		rev_ofs;
	u32		mask_ofs;
	u32		sysstatus_ofs;
	u32		mode_ofs;
	u32		length_ofs;

	u32		major_mask;
	u32		major_shift;
	u32		minor_mask;
	u32		minor_shift;
};

struct omap_sham_dev {
	struct list_head	list;
	unsigned long		phys_base;
	struct device		*dev;
	void __iomem		*io_base;
	int			irq;
	int			err;
	struct dma_chan		*dma_lch;
	struct tasklet_struct	done_task;
	u8			polling_mode;
	u8			xmit_buf[BUFLEN] OMAP_ALIGNED;

	unsigned long		flags;
	int			fallback_sz;
	struct crypto_queue	queue;
	struct ahash_request	*req;
	struct crypto_engine	*engine;

	const struct omap_sham_pdata	*pdata;
};

struct omap_sham_drv {
	struct list_head	dev_list;
	spinlock_t		lock;
	unsigned long		flags;
};

static struct omap_sham_drv sham = {
	.dev_list = LIST_HEAD_INIT(sham.dev_list),
	.lock = __SPIN_LOCK_UNLOCKED(sham.lock),
};

static int omap_sham_enqueue(struct ahash_request *req, unsigned int op);
static void omap_sham_finish_req(struct ahash_request *req, int err);

static inline u32 omap_sham_read(struct omap_sham_dev *dd, u32 offset)
{
	return __raw_readl(dd->io_base + offset);
}

static inline void omap_sham_write(struct omap_sham_dev *dd,
					u32 offset, u32 value)
{
	__raw_writel(value, dd->io_base + offset);
}

static inline void omap_sham_write_mask(struct omap_sham_dev *dd, u32 address,
					u32 value, u32 mask)
{
	u32 val;

	val = omap_sham_read(dd, address);
	val &= ~mask;
	val |= value;
	omap_sham_write(dd, address, val);
}

static inline int omap_sham_wait(struct omap_sham_dev *dd, u32 offset, u32 bit)
{
	unsigned long timeout = jiffies + DEFAULT_TIMEOUT_INTERVAL;

	while (!(omap_sham_read(dd, offset) & bit)) {
		if (time_is_before_jiffies(timeout))
			return -ETIMEDOUT;
	}

	return 0;
}

static void omap_sham_copy_hash_omap2(struct ahash_request *req, int out)
{
	struct omap_sham_reqctx *ctx = ahash_request_ctx(req);
	struct omap_sham_dev *dd = ctx->dd;
	u32 *hash = (u32 *)ctx->digest;
	int i;

	for (i = 0; i < dd->pdata->digest_size / sizeof(u32); i++) {
		if (out)
			hash[i] = omap_sham_read(dd, SHA_REG_IDIGEST(dd, i));
		else
			omap_sham_write(dd, SHA_REG_IDIGEST(dd, i), hash[i]);
	}
}

static void omap_sham_copy_hash_omap4(struct ahash_request *req, int out)
{
	struct omap_sham_reqctx *ctx = ahash_request_ctx(req);
	struct omap_sham_dev *dd = ctx->dd;
	int i;

	if (ctx->flags & BIT(FLAGS_HMAC)) {
		struct crypto_ahash *tfm = crypto_ahash_reqtfm(dd->req);
		struct omap_sham_ctx *tctx = crypto_ahash_ctx(tfm);
		struct omap_sham_hmac_ctx *bctx = tctx->base;
		u32 *opad = (u32 *)bctx->opad;

		for (i = 0; i < dd->pdata->digest_size / sizeof(u32); i++) {
			if (out)
				opad[i] = omap_sham_read(dd,
						SHA_REG_ODIGEST(dd, i));
			else
				omap_sham_write(dd, SHA_REG_ODIGEST(dd, i),
						opad[i]);
		}
	}

	omap_sham_copy_hash_omap2(req, out);
}

static void omap_sham_copy_ready_hash(struct ahash_request *req)
{
	struct omap_sham_reqctx *ctx = ahash_request_ctx(req);
	u32 *in = (u32 *)ctx->digest;
	u32 *hash = (u32 *)req->result;
	int i, d, big_endian = 0;

	if (!hash)
		return;

	switch (ctx->flags & FLAGS_MODE_MASK) {
	case FLAGS_MODE_MD5:
		d = MD5_DIGEST_SIZE / sizeof(u32);
		break;
	case FLAGS_MODE_SHA1:
		/* OMAP2 SHA1 is big endian */
		if (test_bit(FLAGS_BE32_SHA1, &ctx->dd->flags))
			big_endian = 1;
		d = SHA1_DIGEST_SIZE / sizeof(u32);
		break;
	case FLAGS_MODE_SHA224:
		d = SHA224_DIGEST_SIZE / sizeof(u32);
		break;
	case FLAGS_MODE_SHA256:
		d = SHA256_DIGEST_SIZE / sizeof(u32);
		break;
	case FLAGS_MODE_SHA384:
		d = SHA384_DIGEST_SIZE / sizeof(u32);
		break;
	case FLAGS_MODE_SHA512:
		d = SHA512_DIGEST_SIZE / sizeof(u32);
		break;
	default:
		d = 0;
	}

	if (big_endian)
		for (i = 0; i < d; i++)
			hash[i] = be32_to_cpup((__be32 *)in + i);
	else
		for (i = 0; i < d; i++)
			hash[i] = le32_to_cpup((__le32 *)in + i);
}

static int omap_sham_hw_init(struct omap_sham_dev *dd)
{
	int err;

	err = pm_runtime_get_sync(dd->dev);
	if (err < 0) {
		dev_err(dd->dev, "failed to get sync: %d\n", err);
		return err;
	}

	if (!test_bit(FLAGS_INIT, &dd->flags)) {
		set_bit(FLAGS_INIT, &dd->flags);
		dd->err = 0;
	}

	return 0;
}

static void omap_sham_write_ctrl_omap2(struct omap_sham_dev *dd, size_t length,
				 int final, int dma)
{
	struct omap_sham_reqctx *ctx = ahash_request_ctx(dd->req);
	u32 val = length << 5, mask;

	if (likely(ctx->digcnt))
		omap_sham_write(dd, SHA_REG_DIGCNT(dd), ctx->digcnt);

	omap_sham_write_mask(dd, SHA_REG_MASK(dd),
		SHA_REG_MASK_IT_EN | (dma ? SHA_REG_MASK_DMA_EN : 0),
		SHA_REG_MASK_IT_EN | SHA_REG_MASK_DMA_EN);
	/*
	 * Setting ALGO_CONST only for the first iteration
	 * and CLOSE_HASH only for the last one.
	 */
	if ((ctx->flags & FLAGS_MODE_MASK) == FLAGS_MODE_SHA1)
		val |= SHA_REG_CTRL_ALGO;
	if (!ctx->digcnt)
		val |= SHA_REG_CTRL_ALGO_CONST;
	if (final)
		val |= SHA_REG_CTRL_CLOSE_HASH;

	mask = SHA_REG_CTRL_ALGO_CONST | SHA_REG_CTRL_CLOSE_HASH |
			SHA_REG_CTRL_ALGO | SHA_REG_CTRL_LENGTH;

	omap_sham_write_mask(dd, SHA_REG_CTRL, val, mask);
}

static void omap_sham_trigger_omap2(struct omap_sham_dev *dd, size_t length)
{
}

static int omap_sham_poll_irq_omap2(struct omap_sham_dev *dd)
{
	return omap_sham_wait(dd, SHA_REG_CTRL, SHA_REG_CTRL_INPUT_READY);
}

static int get_block_size(struct omap_sham_reqctx *ctx)
{
	int d;

	switch (ctx->flags & FLAGS_MODE_MASK) {
	case FLAGS_MODE_MD5:
	case FLAGS_MODE_SHA1:
		d = SHA1_BLOCK_SIZE;
		break;
	case FLAGS_MODE_SHA224:
	case FLAGS_MODE_SHA256:
		d = SHA256_BLOCK_SIZE;
		break;
	case FLAGS_MODE_SHA384:
	case FLAGS_MODE_SHA512:
		d = SHA512_BLOCK_SIZE;
		break;
	default:
		d = 0;
	}

	return d;
}

static void omap_sham_write_n(struct omap_sham_dev *dd, u32 offset,
				    u32 *value, int count)
{
	for (; count--; value++, offset += 4)
		omap_sham_write(dd, offset, *value);
}

static void omap_sham_write_ctrl_omap4(struct omap_sham_dev *dd, size_t length,
				 int final, int dma)
{
	struct omap_sham_reqctx *ctx = ahash_request_ctx(dd->req);
	u32 val, mask;

	if (likely(ctx->digcnt))
		omap_sham_write(dd, SHA_REG_DIGCNT(dd), ctx->digcnt);

	/*
	 * Setting ALGO_CONST only for the first iteration and
	 * CLOSE_HASH only for the last one. Note that flags mode bits
	 * correspond to algorithm encoding in mode register.
	 */
	val = (ctx->flags & FLAGS_MODE_MASK) >> (FLAGS_MODE_SHIFT);
	if (!ctx->digcnt) {
		struct crypto_ahash *tfm = crypto_ahash_reqtfm(dd->req);
		struct omap_sham_ctx *tctx = crypto_ahash_ctx(tfm);
		struct omap_sham_hmac_ctx *bctx = tctx->base;
		int bs, nr_dr;

		val |= SHA_REG_MODE_ALGO_CONSTANT;

		if (ctx->flags & BIT(FLAGS_HMAC)) {
			bs = get_block_size(ctx);
			nr_dr = bs / (2 * sizeof(u32));
			val |= SHA_REG_MODE_HMAC_KEY_PROC;
			omap_sham_write_n(dd, SHA_REG_ODIGEST(dd, 0),
					  (u32 *)bctx->ipad, nr_dr);
			omap_sham_write_n(dd, SHA_REG_IDIGEST(dd, 0),
					  (u32 *)bctx->ipad + nr_dr, nr_dr);
			ctx->digcnt += bs;
		}
	}

	if (final) {
		val |= SHA_REG_MODE_CLOSE_HASH;

		if (ctx->flags & BIT(FLAGS_HMAC))
			val |= SHA_REG_MODE_HMAC_OUTER_HASH;
	}

	mask = SHA_REG_MODE_ALGO_CONSTANT | SHA_REG_MODE_CLOSE_HASH |
	       SHA_REG_MODE_ALGO_MASK | SHA_REG_MODE_HMAC_OUTER_HASH |
	       SHA_REG_MODE_HMAC_KEY_PROC;

	dev_dbg(dd->dev, "ctrl: %08x, flags: %08lx\n", val, ctx->flags);
	omap_sham_write_mask(dd, SHA_REG_MODE(dd), val, mask);
	omap_sham_write(dd, SHA_REG_IRQENA, SHA_REG_IRQENA_OUTPUT_RDY);
	omap_sham_write_mask(dd, SHA_REG_MASK(dd),
			     SHA_REG_MASK_IT_EN |
				     (dma ? SHA_REG_MASK_DMA_EN : 0),
			     SHA_REG_MASK_IT_EN | SHA_REG_MASK_DMA_EN);
}

static void omap_sham_trigger_omap4(struct omap_sham_dev *dd, size_t length)
{
	omap_sham_write(dd, SHA_REG_LENGTH(dd), length);
}

static int omap_sham_poll_irq_omap4(struct omap_sham_dev *dd)
{
	return omap_sham_wait(dd, SHA_REG_IRQSTATUS,
			      SHA_REG_IRQSTATUS_INPUT_RDY);
}

static int omap_sham_xmit_cpu(struct omap_sham_dev *dd, size_t length,
			      int final)
{
	struct omap_sham_reqctx *ctx = ahash_request_ctx(dd->req);
	int count, len32, bs32, offset = 0;
	const u32 *buffer;
	int mlen;
	struct sg_mapping_iter mi;

	dev_dbg(dd->dev, "xmit_cpu: digcnt: %zd, length: %zd, final: %d\n",
						ctx->digcnt, length, final);

	dd->pdata->write_ctrl(dd, length, final, 0);
	dd->pdata->trigger(dd, length);

	/* should be non-zero before next lines to disable clocks later */
	ctx->digcnt += length;
	ctx->total -= length;

	if (final)
		set_bit(FLAGS_FINAL, &dd->flags); /* catch last interrupt */

	set_bit(FLAGS_CPU, &dd->flags);

	len32 = DIV_ROUND_UP(length, sizeof(u32));
	bs32 = get_block_size(ctx) / sizeof(u32);

	sg_miter_start(&mi, ctx->sg, ctx->sg_len,
		       SG_MITER_FROM_SG | SG_MITER_ATOMIC);

	mlen = 0;

	while (len32) {
		if (dd->pdata->poll_irq(dd))
			return -ETIMEDOUT;

		for (count = 0; count < min(len32, bs32); count++, offset++) {
			if (!mlen) {
				sg_miter_next(&mi);
				mlen = mi.length;
				if (!mlen) {
					pr_err("sg miter failure.\n");
					return -EINVAL;
				}
				offset = 0;
				buffer = mi.addr;
			}
			omap_sham_write(dd, SHA_REG_DIN(dd, count),
					buffer[offset]);
			mlen -= 4;
		}
		len32 -= min(len32, bs32);
	}

	sg_miter_stop(&mi);

	return -EINPROGRESS;
}

static void omap_sham_dma_callback(void *param)
{
	struct omap_sham_dev *dd = param;

	set_bit(FLAGS_DMA_READY, &dd->flags);
	tasklet_schedule(&dd->done_task);
}

static int omap_sham_xmit_dma(struct omap_sham_dev *dd, size_t length,
			      int final)
{
	struct omap_sham_reqctx *ctx = ahash_request_ctx(dd->req);
	struct dma_async_tx_descriptor *tx;
	struct dma_slave_config cfg;
	int ret;

	dev_dbg(dd->dev, "xmit_dma: digcnt: %zd, length: %zd, final: %d\n",
						ctx->digcnt, length, final);

	if (!dma_map_sg(dd->dev, ctx->sg, ctx->sg_len, DMA_TO_DEVICE)) {
		dev_err(dd->dev, "dma_map_sg error\n");
		return -EINVAL;
	}

	memset(&cfg, 0, sizeof(cfg));

	cfg.dst_addr = dd->phys_base + SHA_REG_DIN(dd, 0);
	cfg.dst_addr_width = DMA_SLAVE_BUSWIDTH_4_BYTES;
	cfg.dst_maxburst = get_block_size(ctx) / DMA_SLAVE_BUSWIDTH_4_BYTES;

	ret = dmaengine_slave_config(dd->dma_lch, &cfg);
	if (ret) {
		pr_err("omap-sham: can't configure dmaengine slave: %d\n", ret);
		return ret;
	}

	tx = dmaengine_prep_slave_sg(dd->dma_lch, ctx->sg, ctx->sg_len,
				     DMA_MEM_TO_DEV,
				     DMA_PREP_INTERRUPT | DMA_CTRL_ACK);

	if (!tx) {
		dev_err(dd->dev, "prep_slave_sg failed\n");
		return -EINVAL;
	}

	tx->callback = omap_sham_dma_callback;
	tx->callback_param = dd;

	dd->pdata->write_ctrl(dd, length, final, 1);

	ctx->digcnt += length;
	ctx->total -= length;

	if (final)
		set_bit(FLAGS_FINAL, &dd->flags); /* catch last interrupt */

	set_bit(FLAGS_DMA_ACTIVE, &dd->flags);

	dmaengine_submit(tx);
	dma_async_issue_pending(dd->dma_lch);

	dd->pdata->trigger(dd, length);

	return -EINPROGRESS;
}

static int omap_sham_copy_sg_lists(struct omap_sham_reqctx *ctx,
				   struct scatterlist *sg, int bs, int new_len)
{
	int n = sg_nents(sg);
	struct scatterlist *tmp;
	int offset = ctx->offset;

	ctx->total = new_len;

	if (ctx->bufcnt)
		n++;

	ctx->sg = kmalloc_array(n, sizeof(*sg), GFP_KERNEL);
	if (!ctx->sg)
		return -ENOMEM;

	sg_init_table(ctx->sg, n);

	tmp = ctx->sg;

	ctx->sg_len = 0;

	if (ctx->bufcnt) {
		sg_set_buf(tmp, ctx->dd->xmit_buf, ctx->bufcnt);
		tmp = sg_next(tmp);
		ctx->sg_len++;
		new_len -= ctx->bufcnt;
	}

	while (sg && new_len) {
		int len = sg->length - offset;

		if (len <= 0) {
			offset -= sg->length;
			sg = sg_next(sg);
			continue;
		}

		if (new_len < len)
			len = new_len;

		if (len > 0) {
			new_len -= len;
			sg_set_page(tmp, sg_page(sg), len, sg->offset + offset);
			offset = 0;
			ctx->offset = 0;
			ctx->sg_len++;
			if (new_len <= 0)
				break;
			tmp = sg_next(tmp);
		}

		sg = sg_next(sg);
	}

	if (tmp)
		sg_mark_end(tmp);

	set_bit(FLAGS_SGS_ALLOCED, &ctx->dd->flags);

	ctx->offset += new_len - ctx->bufcnt;
	ctx->bufcnt = 0;

	return 0;
}

static int omap_sham_copy_sgs(struct omap_sham_reqctx *ctx,
			      struct scatterlist *sg, int bs,
			      unsigned int new_len)
{
	int pages;
	void *buf;

	pages = get_order(new_len);

	buf = (void *)__get_free_pages(GFP_ATOMIC, pages);
	if (!buf) {
		pr_err("Couldn't allocate pages for unaligned cases.\n");
		return -ENOMEM;
	}

	if (ctx->bufcnt)
		memcpy(buf, ctx->dd->xmit_buf, ctx->bufcnt);

	scatterwalk_map_and_copy(buf + ctx->bufcnt, sg, ctx->offset,
				 min(new_len, ctx->total) - ctx->bufcnt, 0);
	sg_init_table(ctx->sgl, 1);
	sg_set_buf(ctx->sgl, buf, new_len);
	ctx->sg = ctx->sgl;
	set_bit(FLAGS_SGS_COPIED, &ctx->dd->flags);
	ctx->sg_len = 1;
	ctx->offset += new_len - ctx->bufcnt;
	ctx->bufcnt = 0;
	ctx->total = new_len;

	return 0;
}

static int omap_sham_align_sgs(struct scatterlist *sg,
			       int nbytes, int bs, bool final,
			       struct omap_sham_reqctx *rctx)
{
	int n = 0;
	bool aligned = true;
	bool list_ok = true;
	struct scatterlist *sg_tmp = sg;
	int new_len;
	int offset = rctx->offset;
	int bufcnt = rctx->bufcnt;

	if (!sg || !sg->length || !nbytes) {
		if (bufcnt) {
			bufcnt = DIV_ROUND_UP(bufcnt, bs) * bs;
			sg_init_table(rctx->sgl, 1);
			sg_set_buf(rctx->sgl, rctx->dd->xmit_buf, bufcnt);
			rctx->sg = rctx->sgl;
			rctx->sg_len = 1;
		}

		return 0;
	}

	new_len = nbytes;

	if (offset)
		list_ok = false;

	if (final)
		new_len = DIV_ROUND_UP(new_len, bs) * bs;
	else
		new_len = (new_len - 1) / bs * bs;

	if (!new_len)
		return 0;

	if (nbytes != new_len)
		list_ok = false;

	while (nbytes > 0 && sg_tmp) {
		n++;

		if (bufcnt) {
			if (!IS_ALIGNED(bufcnt, bs)) {
				aligned = false;
				break;
			}
			nbytes -= bufcnt;
			bufcnt = 0;
			if (!nbytes)
				list_ok = false;

			continue;
		}

#ifdef CONFIG_ZONE_DMA
		if (page_zonenum(sg_page(sg_tmp)) != ZONE_DMA) {
			aligned = false;
			break;
		}
#endif

		if (offset < sg_tmp->length) {
			if (!IS_ALIGNED(offset + sg_tmp->offset, 4)) {
				aligned = false;
				break;
			}

			if (!IS_ALIGNED(sg_tmp->length - offset, bs)) {
				aligned = false;
				break;
			}
		}

		if (offset) {
			offset -= sg_tmp->length;
			if (offset < 0) {
				nbytes += offset;
				offset = 0;
			}
		} else {
			nbytes -= sg_tmp->length;
		}

		sg_tmp = sg_next(sg_tmp);

		if (nbytes < 0) {
			list_ok = false;
			break;
		}
	}

	if (new_len > OMAP_SHA_MAX_DMA_LEN) {
		new_len = OMAP_SHA_MAX_DMA_LEN;
		aligned = false;
	}

	if (!aligned)
		return omap_sham_copy_sgs(rctx, sg, bs, new_len);
	else if (!list_ok)
		return omap_sham_copy_sg_lists(rctx, sg, bs, new_len);

	rctx->total = new_len;
	rctx->offset += new_len;
	rctx->sg_len = n;
	if (rctx->bufcnt) {
		sg_init_table(rctx->sgl, 2);
		sg_set_buf(rctx->sgl, rctx->dd->xmit_buf, rctx->bufcnt);
		sg_chain(rctx->sgl, 2, sg);
		rctx->sg = rctx->sgl;
	} else {
		rctx->sg = sg;
	}

	return 0;
}

static int omap_sham_prepare_request(struct crypto_engine *engine, void *areq)
{
	struct ahash_request *req = container_of(areq, struct ahash_request,
						 base);
	struct omap_sham_reqctx *rctx = ahash_request_ctx(req);
	int bs;
	int ret;
	unsigned int nbytes;
	bool final = rctx->flags & BIT(FLAGS_FINUP);
	bool update = rctx->op == OP_UPDATE;
	int hash_later;

	bs = get_block_size(rctx);

	nbytes = rctx->bufcnt;

	if (update)
		nbytes += req->nbytes - rctx->offset;

	dev_dbg(rctx->dd->dev,
		"%s: nbytes=%d, bs=%d, total=%d, offset=%d, bufcnt=%zd\n",
		__func__, nbytes, bs, rctx->total, rctx->offset,
		rctx->bufcnt);

	if (!nbytes)
		return 0;

	rctx->total = nbytes;

	if (update && req->nbytes && (!IS_ALIGNED(rctx->bufcnt, bs))) {
		int len = bs - rctx->bufcnt % bs;

		if (len > req->nbytes)
			len = req->nbytes;
		scatterwalk_map_and_copy(rctx->buffer + rctx->bufcnt, req->src,
					 0, len, 0);
		rctx->bufcnt += len;
		rctx->offset = len;
	}

	if (rctx->bufcnt)
		memcpy(rctx->dd->xmit_buf, rctx->buffer, rctx->bufcnt);

	ret = omap_sham_align_sgs(req->src, nbytes, bs, final, rctx);
	if (ret)
		return ret;

	hash_later = nbytes - rctx->total;
	if (hash_later < 0)
		hash_later = 0;

	if (hash_later && hash_later <= rctx->buflen) {
		scatterwalk_map_and_copy(rctx->buffer,
					 req->src,
					 req->nbytes - hash_later,
					 hash_later, 0);

		rctx->bufcnt = hash_later;
	} else {
		rctx->bufcnt = 0;
	}

	if (hash_later > rctx->buflen)
		set_bit(FLAGS_HUGE, &rctx->dd->flags);

	rctx->total = min(nbytes, rctx->total);

	return 0;
}

static int omap_sham_update_dma_stop(struct omap_sham_dev *dd)
{
	struct omap_sham_reqctx *ctx = ahash_request_ctx(dd->req);

	dma_unmap_sg(dd->dev, ctx->sg, ctx->sg_len, DMA_TO_DEVICE);

	clear_bit(FLAGS_DMA_ACTIVE, &dd->flags);

	return 0;
}

<<<<<<< HEAD
struct omap_sham_dev *omap_sham_find_dev(struct omap_sham_reqctx *ctx)
=======
static struct omap_sham_dev *omap_sham_find_dev(struct omap_sham_reqctx *ctx)
>>>>>>> d1988041
{
	struct omap_sham_dev *dd;

	if (ctx->dd)
		return ctx->dd;

	spin_lock_bh(&sham.lock);
	dd = list_first_entry(&sham.dev_list, struct omap_sham_dev, list);
	list_move_tail(&dd->list, &sham.dev_list);
	ctx->dd = dd;
	spin_unlock_bh(&sham.lock);

	return dd;
}

static int omap_sham_init(struct ahash_request *req)
{
	struct crypto_ahash *tfm = crypto_ahash_reqtfm(req);
	struct omap_sham_ctx *tctx = crypto_ahash_ctx(tfm);
	struct omap_sham_reqctx *ctx = ahash_request_ctx(req);
	struct omap_sham_dev *dd;
	int bs = 0;

	ctx->dd = NULL;

	dd = omap_sham_find_dev(ctx);
	if (!dd)
		return -ENODEV;

	ctx->flags = 0;

	dev_dbg(dd->dev, "init: digest size: %d\n",
		crypto_ahash_digestsize(tfm));

	switch (crypto_ahash_digestsize(tfm)) {
	case MD5_DIGEST_SIZE:
		ctx->flags |= FLAGS_MODE_MD5;
		bs = SHA1_BLOCK_SIZE;
		break;
	case SHA1_DIGEST_SIZE:
		ctx->flags |= FLAGS_MODE_SHA1;
		bs = SHA1_BLOCK_SIZE;
		break;
	case SHA224_DIGEST_SIZE:
		ctx->flags |= FLAGS_MODE_SHA224;
		bs = SHA224_BLOCK_SIZE;
		break;
	case SHA256_DIGEST_SIZE:
		ctx->flags |= FLAGS_MODE_SHA256;
		bs = SHA256_BLOCK_SIZE;
		break;
	case SHA384_DIGEST_SIZE:
		ctx->flags |= FLAGS_MODE_SHA384;
		bs = SHA384_BLOCK_SIZE;
		break;
	case SHA512_DIGEST_SIZE:
		ctx->flags |= FLAGS_MODE_SHA512;
		bs = SHA512_BLOCK_SIZE;
		break;
	}

	ctx->bufcnt = 0;
	ctx->digcnt = 0;
	ctx->total = 0;
	ctx->offset = 0;
	ctx->buflen = BUFLEN;

	if (tctx->flags & BIT(FLAGS_HMAC)) {
		if (!test_bit(FLAGS_AUTO_XOR, &dd->flags)) {
			struct omap_sham_hmac_ctx *bctx = tctx->base;

			memcpy(ctx->buffer, bctx->ipad, bs);
			ctx->bufcnt = bs;
		}

		ctx->flags |= BIT(FLAGS_HMAC);
	}

	return 0;

}

static int omap_sham_update_req(struct omap_sham_dev *dd)
{
	struct ahash_request *req = dd->req;
	struct omap_sham_reqctx *ctx = ahash_request_ctx(req);
	int err;
	bool final = (ctx->flags & BIT(FLAGS_FINUP)) &&
		!(dd->flags & BIT(FLAGS_HUGE));

	dev_dbg(dd->dev, "update_req: total: %u, digcnt: %zd, final: %d",
		ctx->total, ctx->digcnt, final);

	if (ctx->total < get_block_size(ctx) ||
	    ctx->total < dd->fallback_sz)
		ctx->flags |= BIT(FLAGS_CPU);

	if (ctx->flags & BIT(FLAGS_CPU))
		err = omap_sham_xmit_cpu(dd, ctx->total, final);
	else
		err = omap_sham_xmit_dma(dd, ctx->total, final);

	/* wait for dma completion before can take more data */
	dev_dbg(dd->dev, "update: err: %d, digcnt: %zd\n", err, ctx->digcnt);

	return err;
}

static int omap_sham_final_req(struct omap_sham_dev *dd)
{
	struct ahash_request *req = dd->req;
	struct omap_sham_reqctx *ctx = ahash_request_ctx(req);
	int err = 0, use_dma = 1;

	if (dd->flags & BIT(FLAGS_HUGE))
		return 0;

	if ((ctx->total <= get_block_size(ctx)) || dd->polling_mode)
		/*
		 * faster to handle last block with cpu or
		 * use cpu when dma is not present.
		 */
		use_dma = 0;

	if (use_dma)
		err = omap_sham_xmit_dma(dd, ctx->total, 1);
	else
		err = omap_sham_xmit_cpu(dd, ctx->total, 1);

	ctx->bufcnt = 0;

	dev_dbg(dd->dev, "final_req: err: %d\n", err);

	return err;
}

static int omap_sham_hash_one_req(struct crypto_engine *engine, void *areq)
{
	struct ahash_request *req = container_of(areq, struct ahash_request,
						 base);
	struct omap_sham_reqctx *ctx = ahash_request_ctx(req);
	struct omap_sham_dev *dd = ctx->dd;
	int err;
	bool final = (ctx->flags & BIT(FLAGS_FINUP)) &&
			!(dd->flags & BIT(FLAGS_HUGE));

	dev_dbg(dd->dev, "hash-one: op: %u, total: %u, digcnt: %zd, final: %d",
		ctx->op, ctx->total, ctx->digcnt, final);

	dd->req = req;

	err = omap_sham_hw_init(dd);
	if (err)
		return err;

	if (ctx->digcnt)
		dd->pdata->copy_hash(req, 0);

	if (ctx->op == OP_UPDATE)
		err = omap_sham_update_req(dd);
	else if (ctx->op == OP_FINAL)
		err = omap_sham_final_req(dd);

	if (err != -EINPROGRESS)
		omap_sham_finish_req(req, err);

	return 0;
}

static int omap_sham_finish_hmac(struct ahash_request *req)
{
	struct omap_sham_ctx *tctx = crypto_tfm_ctx(req->base.tfm);
	struct omap_sham_hmac_ctx *bctx = tctx->base;
	int bs = crypto_shash_blocksize(bctx->shash);
	int ds = crypto_shash_digestsize(bctx->shash);
	SHASH_DESC_ON_STACK(shash, bctx->shash);

	shash->tfm = bctx->shash;

	return crypto_shash_init(shash) ?:
	       crypto_shash_update(shash, bctx->opad, bs) ?:
	       crypto_shash_finup(shash, req->result, ds, req->result);
}

static int omap_sham_finish(struct ahash_request *req)
{
	struct omap_sham_reqctx *ctx = ahash_request_ctx(req);
	struct omap_sham_dev *dd = ctx->dd;
	int err = 0;

	if (ctx->digcnt) {
		omap_sham_copy_ready_hash(req);
		if ((ctx->flags & BIT(FLAGS_HMAC)) &&
				!test_bit(FLAGS_AUTO_XOR, &dd->flags))
			err = omap_sham_finish_hmac(req);
	}

	dev_dbg(dd->dev, "digcnt: %zd, bufcnt: %zd\n", ctx->digcnt, ctx->bufcnt);

	return err;
}

static void omap_sham_finish_req(struct ahash_request *req, int err)
{
	struct omap_sham_reqctx *ctx = ahash_request_ctx(req);
	struct omap_sham_dev *dd = ctx->dd;

	if (test_bit(FLAGS_SGS_COPIED, &dd->flags))
		free_pages((unsigned long)sg_virt(ctx->sg),
			   get_order(ctx->sg->length));

	if (test_bit(FLAGS_SGS_ALLOCED, &dd->flags))
		kfree(ctx->sg);

	ctx->sg = NULL;

	dd->flags &= ~(BIT(FLAGS_SGS_ALLOCED) | BIT(FLAGS_SGS_COPIED) |
		       BIT(FLAGS_CPU) | BIT(FLAGS_DMA_READY) |
		       BIT(FLAGS_OUTPUT_READY));

	if (!err)
		dd->pdata->copy_hash(req, 1);

	if (dd->flags & BIT(FLAGS_HUGE)) {
		/* Re-enqueue the request */
		omap_sham_enqueue(req, ctx->op);
		return;
	}

	if (!err) {
		if (test_bit(FLAGS_FINAL, &dd->flags))
			err = omap_sham_finish(req);
	} else {
		ctx->flags |= BIT(FLAGS_ERROR);
	}

	/* atomic operation is not needed here */
	dd->flags &= ~(BIT(FLAGS_FINAL) | BIT(FLAGS_CPU) |
			BIT(FLAGS_DMA_READY) | BIT(FLAGS_OUTPUT_READY));

	pm_runtime_mark_last_busy(dd->dev);
	pm_runtime_put_autosuspend(dd->dev);

	ctx->offset = 0;

	crypto_finalize_hash_request(dd->engine, req, err);
}

static int omap_sham_handle_queue(struct omap_sham_dev *dd,
				  struct ahash_request *req)
{
	return crypto_transfer_hash_request_to_engine(dd->engine, req);
}

static int omap_sham_enqueue(struct ahash_request *req, unsigned int op)
{
	struct omap_sham_reqctx *ctx = ahash_request_ctx(req);
	struct omap_sham_dev *dd = ctx->dd;

	ctx->op = op;

	return omap_sham_handle_queue(dd, req);
}

static int omap_sham_update(struct ahash_request *req)
{
	struct omap_sham_reqctx *ctx = ahash_request_ctx(req);
	struct omap_sham_dev *dd = omap_sham_find_dev(ctx);

	if (!req->nbytes)
		return 0;

	if (ctx->bufcnt + req->nbytes <= ctx->buflen) {
		scatterwalk_map_and_copy(ctx->buffer + ctx->bufcnt, req->src,
					 0, req->nbytes, 0);
		ctx->bufcnt += req->nbytes;
		return 0;
	}

	if (dd->polling_mode)
		ctx->flags |= BIT(FLAGS_CPU);

	return omap_sham_enqueue(req, OP_UPDATE);
}

static int omap_sham_final_shash(struct ahash_request *req)
{
	struct omap_sham_ctx *tctx = crypto_tfm_ctx(req->base.tfm);
	struct omap_sham_reqctx *ctx = ahash_request_ctx(req);
	int offset = 0;

	/*
	 * If we are running HMAC on limited hardware support, skip
	 * the ipad in the beginning of the buffer if we are going for
	 * software fallback algorithm.
	 */
	if (test_bit(FLAGS_HMAC, &ctx->flags) &&
	    !test_bit(FLAGS_AUTO_XOR, &ctx->dd->flags))
		offset = get_block_size(ctx);

	return crypto_shash_tfm_digest(tctx->fallback, ctx->buffer + offset,
				       ctx->bufcnt - offset, req->result);
}

static int omap_sham_final(struct ahash_request *req)
{
	struct omap_sham_reqctx *ctx = ahash_request_ctx(req);

	ctx->flags |= BIT(FLAGS_FINUP);

	if (ctx->flags & BIT(FLAGS_ERROR))
		return 0; /* uncompleted hash is not needed */

	/*
	 * OMAP HW accel works only with buffers >= 9.
	 * HMAC is always >= 9 because ipad == block size.
	 * If buffersize is less than fallback_sz, we use fallback
	 * SW encoding, as using DMA + HW in this case doesn't provide
	 * any benefit.
	 */
	if (!ctx->digcnt && ctx->bufcnt < ctx->dd->fallback_sz)
		return omap_sham_final_shash(req);
	else if (ctx->bufcnt)
		return omap_sham_enqueue(req, OP_FINAL);

	/* copy ready hash (+ finalize hmac) */
	return omap_sham_finish(req);
}

static int omap_sham_finup(struct ahash_request *req)
{
	struct omap_sham_reqctx *ctx = ahash_request_ctx(req);
	int err1, err2;

	ctx->flags |= BIT(FLAGS_FINUP);

	err1 = omap_sham_update(req);
	if (err1 == -EINPROGRESS || err1 == -EBUSY)
		return err1;
	/*
	 * final() has to be always called to cleanup resources
	 * even if udpate() failed, except EINPROGRESS
	 */
	err2 = omap_sham_final(req);

	return err1 ?: err2;
}

static int omap_sham_digest(struct ahash_request *req)
{
	return omap_sham_init(req) ?: omap_sham_finup(req);
}

static int omap_sham_setkey(struct crypto_ahash *tfm, const u8 *key,
		      unsigned int keylen)
{
	struct omap_sham_ctx *tctx = crypto_ahash_ctx(tfm);
	struct omap_sham_hmac_ctx *bctx = tctx->base;
	int bs = crypto_shash_blocksize(bctx->shash);
	int ds = crypto_shash_digestsize(bctx->shash);
	int err, i;

	err = crypto_shash_setkey(tctx->fallback, key, keylen);
	if (err)
		return err;

	if (keylen > bs) {
		err = crypto_shash_tfm_digest(bctx->shash, key, keylen,
					      bctx->ipad);
		if (err)
			return err;
		keylen = ds;
	} else {
		memcpy(bctx->ipad, key, keylen);
	}

	memset(bctx->ipad + keylen, 0, bs - keylen);

	if (!test_bit(FLAGS_AUTO_XOR, &sham.flags)) {
		memcpy(bctx->opad, bctx->ipad, bs);

		for (i = 0; i < bs; i++) {
			bctx->ipad[i] ^= HMAC_IPAD_VALUE;
			bctx->opad[i] ^= HMAC_OPAD_VALUE;
		}
	}

	return err;
}

static int omap_sham_cra_init_alg(struct crypto_tfm *tfm, const char *alg_base)
{
	struct omap_sham_ctx *tctx = crypto_tfm_ctx(tfm);
	const char *alg_name = crypto_tfm_alg_name(tfm);

	/* Allocate a fallback and abort if it failed. */
	tctx->fallback = crypto_alloc_shash(alg_name, 0,
					    CRYPTO_ALG_NEED_FALLBACK);
	if (IS_ERR(tctx->fallback)) {
		pr_err("omap-sham: fallback driver '%s' "
				"could not be loaded.\n", alg_name);
		return PTR_ERR(tctx->fallback);
	}

	crypto_ahash_set_reqsize(__crypto_ahash_cast(tfm),
				 sizeof(struct omap_sham_reqctx) + BUFLEN);

	if (alg_base) {
		struct omap_sham_hmac_ctx *bctx = tctx->base;
		tctx->flags |= BIT(FLAGS_HMAC);
		bctx->shash = crypto_alloc_shash(alg_base, 0,
						CRYPTO_ALG_NEED_FALLBACK);
		if (IS_ERR(bctx->shash)) {
			pr_err("omap-sham: base driver '%s' "
					"could not be loaded.\n", alg_base);
			crypto_free_shash(tctx->fallback);
			return PTR_ERR(bctx->shash);
		}

	}

	tctx->enginectx.op.do_one_request = omap_sham_hash_one_req;
	tctx->enginectx.op.prepare_request = omap_sham_prepare_request;
	tctx->enginectx.op.unprepare_request = NULL;

	return 0;
}

static int omap_sham_cra_init(struct crypto_tfm *tfm)
{
	return omap_sham_cra_init_alg(tfm, NULL);
}

static int omap_sham_cra_sha1_init(struct crypto_tfm *tfm)
{
	return omap_sham_cra_init_alg(tfm, "sha1");
}

static int omap_sham_cra_sha224_init(struct crypto_tfm *tfm)
{
	return omap_sham_cra_init_alg(tfm, "sha224");
}

static int omap_sham_cra_sha256_init(struct crypto_tfm *tfm)
{
	return omap_sham_cra_init_alg(tfm, "sha256");
}

static int omap_sham_cra_md5_init(struct crypto_tfm *tfm)
{
	return omap_sham_cra_init_alg(tfm, "md5");
}

static int omap_sham_cra_sha384_init(struct crypto_tfm *tfm)
{
	return omap_sham_cra_init_alg(tfm, "sha384");
}

static int omap_sham_cra_sha512_init(struct crypto_tfm *tfm)
{
	return omap_sham_cra_init_alg(tfm, "sha512");
}

static void omap_sham_cra_exit(struct crypto_tfm *tfm)
{
	struct omap_sham_ctx *tctx = crypto_tfm_ctx(tfm);

	crypto_free_shash(tctx->fallback);
	tctx->fallback = NULL;

	if (tctx->flags & BIT(FLAGS_HMAC)) {
		struct omap_sham_hmac_ctx *bctx = tctx->base;
		crypto_free_shash(bctx->shash);
	}
}

static int omap_sham_export(struct ahash_request *req, void *out)
{
	struct omap_sham_reqctx *rctx = ahash_request_ctx(req);

	memcpy(out, rctx, sizeof(*rctx) + rctx->bufcnt);

	return 0;
}

static int omap_sham_import(struct ahash_request *req, const void *in)
{
	struct omap_sham_reqctx *rctx = ahash_request_ctx(req);
	const struct omap_sham_reqctx *ctx_in = in;

	memcpy(rctx, in, sizeof(*rctx) + ctx_in->bufcnt);

	return 0;
}

static struct ahash_alg algs_sha1_md5[] = {
{
	.init		= omap_sham_init,
	.update		= omap_sham_update,
	.final		= omap_sham_final,
	.finup		= omap_sham_finup,
	.digest		= omap_sham_digest,
	.halg.digestsize	= SHA1_DIGEST_SIZE,
	.halg.base	= {
		.cra_name		= "sha1",
		.cra_driver_name	= "omap-sha1",
		.cra_priority		= 400,
		.cra_flags		= CRYPTO_ALG_KERN_DRIVER_ONLY |
						CRYPTO_ALG_ASYNC |
						CRYPTO_ALG_NEED_FALLBACK,
		.cra_blocksize		= SHA1_BLOCK_SIZE,
		.cra_ctxsize		= sizeof(struct omap_sham_ctx),
		.cra_alignmask		= OMAP_ALIGN_MASK,
		.cra_module		= THIS_MODULE,
		.cra_init		= omap_sham_cra_init,
		.cra_exit		= omap_sham_cra_exit,
	}
},
{
	.init		= omap_sham_init,
	.update		= omap_sham_update,
	.final		= omap_sham_final,
	.finup		= omap_sham_finup,
	.digest		= omap_sham_digest,
	.halg.digestsize	= MD5_DIGEST_SIZE,
	.halg.base	= {
		.cra_name		= "md5",
		.cra_driver_name	= "omap-md5",
		.cra_priority		= 400,
		.cra_flags		= CRYPTO_ALG_KERN_DRIVER_ONLY |
						CRYPTO_ALG_ASYNC |
						CRYPTO_ALG_NEED_FALLBACK,
		.cra_blocksize		= SHA1_BLOCK_SIZE,
		.cra_ctxsize		= sizeof(struct omap_sham_ctx),
		.cra_alignmask		= OMAP_ALIGN_MASK,
		.cra_module		= THIS_MODULE,
		.cra_init		= omap_sham_cra_init,
		.cra_exit		= omap_sham_cra_exit,
	}
},
{
	.init		= omap_sham_init,
	.update		= omap_sham_update,
	.final		= omap_sham_final,
	.finup		= omap_sham_finup,
	.digest		= omap_sham_digest,
	.setkey		= omap_sham_setkey,
	.halg.digestsize	= SHA1_DIGEST_SIZE,
	.halg.base	= {
		.cra_name		= "hmac(sha1)",
		.cra_driver_name	= "omap-hmac-sha1",
		.cra_priority		= 400,
		.cra_flags		= CRYPTO_ALG_KERN_DRIVER_ONLY |
						CRYPTO_ALG_ASYNC |
						CRYPTO_ALG_NEED_FALLBACK,
		.cra_blocksize		= SHA1_BLOCK_SIZE,
		.cra_ctxsize		= sizeof(struct omap_sham_ctx) +
					sizeof(struct omap_sham_hmac_ctx),
		.cra_alignmask		= OMAP_ALIGN_MASK,
		.cra_module		= THIS_MODULE,
		.cra_init		= omap_sham_cra_sha1_init,
		.cra_exit		= omap_sham_cra_exit,
	}
},
{
	.init		= omap_sham_init,
	.update		= omap_sham_update,
	.final		= omap_sham_final,
	.finup		= omap_sham_finup,
	.digest		= omap_sham_digest,
	.setkey		= omap_sham_setkey,
	.halg.digestsize	= MD5_DIGEST_SIZE,
	.halg.base	= {
		.cra_name		= "hmac(md5)",
		.cra_driver_name	= "omap-hmac-md5",
		.cra_priority		= 400,
		.cra_flags		= CRYPTO_ALG_KERN_DRIVER_ONLY |
						CRYPTO_ALG_ASYNC |
						CRYPTO_ALG_NEED_FALLBACK,
		.cra_blocksize		= SHA1_BLOCK_SIZE,
		.cra_ctxsize		= sizeof(struct omap_sham_ctx) +
					sizeof(struct omap_sham_hmac_ctx),
		.cra_alignmask		= OMAP_ALIGN_MASK,
		.cra_module		= THIS_MODULE,
		.cra_init		= omap_sham_cra_md5_init,
		.cra_exit		= omap_sham_cra_exit,
	}
}
};

/* OMAP4 has some algs in addition to what OMAP2 has */
static struct ahash_alg algs_sha224_sha256[] = {
{
	.init		= omap_sham_init,
	.update		= omap_sham_update,
	.final		= omap_sham_final,
	.finup		= omap_sham_finup,
	.digest		= omap_sham_digest,
	.halg.digestsize	= SHA224_DIGEST_SIZE,
	.halg.base	= {
		.cra_name		= "sha224",
		.cra_driver_name	= "omap-sha224",
		.cra_priority		= 400,
		.cra_flags		= CRYPTO_ALG_KERN_DRIVER_ONLY |
						CRYPTO_ALG_ASYNC |
						CRYPTO_ALG_NEED_FALLBACK,
		.cra_blocksize		= SHA224_BLOCK_SIZE,
		.cra_ctxsize		= sizeof(struct omap_sham_ctx),
		.cra_alignmask		= OMAP_ALIGN_MASK,
		.cra_module		= THIS_MODULE,
		.cra_init		= omap_sham_cra_init,
		.cra_exit		= omap_sham_cra_exit,
	}
},
{
	.init		= omap_sham_init,
	.update		= omap_sham_update,
	.final		= omap_sham_final,
	.finup		= omap_sham_finup,
	.digest		= omap_sham_digest,
	.halg.digestsize	= SHA256_DIGEST_SIZE,
	.halg.base	= {
		.cra_name		= "sha256",
		.cra_driver_name	= "omap-sha256",
		.cra_priority		= 400,
		.cra_flags		= CRYPTO_ALG_KERN_DRIVER_ONLY |
						CRYPTO_ALG_ASYNC |
						CRYPTO_ALG_NEED_FALLBACK,
		.cra_blocksize		= SHA256_BLOCK_SIZE,
		.cra_ctxsize		= sizeof(struct omap_sham_ctx),
		.cra_alignmask		= OMAP_ALIGN_MASK,
		.cra_module		= THIS_MODULE,
		.cra_init		= omap_sham_cra_init,
		.cra_exit		= omap_sham_cra_exit,
	}
},
{
	.init		= omap_sham_init,
	.update		= omap_sham_update,
	.final		= omap_sham_final,
	.finup		= omap_sham_finup,
	.digest		= omap_sham_digest,
	.setkey		= omap_sham_setkey,
	.halg.digestsize	= SHA224_DIGEST_SIZE,
	.halg.base	= {
		.cra_name		= "hmac(sha224)",
		.cra_driver_name	= "omap-hmac-sha224",
		.cra_priority		= 400,
		.cra_flags		= CRYPTO_ALG_KERN_DRIVER_ONLY |
						CRYPTO_ALG_ASYNC |
						CRYPTO_ALG_NEED_FALLBACK,
		.cra_blocksize		= SHA224_BLOCK_SIZE,
		.cra_ctxsize		= sizeof(struct omap_sham_ctx) +
					sizeof(struct omap_sham_hmac_ctx),
		.cra_alignmask		= OMAP_ALIGN_MASK,
		.cra_module		= THIS_MODULE,
		.cra_init		= omap_sham_cra_sha224_init,
		.cra_exit		= omap_sham_cra_exit,
	}
},
{
	.init		= omap_sham_init,
	.update		= omap_sham_update,
	.final		= omap_sham_final,
	.finup		= omap_sham_finup,
	.digest		= omap_sham_digest,
	.setkey		= omap_sham_setkey,
	.halg.digestsize	= SHA256_DIGEST_SIZE,
	.halg.base	= {
		.cra_name		= "hmac(sha256)",
		.cra_driver_name	= "omap-hmac-sha256",
		.cra_priority		= 400,
		.cra_flags		= CRYPTO_ALG_KERN_DRIVER_ONLY |
						CRYPTO_ALG_ASYNC |
						CRYPTO_ALG_NEED_FALLBACK,
		.cra_blocksize		= SHA256_BLOCK_SIZE,
		.cra_ctxsize		= sizeof(struct omap_sham_ctx) +
					sizeof(struct omap_sham_hmac_ctx),
		.cra_alignmask		= OMAP_ALIGN_MASK,
		.cra_module		= THIS_MODULE,
		.cra_init		= omap_sham_cra_sha256_init,
		.cra_exit		= omap_sham_cra_exit,
	}
},
};

static struct ahash_alg algs_sha384_sha512[] = {
{
	.init		= omap_sham_init,
	.update		= omap_sham_update,
	.final		= omap_sham_final,
	.finup		= omap_sham_finup,
	.digest		= omap_sham_digest,
	.halg.digestsize	= SHA384_DIGEST_SIZE,
	.halg.base	= {
		.cra_name		= "sha384",
		.cra_driver_name	= "omap-sha384",
		.cra_priority		= 400,
		.cra_flags		= CRYPTO_ALG_KERN_DRIVER_ONLY |
						CRYPTO_ALG_ASYNC |
						CRYPTO_ALG_NEED_FALLBACK,
		.cra_blocksize		= SHA384_BLOCK_SIZE,
		.cra_ctxsize		= sizeof(struct omap_sham_ctx),
		.cra_alignmask		= OMAP_ALIGN_MASK,
		.cra_module		= THIS_MODULE,
		.cra_init		= omap_sham_cra_init,
		.cra_exit		= omap_sham_cra_exit,
	}
},
{
	.init		= omap_sham_init,
	.update		= omap_sham_update,
	.final		= omap_sham_final,
	.finup		= omap_sham_finup,
	.digest		= omap_sham_digest,
	.halg.digestsize	= SHA512_DIGEST_SIZE,
	.halg.base	= {
		.cra_name		= "sha512",
		.cra_driver_name	= "omap-sha512",
		.cra_priority		= 400,
		.cra_flags		= CRYPTO_ALG_KERN_DRIVER_ONLY |
						CRYPTO_ALG_ASYNC |
						CRYPTO_ALG_NEED_FALLBACK,
		.cra_blocksize		= SHA512_BLOCK_SIZE,
		.cra_ctxsize		= sizeof(struct omap_sham_ctx),
		.cra_alignmask		= OMAP_ALIGN_MASK,
		.cra_module		= THIS_MODULE,
		.cra_init		= omap_sham_cra_init,
		.cra_exit		= omap_sham_cra_exit,
	}
},
{
	.init		= omap_sham_init,
	.update		= omap_sham_update,
	.final		= omap_sham_final,
	.finup		= omap_sham_finup,
	.digest		= omap_sham_digest,
	.setkey		= omap_sham_setkey,
	.halg.digestsize	= SHA384_DIGEST_SIZE,
	.halg.base	= {
		.cra_name		= "hmac(sha384)",
		.cra_driver_name	= "omap-hmac-sha384",
		.cra_priority		= 400,
		.cra_flags		= CRYPTO_ALG_KERN_DRIVER_ONLY |
						CRYPTO_ALG_ASYNC |
						CRYPTO_ALG_NEED_FALLBACK,
		.cra_blocksize		= SHA384_BLOCK_SIZE,
		.cra_ctxsize		= sizeof(struct omap_sham_ctx) +
					sizeof(struct omap_sham_hmac_ctx),
		.cra_alignmask		= OMAP_ALIGN_MASK,
		.cra_module		= THIS_MODULE,
		.cra_init		= omap_sham_cra_sha384_init,
		.cra_exit		= omap_sham_cra_exit,
	}
},
{
	.init		= omap_sham_init,
	.update		= omap_sham_update,
	.final		= omap_sham_final,
	.finup		= omap_sham_finup,
	.digest		= omap_sham_digest,
	.setkey		= omap_sham_setkey,
	.halg.digestsize	= SHA512_DIGEST_SIZE,
	.halg.base	= {
		.cra_name		= "hmac(sha512)",
		.cra_driver_name	= "omap-hmac-sha512",
		.cra_priority		= 400,
		.cra_flags		= CRYPTO_ALG_KERN_DRIVER_ONLY |
						CRYPTO_ALG_ASYNC |
						CRYPTO_ALG_NEED_FALLBACK,
		.cra_blocksize		= SHA512_BLOCK_SIZE,
		.cra_ctxsize		= sizeof(struct omap_sham_ctx) +
					sizeof(struct omap_sham_hmac_ctx),
		.cra_alignmask		= OMAP_ALIGN_MASK,
		.cra_module		= THIS_MODULE,
		.cra_init		= omap_sham_cra_sha512_init,
		.cra_exit		= omap_sham_cra_exit,
	}
},
};

static void omap_sham_done_task(unsigned long data)
{
	struct omap_sham_dev *dd = (struct omap_sham_dev *)data;
	int err = 0;

	dev_dbg(dd->dev, "%s: flags=%lx\n", __func__, dd->flags);

	if (test_bit(FLAGS_CPU, &dd->flags)) {
		if (test_and_clear_bit(FLAGS_OUTPUT_READY, &dd->flags))
			goto finish;
	} else if (test_bit(FLAGS_DMA_READY, &dd->flags)) {
		if (test_and_clear_bit(FLAGS_DMA_ACTIVE, &dd->flags)) {
			omap_sham_update_dma_stop(dd);
			if (dd->err) {
				err = dd->err;
				goto finish;
			}
		}
		if (test_and_clear_bit(FLAGS_OUTPUT_READY, &dd->flags)) {
			/* hash or semi-hash ready */
			clear_bit(FLAGS_DMA_READY, &dd->flags);
			goto finish;
		}
	}

	return;

finish:
	dev_dbg(dd->dev, "update done: err: %d\n", err);
	/* finish curent request */
	omap_sham_finish_req(dd->req, err);
}

static irqreturn_t omap_sham_irq_common(struct omap_sham_dev *dd)
{
	set_bit(FLAGS_OUTPUT_READY, &dd->flags);
	tasklet_schedule(&dd->done_task);

	return IRQ_HANDLED;
}

static irqreturn_t omap_sham_irq_omap2(int irq, void *dev_id)
{
	struct omap_sham_dev *dd = dev_id;

	if (unlikely(test_bit(FLAGS_FINAL, &dd->flags)))
		/* final -> allow device to go to power-saving mode */
		omap_sham_write_mask(dd, SHA_REG_CTRL, 0, SHA_REG_CTRL_LENGTH);

	omap_sham_write_mask(dd, SHA_REG_CTRL, SHA_REG_CTRL_OUTPUT_READY,
				 SHA_REG_CTRL_OUTPUT_READY);
	omap_sham_read(dd, SHA_REG_CTRL);

	return omap_sham_irq_common(dd);
}

static irqreturn_t omap_sham_irq_omap4(int irq, void *dev_id)
{
	struct omap_sham_dev *dd = dev_id;

	omap_sham_write_mask(dd, SHA_REG_MASK(dd), 0, SHA_REG_MASK_IT_EN);

	return omap_sham_irq_common(dd);
}

static struct omap_sham_algs_info omap_sham_algs_info_omap2[] = {
	{
		.algs_list	= algs_sha1_md5,
		.size		= ARRAY_SIZE(algs_sha1_md5),
	},
};

static const struct omap_sham_pdata omap_sham_pdata_omap2 = {
	.algs_info	= omap_sham_algs_info_omap2,
	.algs_info_size	= ARRAY_SIZE(omap_sham_algs_info_omap2),
	.flags		= BIT(FLAGS_BE32_SHA1),
	.digest_size	= SHA1_DIGEST_SIZE,
	.copy_hash	= omap_sham_copy_hash_omap2,
	.write_ctrl	= omap_sham_write_ctrl_omap2,
	.trigger	= omap_sham_trigger_omap2,
	.poll_irq	= omap_sham_poll_irq_omap2,
	.intr_hdlr	= omap_sham_irq_omap2,
	.idigest_ofs	= 0x00,
	.din_ofs	= 0x1c,
	.digcnt_ofs	= 0x14,
	.rev_ofs	= 0x5c,
	.mask_ofs	= 0x60,
	.sysstatus_ofs	= 0x64,
	.major_mask	= 0xf0,
	.major_shift	= 4,
	.minor_mask	= 0x0f,
	.minor_shift	= 0,
};

#ifdef CONFIG_OF
static struct omap_sham_algs_info omap_sham_algs_info_omap4[] = {
	{
		.algs_list	= algs_sha1_md5,
		.size		= ARRAY_SIZE(algs_sha1_md5),
	},
	{
		.algs_list	= algs_sha224_sha256,
		.size		= ARRAY_SIZE(algs_sha224_sha256),
	},
};

static const struct omap_sham_pdata omap_sham_pdata_omap4 = {
	.algs_info	= omap_sham_algs_info_omap4,
	.algs_info_size	= ARRAY_SIZE(omap_sham_algs_info_omap4),
	.flags		= BIT(FLAGS_AUTO_XOR),
	.digest_size	= SHA256_DIGEST_SIZE,
	.copy_hash	= omap_sham_copy_hash_omap4,
	.write_ctrl	= omap_sham_write_ctrl_omap4,
	.trigger	= omap_sham_trigger_omap4,
	.poll_irq	= omap_sham_poll_irq_omap4,
	.intr_hdlr	= omap_sham_irq_omap4,
	.idigest_ofs	= 0x020,
	.odigest_ofs	= 0x0,
	.din_ofs	= 0x080,
	.digcnt_ofs	= 0x040,
	.rev_ofs	= 0x100,
	.mask_ofs	= 0x110,
	.sysstatus_ofs	= 0x114,
	.mode_ofs	= 0x44,
	.length_ofs	= 0x48,
	.major_mask	= 0x0700,
	.major_shift	= 8,
	.minor_mask	= 0x003f,
	.minor_shift	= 0,
};

static struct omap_sham_algs_info omap_sham_algs_info_omap5[] = {
	{
		.algs_list	= algs_sha1_md5,
		.size		= ARRAY_SIZE(algs_sha1_md5),
	},
	{
		.algs_list	= algs_sha224_sha256,
		.size		= ARRAY_SIZE(algs_sha224_sha256),
	},
	{
		.algs_list	= algs_sha384_sha512,
		.size		= ARRAY_SIZE(algs_sha384_sha512),
	},
};

static const struct omap_sham_pdata omap_sham_pdata_omap5 = {
	.algs_info	= omap_sham_algs_info_omap5,
	.algs_info_size	= ARRAY_SIZE(omap_sham_algs_info_omap5),
	.flags		= BIT(FLAGS_AUTO_XOR),
	.digest_size	= SHA512_DIGEST_SIZE,
	.copy_hash	= omap_sham_copy_hash_omap4,
	.write_ctrl	= omap_sham_write_ctrl_omap4,
	.trigger	= omap_sham_trigger_omap4,
	.poll_irq	= omap_sham_poll_irq_omap4,
	.intr_hdlr	= omap_sham_irq_omap4,
	.idigest_ofs	= 0x240,
	.odigest_ofs	= 0x200,
	.din_ofs	= 0x080,
	.digcnt_ofs	= 0x280,
	.rev_ofs	= 0x100,
	.mask_ofs	= 0x110,
	.sysstatus_ofs	= 0x114,
	.mode_ofs	= 0x284,
	.length_ofs	= 0x288,
	.major_mask	= 0x0700,
	.major_shift	= 8,
	.minor_mask	= 0x003f,
	.minor_shift	= 0,
};

static const struct of_device_id omap_sham_of_match[] = {
	{
		.compatible	= "ti,omap2-sham",
		.data		= &omap_sham_pdata_omap2,
	},
	{
		.compatible	= "ti,omap3-sham",
		.data		= &omap_sham_pdata_omap2,
	},
	{
		.compatible	= "ti,omap4-sham",
		.data		= &omap_sham_pdata_omap4,
	},
	{
		.compatible	= "ti,omap5-sham",
		.data		= &omap_sham_pdata_omap5,
	},
	{},
};
MODULE_DEVICE_TABLE(of, omap_sham_of_match);

static int omap_sham_get_res_of(struct omap_sham_dev *dd,
		struct device *dev, struct resource *res)
{
	struct device_node *node = dev->of_node;
	int err = 0;

	dd->pdata = of_device_get_match_data(dev);
	if (!dd->pdata) {
		dev_err(dev, "no compatible OF match\n");
		err = -EINVAL;
		goto err;
	}

	err = of_address_to_resource(node, 0, res);
	if (err < 0) {
		dev_err(dev, "can't translate OF node address\n");
		err = -EINVAL;
		goto err;
	}

	dd->irq = irq_of_parse_and_map(node, 0);
	if (!dd->irq) {
		dev_err(dev, "can't translate OF irq value\n");
		err = -EINVAL;
		goto err;
	}

err:
	return err;
}
#else
static const struct of_device_id omap_sham_of_match[] = {
	{},
};

static int omap_sham_get_res_of(struct omap_sham_dev *dd,
		struct device *dev, struct resource *res)
{
	return -EINVAL;
}
#endif

static int omap_sham_get_res_pdev(struct omap_sham_dev *dd,
		struct platform_device *pdev, struct resource *res)
{
	struct device *dev = &pdev->dev;
	struct resource *r;
	int err = 0;

	/* Get the base address */
	r = platform_get_resource(pdev, IORESOURCE_MEM, 0);
	if (!r) {
		dev_err(dev, "no MEM resource info\n");
		err = -ENODEV;
		goto err;
	}
	memcpy(res, r, sizeof(*res));

	/* Get the IRQ */
	dd->irq = platform_get_irq(pdev, 0);
	if (dd->irq < 0) {
		err = dd->irq;
		goto err;
	}

	/* Only OMAP2/3 can be non-DT */
	dd->pdata = &omap_sham_pdata_omap2;

err:
	return err;
}

static ssize_t fallback_show(struct device *dev, struct device_attribute *attr,
			     char *buf)
{
	struct omap_sham_dev *dd = dev_get_drvdata(dev);

	return sprintf(buf, "%d\n", dd->fallback_sz);
}

static ssize_t fallback_store(struct device *dev, struct device_attribute *attr,
			      const char *buf, size_t size)
{
	struct omap_sham_dev *dd = dev_get_drvdata(dev);
	ssize_t status;
	long value;

	status = kstrtol(buf, 0, &value);
	if (status)
		return status;

	/* HW accelerator only works with buffers > 9 */
	if (value < 9) {
		dev_err(dev, "minimum fallback size 9\n");
		return -EINVAL;
	}

	dd->fallback_sz = value;

	return size;
}

static ssize_t queue_len_show(struct device *dev, struct device_attribute *attr,
			      char *buf)
{
	struct omap_sham_dev *dd = dev_get_drvdata(dev);

	return sprintf(buf, "%d\n", dd->queue.max_qlen);
}

static ssize_t queue_len_store(struct device *dev,
			       struct device_attribute *attr, const char *buf,
			       size_t size)
{
	struct omap_sham_dev *dd = dev_get_drvdata(dev);
	ssize_t status;
	long value;

	status = kstrtol(buf, 0, &value);
	if (status)
		return status;

	if (value < 1)
		return -EINVAL;

	/*
	 * Changing the queue size in fly is safe, if size becomes smaller
	 * than current size, it will just not accept new entries until
	 * it has shrank enough.
	 */
	dd->queue.max_qlen = value;

	return size;
}

static DEVICE_ATTR_RW(queue_len);
static DEVICE_ATTR_RW(fallback);

static struct attribute *omap_sham_attrs[] = {
	&dev_attr_queue_len.attr,
	&dev_attr_fallback.attr,
	NULL,
};

static struct attribute_group omap_sham_attr_group = {
	.attrs = omap_sham_attrs,
};

static int omap_sham_probe(struct platform_device *pdev)
{
	struct omap_sham_dev *dd;
	struct device *dev = &pdev->dev;
	struct resource res;
	dma_cap_mask_t mask;
	int err, i, j;
	u32 rev;

	dd = devm_kzalloc(dev, sizeof(struct omap_sham_dev), GFP_KERNEL);
	if (dd == NULL) {
		dev_err(dev, "unable to alloc data struct.\n");
		err = -ENOMEM;
		goto data_err;
	}
	dd->dev = dev;
	platform_set_drvdata(pdev, dd);

	INIT_LIST_HEAD(&dd->list);
	tasklet_init(&dd->done_task, omap_sham_done_task, (unsigned long)dd);
	crypto_init_queue(&dd->queue, OMAP_SHAM_QUEUE_LENGTH);

	err = (dev->of_node) ? omap_sham_get_res_of(dd, dev, &res) :
			       omap_sham_get_res_pdev(dd, pdev, &res);
	if (err)
		goto data_err;

	dd->io_base = devm_ioremap_resource(dev, &res);
	if (IS_ERR(dd->io_base)) {
		err = PTR_ERR(dd->io_base);
		goto data_err;
	}
	dd->phys_base = res.start;

	err = devm_request_irq(dev, dd->irq, dd->pdata->intr_hdlr,
			       IRQF_TRIGGER_NONE, dev_name(dev), dd);
	if (err) {
		dev_err(dev, "unable to request irq %d, err = %d\n",
			dd->irq, err);
		goto data_err;
	}

	dma_cap_zero(mask);
	dma_cap_set(DMA_SLAVE, mask);

	dd->dma_lch = dma_request_chan(dev, "rx");
	if (IS_ERR(dd->dma_lch)) {
		err = PTR_ERR(dd->dma_lch);
		if (err == -EPROBE_DEFER)
			goto data_err;

		dd->polling_mode = 1;
		dev_dbg(dev, "using polling mode instead of dma\n");
	}

	dd->flags |= dd->pdata->flags;
	sham.flags |= dd->pdata->flags;

	pm_runtime_use_autosuspend(dev);
	pm_runtime_set_autosuspend_delay(dev, DEFAULT_AUTOSUSPEND_DELAY);

	dd->fallback_sz = OMAP_SHA_DMA_THRESHOLD;

	pm_runtime_enable(dev);
	pm_runtime_irq_safe(dev);

	err = pm_runtime_get_sync(dev);
	if (err < 0) {
		dev_err(dev, "failed to get sync: %d\n", err);
		goto err_pm;
	}

	rev = omap_sham_read(dd, SHA_REG_REV(dd));
	pm_runtime_put_sync(&pdev->dev);

	dev_info(dev, "hw accel on OMAP rev %u.%u\n",
		(rev & dd->pdata->major_mask) >> dd->pdata->major_shift,
		(rev & dd->pdata->minor_mask) >> dd->pdata->minor_shift);

	spin_lock(&sham.lock);
	list_add_tail(&dd->list, &sham.dev_list);
	spin_unlock(&sham.lock);

	dd->engine = crypto_engine_alloc_init(dev, 1);
	if (!dd->engine) {
		err = -ENOMEM;
		goto err_engine;
	}

	err = crypto_engine_start(dd->engine);
	if (err)
		goto err_engine_start;

	for (i = 0; i < dd->pdata->algs_info_size; i++) {
		if (dd->pdata->algs_info[i].registered)
			break;

		for (j = 0; j < dd->pdata->algs_info[i].size; j++) {
			struct ahash_alg *alg;

			alg = &dd->pdata->algs_info[i].algs_list[j];
			alg->export = omap_sham_export;
			alg->import = omap_sham_import;
			alg->halg.statesize = sizeof(struct omap_sham_reqctx) +
					      BUFLEN;
			err = crypto_register_ahash(alg);
			if (err)
				goto err_algs;

			dd->pdata->algs_info[i].registered++;
		}
	}

	err = sysfs_create_group(&dev->kobj, &omap_sham_attr_group);
	if (err) {
		dev_err(dev, "could not create sysfs device attrs\n");
		goto err_algs;
	}

	return 0;

err_algs:
	for (i = dd->pdata->algs_info_size - 1; i >= 0; i--)
		for (j = dd->pdata->algs_info[i].registered - 1; j >= 0; j--)
			crypto_unregister_ahash(
					&dd->pdata->algs_info[i].algs_list[j]);
err_engine_start:
	crypto_engine_exit(dd->engine);
err_engine:
	spin_lock(&sham.lock);
	list_del(&dd->list);
	spin_unlock(&sham.lock);
err_pm:
	pm_runtime_disable(dev);
	if (!dd->polling_mode)
		dma_release_channel(dd->dma_lch);
data_err:
	dev_err(dev, "initialization failed.\n");

	return err;
}

static int omap_sham_remove(struct platform_device *pdev)
{
	struct omap_sham_dev *dd;
	int i, j;

	dd = platform_get_drvdata(pdev);
	if (!dd)
		return -ENODEV;
	spin_lock(&sham.lock);
	list_del(&dd->list);
	spin_unlock(&sham.lock);
	for (i = dd->pdata->algs_info_size - 1; i >= 0; i--)
		for (j = dd->pdata->algs_info[i].registered - 1; j >= 0; j--) {
			crypto_unregister_ahash(
					&dd->pdata->algs_info[i].algs_list[j]);
			dd->pdata->algs_info[i].registered--;
		}
	tasklet_kill(&dd->done_task);
	pm_runtime_disable(&pdev->dev);

	if (!dd->polling_mode)
		dma_release_channel(dd->dma_lch);

	sysfs_remove_group(&dd->dev->kobj, &omap_sham_attr_group);

	return 0;
}

#ifdef CONFIG_PM_SLEEP
static int omap_sham_suspend(struct device *dev)
{
	pm_runtime_put_sync(dev);
	return 0;
}

static int omap_sham_resume(struct device *dev)
{
	int err = pm_runtime_get_sync(dev);
	if (err < 0) {
		dev_err(dev, "failed to get sync: %d\n", err);
		return err;
	}
	return 0;
}
#endif

static SIMPLE_DEV_PM_OPS(omap_sham_pm_ops, omap_sham_suspend, omap_sham_resume);

static struct platform_driver omap_sham_driver = {
	.probe	= omap_sham_probe,
	.remove	= omap_sham_remove,
	.driver	= {
		.name	= "omap-sham",
		.pm	= &omap_sham_pm_ops,
		.of_match_table	= omap_sham_of_match,
	},
};

module_platform_driver(omap_sham_driver);

MODULE_DESCRIPTION("OMAP SHA1/MD5 hw acceleration support.");
MODULE_LICENSE("GPL v2");
MODULE_AUTHOR("Dmitry Kasatkin");
MODULE_ALIAS("platform:omap-sham");<|MERGE_RESOLUTION|>--- conflicted
+++ resolved
@@ -168,10 +168,7 @@
 };
 
 struct omap_sham_ctx {
-<<<<<<< HEAD
-=======
 	struct crypto_engine_ctx	enginectx;
->>>>>>> d1988041
 	unsigned long		flags;
 
 	/* fallback stuff */
@@ -945,11 +942,7 @@
 	return 0;
 }
 
-<<<<<<< HEAD
-struct omap_sham_dev *omap_sham_find_dev(struct omap_sham_reqctx *ctx)
-=======
 static struct omap_sham_dev *omap_sham_find_dev(struct omap_sham_reqctx *ctx)
->>>>>>> d1988041
 {
 	struct omap_sham_dev *dd;
 
