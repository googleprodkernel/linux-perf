--- conflicted
+++ resolved
@@ -44,10 +44,7 @@
 	struct device    *dev;
 	void __iomem     *regs;
 	struct clk       *clk;
-<<<<<<< HEAD
-=======
 	spinlock_t       lock;
->>>>>>> ad8c735b
 };
 
 struct stm32_crc_list {
@@ -122,15 +119,10 @@
 	crc = stm32_crc_get_next_crc();
 	if (!crc)
 		return -ENODEV;
-<<<<<<< HEAD
 
 	pm_runtime_get_sync(crc->dev);
-=======
-
-	pm_runtime_get_sync(crc->dev);
 
 	spin_lock_irqsave(&crc->lock, flags);
->>>>>>> ad8c735b
 
 	/* Reset, set key, poly and configure in bit reverse mode */
 	writel_relaxed(bitrev32(mctx->key), crc->regs + CRC_INIT);
@@ -141,11 +133,8 @@
 	/* Store partial result */
 	ctx->partial = readl_relaxed(crc->regs + CRC_DR);
 
-<<<<<<< HEAD
-=======
 	spin_unlock_irqrestore(&crc->lock, flags);
 
->>>>>>> ad8c735b
 	pm_runtime_mark_last_busy(crc->dev);
 	pm_runtime_put_autosuspend(crc->dev);
 
@@ -158,10 +147,7 @@
 	struct stm32_crc_desc_ctx *ctx = shash_desc_ctx(desc);
 	struct stm32_crc_ctx *mctx = crypto_shash_ctx(desc->tfm);
 	struct stm32_crc *crc;
-<<<<<<< HEAD
-=======
 	unsigned long flags;
->>>>>>> ad8c735b
 
 	crc = stm32_crc_get_next_crc();
 	if (!crc)
@@ -169,11 +155,8 @@
 
 	pm_runtime_get_sync(crc->dev);
 
-<<<<<<< HEAD
-=======
 	spin_lock_irqsave(&crc->lock, flags);
 
->>>>>>> ad8c735b
 	/*
 	 * Restore previously calculated CRC for this context as init value
 	 * Restore polynomial configuration
@@ -217,8 +200,6 @@
 	pm_runtime_mark_last_busy(crc->dev);
 	pm_runtime_put_autosuspend(crc->dev);
 
-<<<<<<< HEAD
-=======
 	return 0;
 }
 
@@ -245,7 +226,6 @@
 			return ret;
 	}
 
->>>>>>> ad8c735b
 	return 0;
 }
 
