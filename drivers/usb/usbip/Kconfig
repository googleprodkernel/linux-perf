# SPDX-License-Identifier: GPL-2.0

config USBIP_CORE
	tristate "USB/IP support"
	depends on NET
	select USB_COMMON
	select SGL_ALLOC
<<<<<<< HEAD
	---help---
=======
	help
>>>>>>> d1988041
	  This enables pushing USB packets over IP to allow remote
	  machines direct access to USB devices. It provides the
	  USB/IP core that is required by both drivers.

	  For more details, and to get the userspace utility
	  programs, please see <http://usbip.sourceforge.net/>.

	  To compile this as a module, choose M here: the module will
	  be called usbip-core.

	  If unsure, say N.

config USBIP_VHCI_HCD
	tristate "VHCI hcd"
	depends on USBIP_CORE && USB
	help
	  This enables the USB/IP virtual host controller driver,
	  which is run on the remote machine.

	  To compile this driver as a module, choose M here: the
	  module will be called vhci-hcd.

config USBIP_VHCI_HC_PORTS
	int "Number of ports per USB/IP virtual host controller"
	range 1 15
	default 8
	depends on USBIP_VHCI_HCD
	help
	  To increase number of ports available for USB/IP virtual
	  host controller driver, this defines number of ports per
	  USB/IP virtual host controller.

config USBIP_VHCI_NR_HCS
	int "Number of USB/IP virtual host controllers"
	range 1 128
	default 1
	depends on USBIP_VHCI_HCD
	help
	  To increase number of ports available for USB/IP virtual
	  host controller driver, this defines number of USB/IP
	  virtual host controllers as if adding physical host
	  controllers.

config USBIP_HOST
	tristate "Host driver"
	depends on USBIP_CORE && USB
	help
	  This enables the USB/IP host driver, which is run on the
	  machine that is sharing the USB devices.

	  To compile this driver as a module, choose M here: the
	  module will be called usbip-host.

config USBIP_VUDC
	tristate "VUDC driver"
	depends on USBIP_CORE && USB_GADGET
	help
	  This enables the USB/IP virtual USB device controller
	  driver, which is run on the host machine, allowing the
	  machine itself to act as a device.

	  To compile this driver as a module, choose M here: the
	  module will be called usbip-vudc.

config USBIP_DEBUG
	bool "Debug messages for USB/IP"
	depends on USBIP_CORE
	help
	  This enables the debug messages from the USB/IP drivers.<|MERGE_RESOLUTION|>--- conflicted
+++ resolved
@@ -5,11 +5,7 @@
 	depends on NET
 	select USB_COMMON
 	select SGL_ALLOC
-<<<<<<< HEAD
-	---help---
-=======
 	help
->>>>>>> d1988041
 	  This enables pushing USB packets over IP to allow remote
 	  machines direct access to USB devices. It provides the
 	  USB/IP core that is required by both drivers.
