--- conflicted
+++ resolved
@@ -422,8 +422,6 @@
 			DMI_MATCH(DMI_PRODUCT_VERSION, "6ES7647-8B"),
 		},
 	},
-<<<<<<< HEAD
-=======
 	{
 		.ident = "SIMATIC IPC277E",
 		.matches = {
@@ -431,7 +429,6 @@
 			DMI_MATCH(DMI_PRODUCT_VERSION, "6AV7882-0"),
 		},
 	},
->>>>>>> f7688b48
 	{ /*sentinel*/ }
 };
 
