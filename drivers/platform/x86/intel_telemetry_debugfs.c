// SPDX-License-Identifier: GPL-2.0
/*
 * Intel SOC Telemetry debugfs Driver: Currently supports APL
 * Copyright (c) 2015, Intel Corporation.
 * All Rights Reserved.
 *
 * This file provides the debugfs interfaces for telemetry.
 * /sys/kernel/debug/telemetry/pss_info: Shows Primary Control Sub-Sys Counters
 * /sys/kernel/debug/telemetry/ioss_info: Shows IO Sub-System Counters
 * /sys/kernel/debug/telemetry/soc_states: Shows SoC State
 * /sys/kernel/debug/telemetry/pss_trace_verbosity: Read and Change Tracing
 *				Verbosity via firmware
 * /sys/kernel/debug/telemetry/ioss_race_verbosity: Write and Change Tracing
 *				Verbosity via firmware
 */
#include <linux/debugfs.h>
#include <linux/device.h>
#include <linux/module.h>
#include <linux/pci.h>
#include <linux/seq_file.h>
#include <linux/suspend.h>

#include <asm/cpu_device_id.h>
#include <asm/intel-family.h>
#include <asm/intel_pmc_ipc.h>
#include <asm/intel_telemetry.h>

#define DRIVER_NAME			"telemetry_soc_debugfs"
#define DRIVER_VERSION			"1.0.0"

/* ApolloLake SoC Event-IDs */
#define TELEM_APL_PSS_PSTATES_ID	0x2802
#define TELEM_APL_PSS_IDLE_ID		0x2806
#define TELEM_APL_PCS_IDLE_BLOCKED_ID	0x2C00
#define TELEM_APL_PCS_S0IX_BLOCKED_ID	0x2C01
#define TELEM_APL_PSS_WAKEUP_ID		0x2C02
#define TELEM_APL_PSS_LTR_BLOCKING_ID	0x2C03

#define TELEM_APL_S0IX_TOTAL_OCC_ID	0x4000
#define TELEM_APL_S0IX_SHLW_OCC_ID	0x4001
#define TELEM_APL_S0IX_DEEP_OCC_ID	0x4002
#define TELEM_APL_S0IX_TOTAL_RES_ID	0x4800
#define TELEM_APL_S0IX_SHLW_RES_ID	0x4801
#define TELEM_APL_S0IX_DEEP_RES_ID	0x4802
#define TELEM_APL_D0IX_ID		0x581A
#define TELEM_APL_D3_ID			0x5819
#define TELEM_APL_PG_ID			0x5818

#define TELEM_INFO_SRAMEVTS_MASK	0xFF00
#define TELEM_INFO_SRAMEVTS_SHIFT	0x8
#define TELEM_SSRAM_READ_TIMEOUT	10

#define TELEM_MASK_BIT			1
#define TELEM_MASK_BYTE			0xFF
#define BYTES_PER_LONG			8
#define TELEM_APL_MASK_PCS_STATE	0xF

/* Max events in bitmap to check for */
#define TELEM_PSS_IDLE_EVTS		25
#define TELEM_PSS_IDLE_BLOCKED_EVTS	20
#define TELEM_PSS_S0IX_BLOCKED_EVTS	20
#define TELEM_PSS_S0IX_WAKEUP_EVTS	20
#define TELEM_PSS_LTR_BLOCKING_EVTS	20
#define TELEM_IOSS_DX_D0IX_EVTS		25
#define TELEM_IOSS_PG_EVTS		30

#define TELEM_CHECK_AND_PARSE_EVTS(EVTID, EVTNUM, BUF, EVTLOG, EVTDAT, MASK) { \
	if (evtlog[index].telem_evtid == (EVTID)) { \
		for (idx = 0; idx < (EVTNUM); idx++) \
			(BUF)[idx] = ((EVTLOG) >> (EVTDAT)[idx].bit_pos) & \
				     (MASK); \
	continue; \
	} \
}

#define TELEM_CHECK_AND_PARSE_CTRS(EVTID, CTR) { \
	if (evtlog[index].telem_evtid == (EVTID)) { \
		(CTR) = evtlog[index].telem_evtlog; \
		continue; \
	} \
}

static u8 suspend_prep_ok;
static u32 suspend_shlw_ctr_temp, suspend_deep_ctr_temp;
static u64 suspend_shlw_res_temp, suspend_deep_res_temp;

struct telemetry_susp_stats {
	u32 shlw_ctr;
	u32 deep_ctr;
	u64 shlw_res;
	u64 deep_res;
};

/* Bitmap definitions for default counters in APL */
struct telem_pss_idle_stateinfo {
	const char *name;
	u32 bit_pos;
};

static struct telem_pss_idle_stateinfo telem_apl_pss_idle_data[] = {
	{"IA_CORE0_C1E",		0},
	{"IA_CORE1_C1E",		1},
	{"IA_CORE2_C1E",		2},
	{"IA_CORE3_C1E",		3},
	{"IA_CORE0_C6",			16},
	{"IA_CORE1_C6",			17},
	{"IA_CORE2_C6",			18},
	{"IA_CORE3_C6",			19},
	{"IA_MODULE0_C7",		32},
	{"IA_MODULE1_C7",		33},
	{"GT_RC6",			40},
	{"IUNIT_PROCESSING_IDLE",	41},
	{"FAR_MEM_IDLE",		43},
	{"DISPLAY_IDLE",		44},
	{"IUNIT_INPUT_SYSTEM_IDLE",	45},
	{"PCS_STATUS",			60},
};

struct telem_pcs_blkd_info {
	const char *name;
	u32 bit_pos;
};

static struct telem_pcs_blkd_info telem_apl_pcs_idle_blkd_data[] = {
	{"COMPUTE",			0},
	{"MISC",			8},
	{"MODULE_ACTIONS_PENDING",	16},
	{"LTR",				24},
	{"DISPLAY_WAKE",		32},
	{"ISP_WAKE",			40},
	{"PSF0_ACTIVE",			48},
};

static struct telem_pcs_blkd_info telem_apl_pcs_s0ix_blkd_data[] = {
	{"LTR",				0},
	{"IRTL",			8},
	{"WAKE_DEADLINE_PENDING",	16},
	{"DISPLAY",			24},
	{"ISP",				32},
	{"CORE",			40},
	{"PMC",				48},
	{"MISC",			56},
};

struct telem_pss_ltr_info {
	const char *name;
	u32 bit_pos;
};

static struct telem_pss_ltr_info telem_apl_pss_ltr_data[] = {
	{"CORE_ACTIVE",		0},
	{"MEM_UP",		8},
	{"DFX",			16},
	{"DFX_FORCE_LTR",	24},
	{"DISPLAY",		32},
	{"ISP",			40},
	{"SOUTH",		48},
};

struct telem_pss_wakeup_info {
	const char *name;
	u32 bit_pos;
};

static struct telem_pss_wakeup_info telem_apl_pss_wakeup[] = {
	{"IP_IDLE",			0},
	{"DISPLAY_WAKE",		8},
	{"VOLTAGE_REG_INT",		16},
	{"DROWSY_TIMER (HOTPLUG)",	24},
	{"CORE_WAKE",			32},
	{"MISC_S0IX",			40},
	{"MISC_ABORT",			56},
};

struct telem_ioss_d0ix_stateinfo {
	const char *name;
	u32 bit_pos;
};

static struct telem_ioss_d0ix_stateinfo telem_apl_ioss_d0ix_data[] = {
	{"CSE",		0},
	{"SCC2",	1},
	{"GMM",		2},
	{"XDCI",	3},
	{"XHCI",	4},
	{"ISH",		5},
	{"AVS",		6},
	{"PCIE0P1",	7},
	{"PECI0P0",	8},
	{"LPSS",	9},
	{"SCC",		10},
	{"PWM",		11},
	{"PCIE1_P3",    12},
	{"PCIE1_P2",    13},
	{"PCIE1_P1",    14},
	{"PCIE1_P0",    15},
	{"CNV",		16},
	{"SATA",	17},
	{"PRTC",	18},
};

struct telem_ioss_pg_info {
	const char *name;
	u32 bit_pos;
};

static struct telem_ioss_pg_info telem_apl_ioss_pg_data[] = {
	{"LPSS",	0},
	{"SCC",		1},
	{"P2SB",	2},
	{"SCC2",	3},
	{"GMM",		4},
	{"PCIE0",	5},
	{"XDCI",	6},
	{"xHCI",	7},
	{"CSE",		8},
	{"SPI",		9},
	{"AVSPGD4",	10},
	{"AVSPGD3",	11},
	{"AVSPGD2",	12},
	{"AVSPGD1",	13},
	{"ISH",		14},
	{"EXI",		15},
	{"NPKVRC",	16},
	{"NPKVNN",	17},
	{"CUNIT",	18},
	{"FUSE_CTRL",	19},
	{"PCIE1",	20},
	{"CNV",		21},
	{"LPC",		22},
	{"SATA",	23},
	{"SMB",		24},
	{"PRTC",	25},
};

struct telemetry_debugfs_conf {
	struct telemetry_susp_stats suspend_stats;
	struct dentry *telemetry_dbg_dir;

	/* Bitmap Data */
	struct telem_ioss_d0ix_stateinfo *ioss_d0ix_data;
	struct telem_pss_idle_stateinfo *pss_idle_data;
	struct telem_pcs_blkd_info *pcs_idle_blkd_data;
	struct telem_pcs_blkd_info *pcs_s0ix_blkd_data;
	struct telem_pss_wakeup_info *pss_wakeup;
	struct telem_pss_ltr_info *pss_ltr_data;
	struct telem_ioss_pg_info *ioss_pg_data;
	u8 pcs_idle_blkd_evts;
	u8 pcs_s0ix_blkd_evts;
	u8 pss_wakeup_evts;
	u8 pss_idle_evts;
	u8 pss_ltr_evts;
	u8 ioss_d0ix_evts;
	u8 ioss_pg_evts;

	/* IDs */
	u16  pss_ltr_blocking_id;
	u16  pcs_idle_blkd_id;
	u16  pcs_s0ix_blkd_id;
	u16  s0ix_total_occ_id;
	u16  s0ix_shlw_occ_id;
	u16  s0ix_deep_occ_id;
	u16  s0ix_total_res_id;
	u16  s0ix_shlw_res_id;
	u16  s0ix_deep_res_id;
	u16  pss_wakeup_id;
	u16  ioss_d0ix_id;
	u16  pstates_id;
	u16  pss_idle_id;
	u16  ioss_d3_id;
	u16  ioss_pg_id;
};

static struct telemetry_debugfs_conf *debugfs_conf;

static struct telemetry_debugfs_conf telem_apl_debugfs_conf = {
	.pss_idle_data = telem_apl_pss_idle_data,
	.pcs_idle_blkd_data = telem_apl_pcs_idle_blkd_data,
	.pcs_s0ix_blkd_data = telem_apl_pcs_s0ix_blkd_data,
	.pss_ltr_data = telem_apl_pss_ltr_data,
	.pss_wakeup = telem_apl_pss_wakeup,
	.ioss_d0ix_data = telem_apl_ioss_d0ix_data,
	.ioss_pg_data = telem_apl_ioss_pg_data,

	.pss_idle_evts = ARRAY_SIZE(telem_apl_pss_idle_data),
	.pcs_idle_blkd_evts = ARRAY_SIZE(telem_apl_pcs_idle_blkd_data),
	.pcs_s0ix_blkd_evts = ARRAY_SIZE(telem_apl_pcs_s0ix_blkd_data),
	.pss_ltr_evts = ARRAY_SIZE(telem_apl_pss_ltr_data),
	.pss_wakeup_evts = ARRAY_SIZE(telem_apl_pss_wakeup),
	.ioss_d0ix_evts = ARRAY_SIZE(telem_apl_ioss_d0ix_data),
	.ioss_pg_evts = ARRAY_SIZE(telem_apl_ioss_pg_data),

	.pstates_id = TELEM_APL_PSS_PSTATES_ID,
	.pss_idle_id = TELEM_APL_PSS_IDLE_ID,
	.pcs_idle_blkd_id = TELEM_APL_PCS_IDLE_BLOCKED_ID,
	.pcs_s0ix_blkd_id = TELEM_APL_PCS_S0IX_BLOCKED_ID,
	.pss_wakeup_id = TELEM_APL_PSS_WAKEUP_ID,
	.pss_ltr_blocking_id = TELEM_APL_PSS_LTR_BLOCKING_ID,
	.s0ix_total_occ_id = TELEM_APL_S0IX_TOTAL_OCC_ID,
	.s0ix_shlw_occ_id = TELEM_APL_S0IX_SHLW_OCC_ID,
	.s0ix_deep_occ_id = TELEM_APL_S0IX_DEEP_OCC_ID,
	.s0ix_total_res_id = TELEM_APL_S0IX_TOTAL_RES_ID,
	.s0ix_shlw_res_id = TELEM_APL_S0IX_SHLW_RES_ID,
	.s0ix_deep_res_id = TELEM_APL_S0IX_DEEP_RES_ID,
	.ioss_d0ix_id = TELEM_APL_D0IX_ID,
	.ioss_d3_id = TELEM_APL_D3_ID,
	.ioss_pg_id = TELEM_APL_PG_ID,
};

static const struct x86_cpu_id telemetry_debugfs_cpu_ids[] = {
<<<<<<< HEAD
	TELEM_DEBUGFS_CPU(INTEL_FAM6_ATOM_GOLDMONT, telem_apl_debugfs_conf),
	TELEM_DEBUGFS_CPU(INTEL_FAM6_ATOM_GOLDMONT_PLUS, telem_apl_debugfs_conf),
=======
	INTEL_CPU_FAM6(ATOM_GOLDMONT, telem_apl_debugfs_conf),
	INTEL_CPU_FAM6(ATOM_GOLDMONT_PLUS, telem_apl_debugfs_conf),
>>>>>>> f7688b48
	{}
};

MODULE_DEVICE_TABLE(x86cpu, telemetry_debugfs_cpu_ids);

static int telemetry_debugfs_check_evts(void)
{
	if ((debugfs_conf->pss_idle_evts > TELEM_PSS_IDLE_EVTS) ||
	    (debugfs_conf->pcs_idle_blkd_evts > TELEM_PSS_IDLE_BLOCKED_EVTS) ||
	    (debugfs_conf->pcs_s0ix_blkd_evts > TELEM_PSS_S0IX_BLOCKED_EVTS) ||
	    (debugfs_conf->pss_ltr_evts > TELEM_PSS_LTR_BLOCKING_EVTS) ||
	    (debugfs_conf->pss_wakeup_evts > TELEM_PSS_S0IX_WAKEUP_EVTS) ||
	    (debugfs_conf->ioss_d0ix_evts > TELEM_IOSS_DX_D0IX_EVTS) ||
	    (debugfs_conf->ioss_pg_evts > TELEM_IOSS_PG_EVTS))
		return -EINVAL;

	return 0;
}

static int telem_pss_states_show(struct seq_file *s, void *unused)
{
	struct telemetry_evtlog evtlog[TELEM_MAX_OS_ALLOCATED_EVENTS];
	struct telemetry_debugfs_conf *conf = debugfs_conf;
	const char *name[TELEM_MAX_OS_ALLOCATED_EVENTS];
	u32 pcs_idle_blkd[TELEM_PSS_IDLE_BLOCKED_EVTS],
	    pcs_s0ix_blkd[TELEM_PSS_S0IX_BLOCKED_EVTS],
	    pss_s0ix_wakeup[TELEM_PSS_S0IX_WAKEUP_EVTS],
	    pss_ltr_blkd[TELEM_PSS_LTR_BLOCKING_EVTS],
	    pss_idle[TELEM_PSS_IDLE_EVTS];
	int index, idx, ret, err = 0;
	u64 pstates = 0;

	ret = telemetry_read_eventlog(TELEM_PSS, evtlog,
				      TELEM_MAX_OS_ALLOCATED_EVENTS);
	if (ret < 0)
		return ret;

	err = telemetry_get_evtname(TELEM_PSS, name,
				    TELEM_MAX_OS_ALLOCATED_EVENTS);
	if (err < 0)
		return err;

	seq_puts(s, "\n----------------------------------------------------\n");
	seq_puts(s, "\tPSS TELEM EVENTLOG (Residency = field/19.2 us\n");
	seq_puts(s, "----------------------------------------------------\n");
	for (index = 0; index < ret; index++) {
		seq_printf(s, "%-32s %llu\n",
			   name[index], evtlog[index].telem_evtlog);

		/* Fetch PSS IDLE State */
		if (evtlog[index].telem_evtid == conf->pss_idle_id) {
			pss_idle[conf->pss_idle_evts - 1] =
			(evtlog[index].telem_evtlog >>
			conf->pss_idle_data[conf->pss_idle_evts - 1].bit_pos) &
			TELEM_APL_MASK_PCS_STATE;
		}

		TELEM_CHECK_AND_PARSE_EVTS(conf->pss_idle_id,
					   conf->pss_idle_evts - 1,
					   pss_idle, evtlog[index].telem_evtlog,
					   conf->pss_idle_data, TELEM_MASK_BIT);

		TELEM_CHECK_AND_PARSE_EVTS(conf->pcs_idle_blkd_id,
					   conf->pcs_idle_blkd_evts,
					   pcs_idle_blkd,
					   evtlog[index].telem_evtlog,
					   conf->pcs_idle_blkd_data,
					   TELEM_MASK_BYTE);

		TELEM_CHECK_AND_PARSE_EVTS(conf->pcs_s0ix_blkd_id,
					   conf->pcs_s0ix_blkd_evts,
					   pcs_s0ix_blkd,
					   evtlog[index].telem_evtlog,
					   conf->pcs_s0ix_blkd_data,
					   TELEM_MASK_BYTE);

		TELEM_CHECK_AND_PARSE_EVTS(conf->pss_wakeup_id,
					   conf->pss_wakeup_evts,
					   pss_s0ix_wakeup,
					   evtlog[index].telem_evtlog,
					   conf->pss_wakeup, TELEM_MASK_BYTE);

		TELEM_CHECK_AND_PARSE_EVTS(conf->pss_ltr_blocking_id,
					   conf->pss_ltr_evts, pss_ltr_blkd,
					   evtlog[index].telem_evtlog,
					   conf->pss_ltr_data, TELEM_MASK_BYTE);

		if (evtlog[index].telem_evtid == debugfs_conf->pstates_id)
			pstates = evtlog[index].telem_evtlog;
	}

	seq_puts(s, "\n--------------------------------------\n");
	seq_puts(s, "PStates\n");
	seq_puts(s, "--------------------------------------\n");
	seq_puts(s, "Domain\t\t\t\tFreq(Mhz)\n");
	seq_printf(s, " IA\t\t\t\t %llu\n GT\t\t\t\t %llu\n",
		   (pstates & TELEM_MASK_BYTE)*100,
		   ((pstates >> 8) & TELEM_MASK_BYTE)*50/3);

	seq_printf(s, " IUNIT\t\t\t\t %llu\n SA\t\t\t\t %llu\n",
		   ((pstates >> 16) & TELEM_MASK_BYTE)*25,
		   ((pstates >> 24) & TELEM_MASK_BYTE)*50/3);

	seq_puts(s, "\n--------------------------------------\n");
	seq_puts(s, "PSS IDLE Status\n");
	seq_puts(s, "--------------------------------------\n");
	seq_puts(s, "Device\t\t\t\t\tIDLE\n");
	for (index = 0; index < debugfs_conf->pss_idle_evts; index++) {
		seq_printf(s, "%-32s\t%u\n",
			   debugfs_conf->pss_idle_data[index].name,
			   pss_idle[index]);
	}

	seq_puts(s, "\n--------------------------------------\n");
	seq_puts(s, "PSS Idle blkd Status (~1ms saturating bucket)\n");
	seq_puts(s, "--------------------------------------\n");
	seq_puts(s, "Blocker\t\t\t\t\tCount\n");
	for (index = 0; index < debugfs_conf->pcs_idle_blkd_evts; index++) {
		seq_printf(s, "%-32s\t%u\n",
			   debugfs_conf->pcs_idle_blkd_data[index].name,
			   pcs_idle_blkd[index]);
	}

	seq_puts(s, "\n--------------------------------------\n");
	seq_puts(s, "PSS S0ix blkd Status (~1ms saturating bucket)\n");
	seq_puts(s, "--------------------------------------\n");
	seq_puts(s, "Blocker\t\t\t\t\tCount\n");
	for (index = 0; index < debugfs_conf->pcs_s0ix_blkd_evts; index++) {
		seq_printf(s, "%-32s\t%u\n",
			   debugfs_conf->pcs_s0ix_blkd_data[index].name,
			   pcs_s0ix_blkd[index]);
	}

	seq_puts(s, "\n--------------------------------------\n");
	seq_puts(s, "LTR Blocking Status (~1ms saturating bucket)\n");
	seq_puts(s, "--------------------------------------\n");
	seq_puts(s, "Blocker\t\t\t\t\tCount\n");
	for (index = 0; index < debugfs_conf->pss_ltr_evts; index++) {
		seq_printf(s, "%-32s\t%u\n",
			   debugfs_conf->pss_ltr_data[index].name,
			   pss_s0ix_wakeup[index]);
	}

	seq_puts(s, "\n--------------------------------------\n");
	seq_puts(s, "Wakes Status (~1ms saturating bucket)\n");
	seq_puts(s, "--------------------------------------\n");
	seq_puts(s, "Wakes\t\t\t\t\tCount\n");
	for (index = 0; index < debugfs_conf->pss_wakeup_evts; index++) {
		seq_printf(s, "%-32s\t%u\n",
			   debugfs_conf->pss_wakeup[index].name,
			   pss_ltr_blkd[index]);
	}

	return 0;
}

DEFINE_SHOW_ATTRIBUTE(telem_pss_states);

static int telem_ioss_states_show(struct seq_file *s, void *unused)
{
	struct telemetry_evtlog evtlog[TELEM_MAX_OS_ALLOCATED_EVENTS];
	const char *name[TELEM_MAX_OS_ALLOCATED_EVENTS];
	int index, ret, err;

	ret = telemetry_read_eventlog(TELEM_IOSS, evtlog,
				      TELEM_MAX_OS_ALLOCATED_EVENTS);
	if (ret < 0)
		return ret;

	err = telemetry_get_evtname(TELEM_IOSS, name,
				    TELEM_MAX_OS_ALLOCATED_EVENTS);
	if (err < 0)
		return err;

	seq_puts(s, "--------------------------------------\n");
	seq_puts(s, "\tI0SS TELEMETRY EVENTLOG\n");
	seq_puts(s, "--------------------------------------\n");
	for (index = 0; index < ret; index++) {
		seq_printf(s, "%-32s 0x%llx\n",
			   name[index], evtlog[index].telem_evtlog);
	}

	return 0;
}

DEFINE_SHOW_ATTRIBUTE(telem_ioss_states);

static int telem_soc_states_show(struct seq_file *s, void *unused)
{
	u32 d3_sts[TELEM_IOSS_DX_D0IX_EVTS], d0ix_sts[TELEM_IOSS_DX_D0IX_EVTS];
	u32 pg_sts[TELEM_IOSS_PG_EVTS], pss_idle[TELEM_PSS_IDLE_EVTS];
	struct telemetry_evtlog evtlog[TELEM_MAX_OS_ALLOCATED_EVENTS];
	u32 s0ix_total_ctr = 0, s0ix_shlw_ctr = 0, s0ix_deep_ctr = 0;
	u64 s0ix_total_res = 0, s0ix_shlw_res = 0, s0ix_deep_res = 0;
	struct telemetry_debugfs_conf *conf = debugfs_conf;
	struct pci_dev *dev = NULL;
	int index, idx, ret;
	u32 d3_state;
	u16 pmcsr;

	ret = telemetry_read_eventlog(TELEM_IOSS, evtlog,
				      TELEM_MAX_OS_ALLOCATED_EVENTS);
	if (ret < 0)
		return ret;

	for (index = 0; index < ret; index++) {
		TELEM_CHECK_AND_PARSE_EVTS(conf->ioss_d3_id,
					   conf->ioss_d0ix_evts,
					   d3_sts, evtlog[index].telem_evtlog,
					   conf->ioss_d0ix_data,
					   TELEM_MASK_BIT);

		TELEM_CHECK_AND_PARSE_EVTS(conf->ioss_pg_id, conf->ioss_pg_evts,
					   pg_sts, evtlog[index].telem_evtlog,
					   conf->ioss_pg_data, TELEM_MASK_BIT);

		TELEM_CHECK_AND_PARSE_EVTS(conf->ioss_d0ix_id,
					   conf->ioss_d0ix_evts,
					   d0ix_sts, evtlog[index].telem_evtlog,
					   conf->ioss_d0ix_data,
					   TELEM_MASK_BIT);

		TELEM_CHECK_AND_PARSE_CTRS(conf->s0ix_total_occ_id,
					   s0ix_total_ctr);

		TELEM_CHECK_AND_PARSE_CTRS(conf->s0ix_shlw_occ_id,
					   s0ix_shlw_ctr);

		TELEM_CHECK_AND_PARSE_CTRS(conf->s0ix_deep_occ_id,
					   s0ix_deep_ctr);

		TELEM_CHECK_AND_PARSE_CTRS(conf->s0ix_total_res_id,
					   s0ix_total_res);

		TELEM_CHECK_AND_PARSE_CTRS(conf->s0ix_shlw_res_id,
					   s0ix_shlw_res);

		TELEM_CHECK_AND_PARSE_CTRS(conf->s0ix_deep_res_id,
					   s0ix_deep_res);
	}

	seq_puts(s, "\n---------------------------------------------------\n");
	seq_puts(s, "S0IX Type\t\t\t Occurrence\t\t Residency(us)\n");
	seq_puts(s, "---------------------------------------------------\n");

	seq_printf(s, "S0IX Shallow\t\t\t %10u\t %10llu\n",
		   s0ix_shlw_ctr -
		   conf->suspend_stats.shlw_ctr,
		   (u64)((s0ix_shlw_res -
		   conf->suspend_stats.shlw_res)*10/192));

	seq_printf(s, "S0IX Deep\t\t\t %10u\t %10llu\n",
		   s0ix_deep_ctr -
		   conf->suspend_stats.deep_ctr,
		   (u64)((s0ix_deep_res -
		   conf->suspend_stats.deep_res)*10/192));

	seq_printf(s, "Suspend(With S0ixShallow)\t %10u\t %10llu\n",
		   conf->suspend_stats.shlw_ctr,
		   (u64)(conf->suspend_stats.shlw_res*10)/192);

	seq_printf(s, "Suspend(With S0ixDeep)\t\t %10u\t %10llu\n",
		   conf->suspend_stats.deep_ctr,
		   (u64)(conf->suspend_stats.deep_res*10)/192);

	seq_printf(s, "TOTAL S0IX\t\t\t %10u\t %10llu\n", s0ix_total_ctr,
		   (u64)(s0ix_total_res*10/192));
	seq_puts(s, "\n-------------------------------------------------\n");
	seq_puts(s, "\t\tDEVICE STATES\n");
	seq_puts(s, "-------------------------------------------------\n");

	for_each_pci_dev(dev) {
		pci_read_config_word(dev, dev->pm_cap + PCI_PM_CTRL, &pmcsr);
		d3_state = ((pmcsr & PCI_PM_CTRL_STATE_MASK) ==
			    (__force int)PCI_D3hot) ? 1 : 0;

		seq_printf(s, "pci %04x %04X %s %20.20s: ",
			   dev->vendor, dev->device, dev_name(&dev->dev),
			   dev_driver_string(&dev->dev));
		seq_printf(s, " d3:%x\n", d3_state);
	}

	seq_puts(s, "\n--------------------------------------\n");
	seq_puts(s, "D3/D0i3 Status\n");
	seq_puts(s, "--------------------------------------\n");
	seq_puts(s, "Block\t\t D3\t D0i3\n");
	for (index = 0; index < conf->ioss_d0ix_evts; index++) {
		seq_printf(s, "%-10s\t %u\t %u\n",
			   conf->ioss_d0ix_data[index].name,
			   d3_sts[index], d0ix_sts[index]);
	}

	seq_puts(s, "\n--------------------------------------\n");
	seq_puts(s, "South Complex PowerGate Status\n");
	seq_puts(s, "--------------------------------------\n");
	seq_puts(s, "Device\t\t PG\n");
	for (index = 0; index < conf->ioss_pg_evts; index++) {
		seq_printf(s, "%-10s\t %u\n",
			   conf->ioss_pg_data[index].name,
			   pg_sts[index]);
	}

	evtlog->telem_evtid = conf->pss_idle_id;
	ret = telemetry_read_events(TELEM_PSS, evtlog, 1);
	if (ret < 0)
		return ret;

	seq_puts(s, "\n-----------------------------------------\n");
	seq_puts(s, "North Idle Status\n");
	seq_puts(s, "-----------------------------------------\n");
	for (idx = 0; idx < conf->pss_idle_evts - 1; idx++) {
		pss_idle[idx] =	(evtlog->telem_evtlog >>
				conf->pss_idle_data[idx].bit_pos) &
				TELEM_MASK_BIT;
	}

	pss_idle[idx] = (evtlog->telem_evtlog >>
			conf->pss_idle_data[idx].bit_pos) &
			TELEM_APL_MASK_PCS_STATE;

	for (index = 0; index < conf->pss_idle_evts; index++) {
		seq_printf(s, "%-30s %u\n",
			   conf->pss_idle_data[index].name,
			   pss_idle[index]);
	}

	seq_puts(s, "\nPCS_STATUS Code\n");
	seq_puts(s, "0:C0 1:C1 2:C1_DN_WT_DEV 3:C2 4:C2_WT_DE_MEM_UP\n");
	seq_puts(s, "5:C2_WT_DE_MEM_DOWN 6:C2_UP_WT_DEV 7:C2_DN 8:C2_VOA\n");
	seq_puts(s, "9:C2_VOA_UP 10:S0IX_PRE 11:S0IX\n");

	return 0;
}

DEFINE_SHOW_ATTRIBUTE(telem_soc_states);

static int telem_s0ix_res_get(void *data, u64 *val)
{
	u64 s0ix_total_res;
	int ret;

	ret = intel_pmc_s0ix_counter_read(&s0ix_total_res);
	if (ret) {
		pr_err("Failed to read S0ix residency");
		return ret;
	}

	*val = s0ix_total_res;

	return 0;
}

DEFINE_DEBUGFS_ATTRIBUTE(telem_s0ix_fops, telem_s0ix_res_get, NULL, "%llu\n");

static int telem_pss_trc_verb_show(struct seq_file *s, void *unused)
{
	u32 verbosity;
	int err;

	err = telemetry_get_trace_verbosity(TELEM_PSS, &verbosity);
	if (err) {
		pr_err("Get PSS Trace Verbosity Failed with Error %d\n", err);
		return -EFAULT;
	}

	seq_printf(s, "PSS Trace Verbosity %u\n", verbosity);
	return 0;
}

static ssize_t telem_pss_trc_verb_write(struct file *file,
					const char __user *userbuf,
					size_t count, loff_t *ppos)
{
	u32 verbosity;
	int err;

	if (kstrtou32_from_user(userbuf, count, 0, &verbosity))
		return -EFAULT;

	err = telemetry_set_trace_verbosity(TELEM_PSS, verbosity);
	if (err) {
		pr_err("Changing PSS Trace Verbosity Failed. Error %d\n", err);
		count = err;
	}

	return count;
}

static int telem_pss_trc_verb_open(struct inode *inode, struct file *file)
{
	return single_open(file, telem_pss_trc_verb_show, inode->i_private);
}

static const struct file_operations telem_pss_trc_verb_ops = {
	.open		= telem_pss_trc_verb_open,
	.read		= seq_read,
	.write		= telem_pss_trc_verb_write,
	.llseek		= seq_lseek,
	.release	= single_release,
};

static int telem_ioss_trc_verb_show(struct seq_file *s, void *unused)
{
	u32 verbosity;
	int err;

	err = telemetry_get_trace_verbosity(TELEM_IOSS, &verbosity);
	if (err) {
		pr_err("Get IOSS Trace Verbosity Failed with Error %d\n", err);
		return -EFAULT;
	}

	seq_printf(s, "IOSS Trace Verbosity %u\n", verbosity);
	return 0;
}

static ssize_t telem_ioss_trc_verb_write(struct file *file,
					 const char __user *userbuf,
					 size_t count, loff_t *ppos)
{
	u32 verbosity;
	int err;

	if (kstrtou32_from_user(userbuf, count, 0, &verbosity))
		return -EFAULT;

	err = telemetry_set_trace_verbosity(TELEM_IOSS, verbosity);
	if (err) {
		pr_err("Changing IOSS Trace Verbosity Failed. Error %d\n", err);
		count = err;
	}

	return count;
}

static int telem_ioss_trc_verb_open(struct inode *inode, struct file *file)
{
	return single_open(file, telem_ioss_trc_verb_show, inode->i_private);
}

static const struct file_operations telem_ioss_trc_verb_ops = {
	.open		= telem_ioss_trc_verb_open,
	.read		= seq_read,
	.write		= telem_ioss_trc_verb_write,
	.llseek		= seq_lseek,
	.release	= single_release,
};

static int pm_suspend_prep_cb(void)
{
	struct telemetry_evtlog evtlog[TELEM_MAX_OS_ALLOCATED_EVENTS];
	struct telemetry_debugfs_conf *conf = debugfs_conf;
	int ret, index;

	ret = telemetry_raw_read_eventlog(TELEM_IOSS, evtlog,
			TELEM_MAX_OS_ALLOCATED_EVENTS);
	if (ret < 0) {
		suspend_prep_ok = 0;
		goto out;
	}

	for (index = 0; index < ret; index++) {

		TELEM_CHECK_AND_PARSE_CTRS(conf->s0ix_shlw_occ_id,
					   suspend_shlw_ctr_temp);

		TELEM_CHECK_AND_PARSE_CTRS(conf->s0ix_deep_occ_id,
					   suspend_deep_ctr_temp);

		TELEM_CHECK_AND_PARSE_CTRS(conf->s0ix_shlw_res_id,
					   suspend_shlw_res_temp);

		TELEM_CHECK_AND_PARSE_CTRS(conf->s0ix_deep_res_id,
					   suspend_deep_res_temp);
	}
	suspend_prep_ok = 1;
out:
	return NOTIFY_OK;
}

static int pm_suspend_exit_cb(void)
{
	struct telemetry_evtlog evtlog[TELEM_MAX_OS_ALLOCATED_EVENTS];
	static u32 suspend_shlw_ctr_exit, suspend_deep_ctr_exit;
	static u64 suspend_shlw_res_exit, suspend_deep_res_exit;
	struct telemetry_debugfs_conf *conf = debugfs_conf;
	int ret, index;

	if (!suspend_prep_ok)
		goto out;

	ret = telemetry_raw_read_eventlog(TELEM_IOSS, evtlog,
					  TELEM_MAX_OS_ALLOCATED_EVENTS);
	if (ret < 0)
		goto out;

	for (index = 0; index < ret; index++) {
		TELEM_CHECK_AND_PARSE_CTRS(conf->s0ix_shlw_occ_id,
					   suspend_shlw_ctr_exit);

		TELEM_CHECK_AND_PARSE_CTRS(conf->s0ix_deep_occ_id,
					   suspend_deep_ctr_exit);

		TELEM_CHECK_AND_PARSE_CTRS(conf->s0ix_shlw_res_id,
					   suspend_shlw_res_exit);

		TELEM_CHECK_AND_PARSE_CTRS(conf->s0ix_deep_res_id,
					   suspend_deep_res_exit);
	}

	if ((suspend_shlw_ctr_exit < suspend_shlw_ctr_temp) ||
	    (suspend_deep_ctr_exit < suspend_deep_ctr_temp) ||
	    (suspend_shlw_res_exit < suspend_shlw_res_temp) ||
	    (suspend_deep_res_exit < suspend_deep_res_temp)) {
		pr_err("Wrong s0ix counters detected\n");
		goto out;
	}

	/*
	 * Due to some design limitations in the firmware, sometimes the
	 * counters do not get updated by the time we reach here. As a
	 * workaround, we try to see if this was a genuine case of sleep
	 * failure or not by cross-checking from PMC GCR registers directly.
	 */
	if (suspend_shlw_ctr_exit == suspend_shlw_ctr_temp &&
	    suspend_deep_ctr_exit == suspend_deep_ctr_temp) {
		ret = intel_pmc_gcr_read64(PMC_GCR_TELEM_SHLW_S0IX_REG,
					  &suspend_shlw_res_exit);
		if (ret < 0)
			goto out;

		ret = intel_pmc_gcr_read64(PMC_GCR_TELEM_DEEP_S0IX_REG,
					  &suspend_deep_res_exit);
		if (ret < 0)
			goto out;

		if (suspend_shlw_res_exit > suspend_shlw_res_temp)
			suspend_shlw_ctr_exit++;

		if (suspend_deep_res_exit > suspend_deep_res_temp)
			suspend_deep_ctr_exit++;
	}

	suspend_shlw_ctr_exit -= suspend_shlw_ctr_temp;
	suspend_deep_ctr_exit -= suspend_deep_ctr_temp;
	suspend_shlw_res_exit -= suspend_shlw_res_temp;
	suspend_deep_res_exit -= suspend_deep_res_temp;

	if (suspend_shlw_ctr_exit != 0) {
		conf->suspend_stats.shlw_ctr +=
		suspend_shlw_ctr_exit;

		conf->suspend_stats.shlw_res +=
		suspend_shlw_res_exit;
	}

	if (suspend_deep_ctr_exit != 0) {
		conf->suspend_stats.deep_ctr +=
		suspend_deep_ctr_exit;

		conf->suspend_stats.deep_res +=
		suspend_deep_res_exit;
	}

out:
	suspend_prep_ok = 0;
	return NOTIFY_OK;
}

static int pm_notification(struct notifier_block *this,
			   unsigned long event, void *ptr)
{
	switch (event) {
	case PM_SUSPEND_PREPARE:
		return pm_suspend_prep_cb();
	case PM_POST_SUSPEND:
		return pm_suspend_exit_cb();
	}

	return NOTIFY_DONE;
}

static struct notifier_block pm_notifier = {
	.notifier_call = pm_notification,
};

static int __init telemetry_debugfs_init(void)
{
	const struct x86_cpu_id *id;
	int err;
	struct dentry *dir;

	/* Only APL supported for now */
	id = x86_match_cpu(telemetry_debugfs_cpu_ids);
	if (!id)
		return -ENODEV;

	debugfs_conf = (struct telemetry_debugfs_conf *)id->driver_data;

	err = telemetry_pltconfig_valid();
	if (err < 0) {
		pr_info("Invalid pltconfig, ensure IPC1 device is enabled in BIOS\n");
		return -ENODEV;
	}

	err = telemetry_debugfs_check_evts();
	if (err < 0) {
		pr_info("telemetry_debugfs_check_evts failed\n");
		return -EINVAL;
<<<<<<< HEAD
	}

	register_pm_notifier(&pm_notifier);

	err = -ENOMEM;
	debugfs_conf->telemetry_dbg_dir = debugfs_create_dir("telemetry", NULL);
	if (!debugfs_conf->telemetry_dbg_dir)
		goto out_pm;

	f = debugfs_create_file("pss_info", S_IFREG | S_IRUGO,
				debugfs_conf->telemetry_dbg_dir, NULL,
				&telem_pss_ops);
	if (!f) {
		pr_err("pss_sample_info debugfs register failed\n");
		goto out;
	}

	f = debugfs_create_file("ioss_info", S_IFREG | S_IRUGO,
				debugfs_conf->telemetry_dbg_dir, NULL,
				&telem_ioss_ops);
	if (!f) {
		pr_err("ioss_sample_info debugfs register failed\n");
		goto out;
	}

	f = debugfs_create_file("soc_states", S_IFREG | S_IRUGO,
				debugfs_conf->telemetry_dbg_dir,
				NULL, &telem_socstate_ops);
	if (!f) {
		pr_err("ioss_sample_info debugfs register failed\n");
		goto out;
	}

	f = debugfs_create_file("s0ix_residency_usec", S_IFREG | S_IRUGO,
				debugfs_conf->telemetry_dbg_dir,
				NULL, &telem_s0ix_fops);
	if (!f) {
		pr_err("s0ix_residency_usec debugfs register failed\n");
		goto out;
	}

	f = debugfs_create_file("pss_trace_verbosity", S_IFREG | S_IRUGO,
				debugfs_conf->telemetry_dbg_dir, NULL,
				&telem_pss_trc_verb_ops);
	if (!f) {
		pr_err("pss_trace_verbosity debugfs register failed\n");
		goto out;
=======
>>>>>>> f7688b48
	}

	register_pm_notifier(&pm_notifier);

	dir = debugfs_create_dir("telemetry", NULL);
	debugfs_conf->telemetry_dbg_dir = dir;

	debugfs_create_file("pss_info", S_IFREG | S_IRUGO, dir, NULL,
			    &telem_pss_states_fops);
	debugfs_create_file("ioss_info", S_IFREG | S_IRUGO, dir, NULL,
			    &telem_ioss_states_fops);
	debugfs_create_file("soc_states", S_IFREG | S_IRUGO, dir, NULL,
			    &telem_soc_states_fops);
	debugfs_create_file("s0ix_residency_usec", S_IFREG | S_IRUGO, dir, NULL,
			    &telem_s0ix_fops);
	debugfs_create_file("pss_trace_verbosity", S_IFREG | S_IRUGO, dir, NULL,
			    &telem_pss_trc_verb_ops);
	debugfs_create_file("ioss_trace_verbosity", S_IFREG | S_IRUGO, dir,
			    NULL, &telem_ioss_trc_verb_ops);
	return 0;
}

static void __exit telemetry_debugfs_exit(void)
{
	debugfs_remove_recursive(debugfs_conf->telemetry_dbg_dir);
	debugfs_conf->telemetry_dbg_dir = NULL;
	unregister_pm_notifier(&pm_notifier);
}

late_initcall(telemetry_debugfs_init);
module_exit(telemetry_debugfs_exit);

MODULE_AUTHOR("Souvik Kumar Chakravarty <souvik.k.chakravarty@intel.com>");
MODULE_DESCRIPTION("Intel SoC Telemetry debugfs Interface");
MODULE_VERSION(DRIVER_VERSION);
MODULE_LICENSE("GPL v2");<|MERGE_RESOLUTION|>--- conflicted
+++ resolved
@@ -308,13 +308,8 @@
 };
 
 static const struct x86_cpu_id telemetry_debugfs_cpu_ids[] = {
-<<<<<<< HEAD
-	TELEM_DEBUGFS_CPU(INTEL_FAM6_ATOM_GOLDMONT, telem_apl_debugfs_conf),
-	TELEM_DEBUGFS_CPU(INTEL_FAM6_ATOM_GOLDMONT_PLUS, telem_apl_debugfs_conf),
-=======
 	INTEL_CPU_FAM6(ATOM_GOLDMONT, telem_apl_debugfs_conf),
 	INTEL_CPU_FAM6(ATOM_GOLDMONT_PLUS, telem_apl_debugfs_conf),
->>>>>>> f7688b48
 	{}
 };
 
@@ -924,56 +919,6 @@
 	if (err < 0) {
 		pr_info("telemetry_debugfs_check_evts failed\n");
 		return -EINVAL;
-<<<<<<< HEAD
-	}
-
-	register_pm_notifier(&pm_notifier);
-
-	err = -ENOMEM;
-	debugfs_conf->telemetry_dbg_dir = debugfs_create_dir("telemetry", NULL);
-	if (!debugfs_conf->telemetry_dbg_dir)
-		goto out_pm;
-
-	f = debugfs_create_file("pss_info", S_IFREG | S_IRUGO,
-				debugfs_conf->telemetry_dbg_dir, NULL,
-				&telem_pss_ops);
-	if (!f) {
-		pr_err("pss_sample_info debugfs register failed\n");
-		goto out;
-	}
-
-	f = debugfs_create_file("ioss_info", S_IFREG | S_IRUGO,
-				debugfs_conf->telemetry_dbg_dir, NULL,
-				&telem_ioss_ops);
-	if (!f) {
-		pr_err("ioss_sample_info debugfs register failed\n");
-		goto out;
-	}
-
-	f = debugfs_create_file("soc_states", S_IFREG | S_IRUGO,
-				debugfs_conf->telemetry_dbg_dir,
-				NULL, &telem_socstate_ops);
-	if (!f) {
-		pr_err("ioss_sample_info debugfs register failed\n");
-		goto out;
-	}
-
-	f = debugfs_create_file("s0ix_residency_usec", S_IFREG | S_IRUGO,
-				debugfs_conf->telemetry_dbg_dir,
-				NULL, &telem_s0ix_fops);
-	if (!f) {
-		pr_err("s0ix_residency_usec debugfs register failed\n");
-		goto out;
-	}
-
-	f = debugfs_create_file("pss_trace_verbosity", S_IFREG | S_IRUGO,
-				debugfs_conf->telemetry_dbg_dir, NULL,
-				&telem_pss_trc_verb_ops);
-	if (!f) {
-		pr_err("pss_trace_verbosity debugfs register failed\n");
-		goto out;
-=======
->>>>>>> f7688b48
 	}
 
 	register_pm_notifier(&pm_notifier);
