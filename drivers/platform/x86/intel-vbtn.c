--- conflicted
+++ resolved
@@ -15,13 +15,9 @@
 #include <linux/platform_device.h>
 #include <linux/suspend.h>
 
-/* Returned when NOT in tablet mode on some HP Stream x360 11 models */
-#define VGBS_TABLET_MODE_FLAG_ALT	0x10
 /* When NOT in tablet mode, VGBS returns with the flag 0x40 */
-#define VGBS_TABLET_MODE_FLAG		0x40
-#define VGBS_DOCK_MODE_FLAG		0x80
-
-#define VGBS_TABLET_MODE_FLAGS (VGBS_TABLET_MODE_FLAG | VGBS_TABLET_MODE_FLAG_ALT)
+#define TABLET_MODE_FLAG 0x40
+#define DOCK_MODE_FLAG   0x80
 
 MODULE_LICENSE("GPL");
 MODULE_AUTHOR("AceLan Kao");
@@ -59,10 +55,7 @@
 struct intel_vbtn_priv {
 	struct key_entry keymap[KEYMAP_LEN];
 	struct input_dev *input_dev;
-<<<<<<< HEAD
-=======
 	bool has_buttons;
->>>>>>> d1988041
 	bool has_switches;
 	bool wakeup_mode;
 };
@@ -90,11 +83,7 @@
 	struct intel_vbtn_priv *priv = dev_get_drvdata(&device->dev);
 	int ret, keymap_len = 0;
 
-<<<<<<< HEAD
-	if (true) {
-=======
 	if (priv->has_buttons) {
->>>>>>> d1988041
 		memcpy(&priv->keymap[keymap_len], intel_vbtn_keymap,
 		       ARRAY_SIZE(intel_vbtn_keymap) *
 		       sizeof(struct key_entry));
@@ -172,23 +161,10 @@
 
 static bool intel_vbtn_has_buttons(acpi_handle handle)
 {
-<<<<<<< HEAD
-	struct intel_vbtn_priv *priv = dev_get_drvdata(&device->dev);
-	acpi_handle handle = ACPI_HANDLE(&device->dev);
-	unsigned long long vgbs;
-=======
->>>>>>> d1988041
 	acpi_status status;
 
-<<<<<<< HEAD
-	status = acpi_evaluate_integer(handle, "VGBS", NULL, &vgbs);
-	if (ACPI_FAILURE(status))
-		return;
-
-	m = !(vgbs & VGBS_TABLET_MODE_FLAGS);
-	input_report_switch(priv->input_dev, SW_TABLET_MODE, m);
-	m = (vgbs & VGBS_DOCK_MODE_FLAG) ? 1 : 0;
-	input_report_switch(priv->input_dev, SW_DOCK, m);
+	status = acpi_evaluate_object(handle, "VBDL", NULL, NULL);
+	return ACPI_SUCCESS(status);
 }
 
 /*
@@ -244,65 +220,6 @@
 	unsigned long long vgbs;
 	acpi_status status;
 
-=======
-	status = acpi_evaluate_object(handle, "VBDL", NULL, NULL);
-	return ACPI_SUCCESS(status);
-}
-
-/*
- * There are several laptops (non 2-in-1) models out there which support VGBS,
- * but simply always return 0, which we translate to SW_TABLET_MODE=1. This in
- * turn causes userspace (libinput) to suppress events from the builtin
- * keyboard and touchpad, making the laptop essentially unusable.
- *
- * Since the problem of wrongly reporting SW_TABLET_MODE=1 in combination
- * with libinput, leads to a non-usable system. Where as OTOH many people will
- * not even notice when SW_TABLET_MODE is not being reported, a DMI based allow
- * list is used here. This list mainly matches on the chassis-type of 2-in-1s.
- *
- * There are also some 2-in-1s which use the intel-vbtn ACPI interface to report
- * SW_TABLET_MODE with a chassis-type of 8 ("Portable") or 10 ("Notebook"),
- * these are matched on a per model basis, since many normal laptops with a
- * possible broken VGBS ACPI-method also use these chassis-types.
- */
-static const struct dmi_system_id dmi_switches_allow_list[] = {
-	{
-		.matches = {
-			DMI_EXACT_MATCH(DMI_CHASSIS_TYPE, "31" /* Convertible */),
-		},
-	},
-	{
-		.matches = {
-			DMI_EXACT_MATCH(DMI_CHASSIS_TYPE, "32" /* Detachable */),
-		},
-	},
-	{
-		.matches = {
-			DMI_MATCH(DMI_SYS_VENDOR, "Dell Inc."),
-			DMI_MATCH(DMI_PRODUCT_NAME, "Venue 11 Pro 7130"),
-		},
-	},
-	{
-		.matches = {
-			DMI_MATCH(DMI_SYS_VENDOR, "Hewlett-Packard"),
-			DMI_MATCH(DMI_PRODUCT_NAME, "HP Stream x360 Convertible PC 11"),
-		},
-	},
-	{
-		.matches = {
-			DMI_MATCH(DMI_SYS_VENDOR, "Hewlett-Packard"),
-			DMI_MATCH(DMI_PRODUCT_NAME, "HP Pavilion 13 x360 PC"),
-		},
-	},
-	{} /* Array terminator */
-};
-
-static bool intel_vbtn_has_switches(acpi_handle handle)
-{
-	unsigned long long vgbs;
-	acpi_status status;
-
->>>>>>> d1988041
 	if (!dmi_check_system(dmi_switches_allow_list))
 		return false;
 
@@ -331,12 +248,8 @@
 		return -ENOMEM;
 	dev_set_drvdata(&device->dev, priv);
 
-<<<<<<< HEAD
-	priv->has_switches = intel_vbtn_has_switches(handle);
-=======
 	priv->has_buttons = has_buttons;
 	priv->has_switches = has_switches;
->>>>>>> d1988041
 
 	err = intel_vbtn_input_setup(device);
 	if (err) {
@@ -344,12 +257,6 @@
 		return err;
 	}
 
-<<<<<<< HEAD
-	if (priv->has_switches)
-		detect_tablet_mode(device);
-
-=======
->>>>>>> d1988041
 	status = acpi_install_notify_handler(handle,
 					     ACPI_DEVICE_NOTIFY,
 					     notify_handler,
