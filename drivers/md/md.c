--- conflicted
+++ resolved
@@ -9446,7 +9446,6 @@
 	int spares = 0;
 	bool suspend = false;
 	char *name;
-<<<<<<< HEAD
 
 	/*
 	 * If reshape is still in progress, spares won't be added or removed
@@ -9478,39 +9477,6 @@
 		goto not_running;
 
 	/*
-=======
-
-	/*
-	 * If reshape is still in progress, spares won't be added or removed
-	 * from conf until reshape is done.
-	 */
-	if (mddev->reshape_position == MaxSector &&
-	    md_spares_need_change(mddev)) {
-		suspend = true;
-		mddev_suspend(mddev, false);
-	}
-
-	mddev_lock_nointr(mddev);
-	if (!md_is_rdwr(mddev)) {
-		/*
-		 * On a read-only array we can:
-		 * - remove failed devices
-		 * - add already-in_sync devices if the array itself is in-sync.
-		 * As we only add devices that are already in-sync, we can
-		 * activate the spares immediately.
-		 */
-		remove_and_add_spares(mddev, NULL);
-		goto not_running;
-	}
-
-	if (!md_choose_sync_action(mddev, &spares))
-		goto not_running;
-
-	if (!mddev->pers->sync_request)
-		goto not_running;
-
-	/*
->>>>>>> 0c383648
 	 * We are adding a device or devices to an array which has the bitmap
 	 * stored on all devices. So make sure all bitmap pages get written.
 	 */
