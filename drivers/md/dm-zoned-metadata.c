--- conflicted
+++ resolved
@@ -151,15 +151,12 @@
 	sector_t		zone_bitmap_size;
 	unsigned int		zone_nr_bitmap_blocks;
 	unsigned int		zone_bits_per_mblk;
-<<<<<<< HEAD
-=======
 
 	sector_t		zone_nr_blocks;
 	sector_t		zone_nr_blocks_shift;
 
 	sector_t		zone_nr_sectors;
 	sector_t		zone_nr_sectors_shift;
->>>>>>> d1988041
 
 	unsigned int		nr_bitmap_blocks;
 	unsigned int		nr_map_blocks;
@@ -697,11 +694,7 @@
 		       TASK_UNINTERRUPTIBLE);
 	if (test_bit(DMZ_META_ERROR, &mblk->state)) {
 		dmz_release_mblock(zmd, mblk);
-<<<<<<< HEAD
-		dmz_check_bdev(zmd->dev);
-=======
 		dmz_check_bdev(dev);
->>>>>>> d1988041
 		return ERR_PTR(-EIO);
 	}
 
@@ -778,11 +771,7 @@
 	bio_put(bio);
 
 	if (ret)
-<<<<<<< HEAD
-		dmz_check_bdev(zmd->dev);
-=======
 		dmz_check_bdev(dev);
->>>>>>> d1988041
 	return ret;
 }
 
@@ -865,11 +854,7 @@
 			       TASK_UNINTERRUPTIBLE);
 		if (test_bit(DMZ_META_ERROR, &mblk->state)) {
 			clear_bit(DMZ_META_ERROR, &mblk->state);
-<<<<<<< HEAD
-			dmz_check_bdev(zmd->dev);
-=======
 			dmz_check_bdev(dev);
->>>>>>> d1988041
 			ret = -EIO;
 		}
 		nr_mblks_submitted--;
@@ -948,11 +933,7 @@
 
 	/* If there are no dirty metadata blocks, just flush the device cache */
 	if (list_empty(&write_list)) {
-<<<<<<< HEAD
-		ret = blkdev_issue_flush(zmd->dev->bdev, GFP_NOIO, NULL);
-=======
 		ret = blkdev_issue_flush(dev->bdev, GFP_NOIO);
->>>>>>> d1988041
 		goto err;
 	}
 
@@ -1001,11 +982,7 @@
 		list_splice(&write_list, &zmd->mblk_dirty_list);
 		spin_unlock(&zmd->mblk_lock);
 	}
-<<<<<<< HEAD
-	if (!dmz_check_bdev(zmd->dev))
-=======
 	if (!dmz_check_bdev(dev))
->>>>>>> d1988041
 		ret = -EIO;
 	goto out;
 }
@@ -1416,14 +1393,9 @@
 	switch (blkz->type) {
 	case BLK_ZONE_TYPE_CONVENTIONAL:
 		set_bit(DMZ_RND, &zone->flags);
-<<<<<<< HEAD
-	} else if (blkz->type == BLK_ZONE_TYPE_SEQWRITE_REQ ||
-		   blkz->type == BLK_ZONE_TYPE_SEQWRITE_PREF) {
-=======
 		break;
 	case BLK_ZONE_TYPE_SEQWRITE_REQ:
 	case BLK_ZONE_TYPE_SEQWRITE_PREF:
->>>>>>> d1988041
 		set_bit(DMZ_SEQ, &zone->flags);
 		break;
 	default:
@@ -1511,12 +1483,6 @@
 	struct dmz_dev *zoned_dev = &zmd->dev[0];
 
 	/* Init */
-<<<<<<< HEAD
-	zmd->zone_bitmap_size = dev->zone_nr_blocks >> 3;
-	zmd->zone_nr_bitmap_blocks =
-		max_t(sector_t, 1, zmd->zone_bitmap_size >> DMZ_BLOCK_SHIFT);
-	zmd->zone_bits_per_mblk = min_t(sector_t, dev->zone_nr_blocks,
-=======
 	zmd->zone_nr_sectors = zmd->dev[0].zone_nr_sectors;
 	zmd->zone_nr_sectors_shift = ilog2(zmd->zone_nr_sectors);
 	zmd->zone_nr_blocks = dmz_sect2blk(zmd->zone_nr_sectors);
@@ -1525,7 +1491,6 @@
 	zmd->zone_nr_bitmap_blocks =
 		max_t(sector_t, 1, zmd->zone_bitmap_size >> DMZ_BLOCK_SHIFT);
 	zmd->zone_bits_per_mblk = min_t(sector_t, zmd->zone_nr_blocks,
->>>>>>> d1988041
 					DMZ_BLOCK_SIZE_BITS);
 
 	/* Allocate zone array */
@@ -1646,17 +1611,10 @@
 
 	if (ret == 0)
 		ret = -EIO;
-<<<<<<< HEAD
-	if (ret) {
-		dmz_dev_err(zmd->dev, "Get zone %u report failed",
-			    dmz_id(zmd, zone));
-		dmz_check_bdev(zmd->dev);
-=======
 	if (ret < 0) {
 		dmz_dev_err(dev, "Get zone %u report failed",
 			    zone->id);
 		dmz_check_bdev(dev);
->>>>>>> d1988041
 		return ret;
 	}
 
