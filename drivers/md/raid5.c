--- conflicted
+++ resolved
@@ -3688,11 +3688,7 @@
 	return sh;
 }
 
-<<<<<<< HEAD
-static int make_request(struct mddev *mddev, struct bio * bi)
-=======
-static void make_request(mddev_t *mddev, struct bio * bi)
->>>>>>> 6dd9ad7d
+static void make_request(struct mddev *mddev, struct bio * bi)
 {
 	struct r5conf *conf = mddev->private;
 	int dd_idx;
