--- conflicted
+++ resolved
@@ -3545,10 +3545,7 @@
 static int ni_cdio_cmdtest(struct comedi_device *dev,
 			   struct comedi_subdevice *s, struct comedi_cmd *cmd)
 {
-<<<<<<< HEAD
-=======
-	struct ni_private *devpriv = dev->private;
->>>>>>> f7688b48
+	struct ni_private *devpriv = dev->private;
 	unsigned int bytes_per_scan;
 	int err = 0;
 
