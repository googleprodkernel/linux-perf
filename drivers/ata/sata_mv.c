// SPDX-License-Identifier: GPL-2.0-only
/*
 * sata_mv.c - Marvell SATA support
 *
 * Copyright 2008-2009: Marvell Corporation, all rights reserved.
 * Copyright 2005: EMC Corporation, all rights reserved.
 * Copyright 2005 Red Hat, Inc.  All rights reserved.
 *
 * Originally written by Brett Russ.
 * Extensive overhaul and enhancement by Mark Lord <mlord@pobox.com>.
 *
 * Please ALWAYS copy linux-ide@vger.kernel.org on emails.
 */

/*
 * sata_mv TODO list:
 *
 * --> Develop a low-power-consumption strategy, and implement it.
 *
 * --> Add sysfs attributes for per-chip / per-HC IRQ coalescing thresholds.
 *
 * --> [Experiment, Marvell value added] Is it possible to use target
 *       mode to cross-connect two Linux boxes with Marvell cards?  If so,
 *       creating LibATA target mode support would be very interesting.
 *
 *       Target mode, for those without docs, is the ability to directly
 *       connect two SATA ports.
 */

/*
 * 80x1-B2 errata PCI#11:
 *
 * Users of the 6041/6081 Rev.B2 chips (current is C0)
 * should be careful to insert those cards only onto PCI-X bus #0,
 * and only in device slots 0..7, not higher.  The chips may not
 * work correctly otherwise  (note: this is a pretty rare condition).
 */

#include <linux/kernel.h>
#include <linux/module.h>
#include <linux/pci.h>
#include <linux/init.h>
#include <linux/blkdev.h>
#include <linux/delay.h>
#include <linux/interrupt.h>
#include <linux/dmapool.h>
#include <linux/dma-mapping.h>
#include <linux/device.h>
#include <linux/clk.h>
#include <linux/phy/phy.h>
#include <linux/platform_device.h>
#include <linux/ata_platform.h>
#include <linux/mbus.h>
#include <linux/bitops.h>
#include <linux/gfp.h>
#include <linux/of.h>
#include <linux/of_irq.h>
#include <scsi/scsi_host.h>
#include <scsi/scsi_cmnd.h>
#include <scsi/scsi_device.h>
#include <linux/libata.h>

#define DRV_NAME	"sata_mv"
#define DRV_VERSION	"1.28"

/*
 * module options
 */

#ifdef CONFIG_PCI
static int msi;
module_param(msi, int, S_IRUGO);
MODULE_PARM_DESC(msi, "Enable use of PCI MSI (0=off, 1=on)");
#endif

static int irq_coalescing_io_count;
module_param(irq_coalescing_io_count, int, S_IRUGO);
MODULE_PARM_DESC(irq_coalescing_io_count,
		 "IRQ coalescing I/O count threshold (0..255)");

static int irq_coalescing_usecs;
module_param(irq_coalescing_usecs, int, S_IRUGO);
MODULE_PARM_DESC(irq_coalescing_usecs,
		 "IRQ coalescing time threshold in usecs");

enum {
	/* BAR's are enumerated in terms of pci_resource_start() terms */
	MV_PRIMARY_BAR		= 0,	/* offset 0x10: memory space */
	MV_IO_BAR		= 2,	/* offset 0x18: IO space */
	MV_MISC_BAR		= 3,	/* offset 0x1c: FLASH, NVRAM, SRAM */

	MV_MAJOR_REG_AREA_SZ	= 0x10000,	/* 64KB */
	MV_MINOR_REG_AREA_SZ	= 0x2000,	/* 8KB */

	/* For use with both IRQ coalescing methods ("all ports" or "per-HC" */
	COAL_CLOCKS_PER_USEC	= 150,		/* for calculating COAL_TIMEs */
	MAX_COAL_TIME_THRESHOLD	= ((1 << 24) - 1), /* internal clocks count */
	MAX_COAL_IO_COUNT	= 255,		/* completed I/O count */

	MV_PCI_REG_BASE		= 0,

	/*
	 * Per-chip ("all ports") interrupt coalescing feature.
	 * This is only for GEN_II / GEN_IIE hardware.
	 *
	 * Coalescing defers the interrupt until either the IO_THRESHOLD
	 * (count of completed I/Os) is met, or the TIME_THRESHOLD is met.
	 */
	COAL_REG_BASE		= 0x18000,
	IRQ_COAL_CAUSE		= (COAL_REG_BASE + 0x08),
	ALL_PORTS_COAL_IRQ	= (1 << 4),	/* all ports irq event */

	IRQ_COAL_IO_THRESHOLD   = (COAL_REG_BASE + 0xcc),
	IRQ_COAL_TIME_THRESHOLD = (COAL_REG_BASE + 0xd0),

	/*
	 * Registers for the (unused here) transaction coalescing feature:
	 */
	TRAN_COAL_CAUSE_LO	= (COAL_REG_BASE + 0x88),
	TRAN_COAL_CAUSE_HI	= (COAL_REG_BASE + 0x8c),

	SATAHC0_REG_BASE	= 0x20000,
	FLASH_CTL		= 0x1046c,
	GPIO_PORT_CTL		= 0x104f0,
	RESET_CFG		= 0x180d8,

	MV_PCI_REG_SZ		= MV_MAJOR_REG_AREA_SZ,
	MV_SATAHC_REG_SZ	= MV_MAJOR_REG_AREA_SZ,
	MV_SATAHC_ARBTR_REG_SZ	= MV_MINOR_REG_AREA_SZ,		/* arbiter */
	MV_PORT_REG_SZ		= MV_MINOR_REG_AREA_SZ,

	MV_MAX_Q_DEPTH		= 32,
	MV_MAX_Q_DEPTH_MASK	= MV_MAX_Q_DEPTH - 1,

	/* CRQB needs alignment on a 1KB boundary. Size == 1KB
	 * CRPB needs alignment on a 256B boundary. Size == 256B
	 * ePRD (SG) entries need alignment on a 16B boundary. Size == 16B
	 */
	MV_CRQB_Q_SZ		= (32 * MV_MAX_Q_DEPTH),
	MV_CRPB_Q_SZ		= (8 * MV_MAX_Q_DEPTH),
	MV_MAX_SG_CT		= 256,
	MV_SG_TBL_SZ		= (16 * MV_MAX_SG_CT),

	/* Determine hc from 0-7 port: hc = port >> MV_PORT_HC_SHIFT */
	MV_PORT_HC_SHIFT	= 2,
	MV_PORTS_PER_HC		= (1 << MV_PORT_HC_SHIFT), /* 4 */
	/* Determine hc port from 0-7 port: hardport = port & MV_PORT_MASK */
	MV_PORT_MASK		= (MV_PORTS_PER_HC - 1),   /* 3 */

	/* Host Flags */
	MV_FLAG_DUAL_HC		= (1 << 30),  /* two SATA Host Controllers */

	MV_COMMON_FLAGS		= ATA_FLAG_SATA | ATA_FLAG_PIO_POLLING,

	MV_GEN_I_FLAGS		= MV_COMMON_FLAGS | ATA_FLAG_NO_ATAPI,

	MV_GEN_II_FLAGS		= MV_COMMON_FLAGS | ATA_FLAG_NCQ |
				  ATA_FLAG_PMP | ATA_FLAG_ACPI_SATA,

	MV_GEN_IIE_FLAGS	= MV_GEN_II_FLAGS | ATA_FLAG_AN,

	CRQB_FLAG_READ		= (1 << 0),
	CRQB_TAG_SHIFT		= 1,
	CRQB_IOID_SHIFT		= 6,	/* CRQB Gen-II/IIE IO Id shift */
	CRQB_PMP_SHIFT		= 12,	/* CRQB Gen-II/IIE PMP shift */
	CRQB_HOSTQ_SHIFT	= 17,	/* CRQB Gen-II/IIE HostQueTag shift */
	CRQB_CMD_ADDR_SHIFT	= 8,
	CRQB_CMD_CS		= (0x2 << 11),
	CRQB_CMD_LAST		= (1 << 15),

	CRPB_FLAG_STATUS_SHIFT	= 8,
	CRPB_IOID_SHIFT_6	= 5,	/* CRPB Gen-II IO Id shift */
	CRPB_IOID_SHIFT_7	= 7,	/* CRPB Gen-IIE IO Id shift */

	EPRD_FLAG_END_OF_TBL	= (1 << 31),

	/* PCI interface registers */

	MV_PCI_COMMAND		= 0xc00,
	MV_PCI_COMMAND_MWRCOM	= (1 << 4),	/* PCI Master Write Combining */
	MV_PCI_COMMAND_MRDTRIG	= (1 << 7),	/* PCI Master Read Trigger */

	PCI_MAIN_CMD_STS	= 0xd30,
	STOP_PCI_MASTER		= (1 << 2),
	PCI_MASTER_EMPTY	= (1 << 3),
	GLOB_SFT_RST		= (1 << 4),

	MV_PCI_MODE		= 0xd00,
	MV_PCI_MODE_MASK	= 0x30,

	MV_PCI_EXP_ROM_BAR_CTL	= 0xd2c,
	MV_PCI_DISC_TIMER	= 0xd04,
	MV_PCI_MSI_TRIGGER	= 0xc38,
	MV_PCI_SERR_MASK	= 0xc28,
	MV_PCI_XBAR_TMOUT	= 0x1d04,
	MV_PCI_ERR_LOW_ADDRESS	= 0x1d40,
	MV_PCI_ERR_HIGH_ADDRESS	= 0x1d44,
	MV_PCI_ERR_ATTRIBUTE	= 0x1d48,
	MV_PCI_ERR_COMMAND	= 0x1d50,

	PCI_IRQ_CAUSE		= 0x1d58,
	PCI_IRQ_MASK		= 0x1d5c,
	PCI_UNMASK_ALL_IRQS	= 0x7fffff,	/* bits 22-0 */

	PCIE_IRQ_CAUSE		= 0x1900,
	PCIE_IRQ_MASK		= 0x1910,
	PCIE_UNMASK_ALL_IRQS	= 0x40a,	/* assorted bits */

	/* Host Controller Main Interrupt Cause/Mask registers (1 per-chip) */
	PCI_HC_MAIN_IRQ_CAUSE	= 0x1d60,
	PCI_HC_MAIN_IRQ_MASK	= 0x1d64,
	SOC_HC_MAIN_IRQ_CAUSE	= 0x20020,
	SOC_HC_MAIN_IRQ_MASK	= 0x20024,
	ERR_IRQ			= (1 << 0),	/* shift by (2 * port #) */
	DONE_IRQ		= (1 << 1),	/* shift by (2 * port #) */
	HC0_IRQ_PEND		= 0x1ff,	/* bits 0-8 = HC0's ports */
	HC_SHIFT		= 9,		/* bits 9-17 = HC1's ports */
	DONE_IRQ_0_3		= 0x000000aa,	/* DONE_IRQ ports 0,1,2,3 */
	DONE_IRQ_4_7		= (DONE_IRQ_0_3 << HC_SHIFT),  /* 4,5,6,7 */
	PCI_ERR			= (1 << 18),
	TRAN_COAL_LO_DONE	= (1 << 19),	/* transaction coalescing */
	TRAN_COAL_HI_DONE	= (1 << 20),	/* transaction coalescing */
	PORTS_0_3_COAL_DONE	= (1 << 8),	/* HC0 IRQ coalescing */
	PORTS_4_7_COAL_DONE	= (1 << 17),	/* HC1 IRQ coalescing */
	ALL_PORTS_COAL_DONE	= (1 << 21),	/* GEN_II(E) IRQ coalescing */
	GPIO_INT		= (1 << 22),
	SELF_INT		= (1 << 23),
	TWSI_INT		= (1 << 24),
	HC_MAIN_RSVD		= (0x7f << 25),	/* bits 31-25 */
	HC_MAIN_RSVD_5		= (0x1fff << 19), /* bits 31-19 */
	HC_MAIN_RSVD_SOC	= (0x3fffffb << 6),     /* bits 31-9, 7-6 */

	/* SATAHC registers */
	HC_CFG			= 0x00,

	HC_IRQ_CAUSE		= 0x14,
	DMA_IRQ			= (1 << 0),	/* shift by port # */
	HC_COAL_IRQ		= (1 << 4),	/* IRQ coalescing */
	DEV_IRQ			= (1 << 8),	/* shift by port # */

	/*
	 * Per-HC (Host-Controller) interrupt coalescing feature.
	 * This is present on all chip generations.
	 *
	 * Coalescing defers the interrupt until either the IO_THRESHOLD
	 * (count of completed I/Os) is met, or the TIME_THRESHOLD is met.
	 */
	HC_IRQ_COAL_IO_THRESHOLD	= 0x000c,
	HC_IRQ_COAL_TIME_THRESHOLD	= 0x0010,

	SOC_LED_CTRL		= 0x2c,
	SOC_LED_CTRL_BLINK	= (1 << 0),	/* Active LED blink */
	SOC_LED_CTRL_ACT_PRESENCE = (1 << 2),	/* Multiplex dev presence */
						/*  with dev activity LED */

	/* Shadow block registers */
	SHD_BLK			= 0x100,
	SHD_CTL_AST		= 0x20,		/* ofs from SHD_BLK */

	/* SATA registers */
	SATA_STATUS		= 0x300,  /* ctrl, err regs follow status */
	SATA_ACTIVE		= 0x350,
	FIS_IRQ_CAUSE		= 0x364,
	FIS_IRQ_CAUSE_AN	= (1 << 9),	/* async notification */

	LTMODE			= 0x30c,	/* requires read-after-write */
	LTMODE_BIT8		= (1 << 8),	/* unknown, but necessary */

	PHY_MODE2		= 0x330,
	PHY_MODE3		= 0x310,

	PHY_MODE4		= 0x314,	/* requires read-after-write */
	PHY_MODE4_CFG_MASK	= 0x00000003,	/* phy internal config field */
	PHY_MODE4_CFG_VALUE	= 0x00000001,	/* phy internal config field */
	PHY_MODE4_RSVD_ZEROS	= 0x5de3fffa,	/* Gen2e always write zeros */
	PHY_MODE4_RSVD_ONES	= 0x00000005,	/* Gen2e always write ones */

	SATA_IFCTL		= 0x344,
	SATA_TESTCTL		= 0x348,
	SATA_IFSTAT		= 0x34c,
	VENDOR_UNIQUE_FIS	= 0x35c,

	FISCFG			= 0x360,
	FISCFG_WAIT_DEV_ERR	= (1 << 8),	/* wait for host on DevErr */
	FISCFG_SINGLE_SYNC	= (1 << 16),	/* SYNC on DMA activation */

	PHY_MODE9_GEN2		= 0x398,
	PHY_MODE9_GEN1		= 0x39c,
	PHYCFG_OFS		= 0x3a0,	/* only in 65n devices */

	MV5_PHY_MODE		= 0x74,
	MV5_LTMODE		= 0x30,
	MV5_PHY_CTL		= 0x0C,
	SATA_IFCFG		= 0x050,
	LP_PHY_CTL		= 0x058,
	LP_PHY_CTL_PIN_PU_PLL   = (1 << 0),
	LP_PHY_CTL_PIN_PU_RX    = (1 << 1),
	LP_PHY_CTL_PIN_PU_TX    = (1 << 2),
	LP_PHY_CTL_GEN_TX_3G    = (1 << 5),
	LP_PHY_CTL_GEN_RX_3G    = (1 << 9),

	MV_M2_PREAMP_MASK	= 0x7e0,

	/* Port registers */
	EDMA_CFG		= 0,
	EDMA_CFG_Q_DEPTH	= 0x1f,		/* max device queue depth */
	EDMA_CFG_NCQ		= (1 << 5),	/* for R/W FPDMA queued */
	EDMA_CFG_NCQ_GO_ON_ERR	= (1 << 14),	/* continue on error */
	EDMA_CFG_RD_BRST_EXT	= (1 << 11),	/* read burst 512B */
	EDMA_CFG_WR_BUFF_LEN	= (1 << 13),	/* write buffer 512B */
	EDMA_CFG_EDMA_FBS	= (1 << 16),	/* EDMA FIS-Based Switching */
	EDMA_CFG_FBS		= (1 << 26),	/* FIS-Based Switching */

	EDMA_ERR_IRQ_CAUSE	= 0x8,
	EDMA_ERR_IRQ_MASK	= 0xc,
	EDMA_ERR_D_PAR		= (1 << 0),	/* UDMA data parity err */
	EDMA_ERR_PRD_PAR	= (1 << 1),	/* UDMA PRD parity err */
	EDMA_ERR_DEV		= (1 << 2),	/* device error */
	EDMA_ERR_DEV_DCON	= (1 << 3),	/* device disconnect */
	EDMA_ERR_DEV_CON	= (1 << 4),	/* device connected */
	EDMA_ERR_SERR		= (1 << 5),	/* SError bits [WBDST] raised */
	EDMA_ERR_SELF_DIS	= (1 << 7),	/* Gen II/IIE self-disable */
	EDMA_ERR_SELF_DIS_5	= (1 << 8),	/* Gen I self-disable */
	EDMA_ERR_BIST_ASYNC	= (1 << 8),	/* BIST FIS or Async Notify */
	EDMA_ERR_TRANS_IRQ_7	= (1 << 8),	/* Gen IIE transprt layer irq */
	EDMA_ERR_CRQB_PAR	= (1 << 9),	/* CRQB parity error */
	EDMA_ERR_CRPB_PAR	= (1 << 10),	/* CRPB parity error */
	EDMA_ERR_INTRL_PAR	= (1 << 11),	/* internal parity error */
	EDMA_ERR_IORDY		= (1 << 12),	/* IORdy timeout */

	EDMA_ERR_LNK_CTRL_RX	= (0xf << 13),	/* link ctrl rx error */
	EDMA_ERR_LNK_CTRL_RX_0	= (1 << 13),	/* transient: CRC err */
	EDMA_ERR_LNK_CTRL_RX_1	= (1 << 14),	/* transient: FIFO err */
	EDMA_ERR_LNK_CTRL_RX_2	= (1 << 15),	/* fatal: caught SYNC */
	EDMA_ERR_LNK_CTRL_RX_3	= (1 << 16),	/* transient: FIS rx err */

	EDMA_ERR_LNK_DATA_RX	= (0xf << 17),	/* link data rx error */

	EDMA_ERR_LNK_CTRL_TX	= (0x1f << 21),	/* link ctrl tx error */
	EDMA_ERR_LNK_CTRL_TX_0	= (1 << 21),	/* transient: CRC err */
	EDMA_ERR_LNK_CTRL_TX_1	= (1 << 22),	/* transient: FIFO err */
	EDMA_ERR_LNK_CTRL_TX_2	= (1 << 23),	/* transient: caught SYNC */
	EDMA_ERR_LNK_CTRL_TX_3	= (1 << 24),	/* transient: caught DMAT */
	EDMA_ERR_LNK_CTRL_TX_4	= (1 << 25),	/* transient: FIS collision */

	EDMA_ERR_LNK_DATA_TX	= (0x1f << 26),	/* link data tx error */

	EDMA_ERR_TRANS_PROTO	= (1 << 31),	/* transport protocol error */
	EDMA_ERR_OVERRUN_5	= (1 << 5),
	EDMA_ERR_UNDERRUN_5	= (1 << 6),

	EDMA_ERR_IRQ_TRANSIENT  = EDMA_ERR_LNK_CTRL_RX_0 |
				  EDMA_ERR_LNK_CTRL_RX_1 |
				  EDMA_ERR_LNK_CTRL_RX_3 |
				  EDMA_ERR_LNK_CTRL_TX,

	EDMA_EH_FREEZE		= EDMA_ERR_D_PAR |
				  EDMA_ERR_PRD_PAR |
				  EDMA_ERR_DEV_DCON |
				  EDMA_ERR_DEV_CON |
				  EDMA_ERR_SERR |
				  EDMA_ERR_SELF_DIS |
				  EDMA_ERR_CRQB_PAR |
				  EDMA_ERR_CRPB_PAR |
				  EDMA_ERR_INTRL_PAR |
				  EDMA_ERR_IORDY |
				  EDMA_ERR_LNK_CTRL_RX_2 |
				  EDMA_ERR_LNK_DATA_RX |
				  EDMA_ERR_LNK_DATA_TX |
				  EDMA_ERR_TRANS_PROTO,

	EDMA_EH_FREEZE_5	= EDMA_ERR_D_PAR |
				  EDMA_ERR_PRD_PAR |
				  EDMA_ERR_DEV_DCON |
				  EDMA_ERR_DEV_CON |
				  EDMA_ERR_OVERRUN_5 |
				  EDMA_ERR_UNDERRUN_5 |
				  EDMA_ERR_SELF_DIS_5 |
				  EDMA_ERR_CRQB_PAR |
				  EDMA_ERR_CRPB_PAR |
				  EDMA_ERR_INTRL_PAR |
				  EDMA_ERR_IORDY,

	EDMA_REQ_Q_BASE_HI	= 0x10,
	EDMA_REQ_Q_IN_PTR	= 0x14,		/* also contains BASE_LO */

	EDMA_REQ_Q_OUT_PTR	= 0x18,
	EDMA_REQ_Q_PTR_SHIFT	= 5,

	EDMA_RSP_Q_BASE_HI	= 0x1c,
	EDMA_RSP_Q_IN_PTR	= 0x20,
	EDMA_RSP_Q_OUT_PTR	= 0x24,		/* also contains BASE_LO */
	EDMA_RSP_Q_PTR_SHIFT	= 3,

	EDMA_CMD		= 0x28,		/* EDMA command register */
	EDMA_EN			= (1 << 0),	/* enable EDMA */
	EDMA_DS			= (1 << 1),	/* disable EDMA; self-negated */
	EDMA_RESET		= (1 << 2),	/* reset eng/trans/link/phy */

	EDMA_STATUS		= 0x30,		/* EDMA engine status */
	EDMA_STATUS_CACHE_EMPTY	= (1 << 6),	/* GenIIe command cache empty */
	EDMA_STATUS_IDLE	= (1 << 7),	/* GenIIe EDMA enabled/idle */

	EDMA_IORDY_TMOUT	= 0x34,
	EDMA_ARB_CFG		= 0x38,

	EDMA_HALTCOND		= 0x60,		/* GenIIe halt conditions */
	EDMA_UNKNOWN_RSVD	= 0x6C,		/* GenIIe unknown/reserved */

	BMDMA_CMD		= 0x224,	/* bmdma command register */
	BMDMA_STATUS		= 0x228,	/* bmdma status register */
	BMDMA_PRD_LOW		= 0x22c,	/* bmdma PRD addr 31:0 */
	BMDMA_PRD_HIGH		= 0x230,	/* bmdma PRD addr 63:32 */

	/* Host private flags (hp_flags) */
	MV_HP_FLAG_MSI		= (1 << 0),
	MV_HP_ERRATA_50XXB0	= (1 << 1),
	MV_HP_ERRATA_50XXB2	= (1 << 2),
	MV_HP_ERRATA_60X1B2	= (1 << 3),
	MV_HP_ERRATA_60X1C0	= (1 << 4),
	MV_HP_GEN_I		= (1 << 6),	/* Generation I: 50xx */
	MV_HP_GEN_II		= (1 << 7),	/* Generation II: 60xx */
	MV_HP_GEN_IIE		= (1 << 8),	/* Generation IIE: 6042/7042 */
	MV_HP_PCIE		= (1 << 9),	/* PCIe bus/regs: 7042 */
	MV_HP_CUT_THROUGH	= (1 << 10),	/* can use EDMA cut-through */
	MV_HP_FLAG_SOC		= (1 << 11),	/* SystemOnChip, no PCI */
	MV_HP_QUIRK_LED_BLINK_EN = (1 << 12),	/* is led blinking enabled? */
	MV_HP_FIX_LP_PHY_CTL	= (1 << 13),	/* fix speed in LP_PHY_CTL ? */

	/* Port private flags (pp_flags) */
	MV_PP_FLAG_EDMA_EN	= (1 << 0),	/* is EDMA engine enabled? */
	MV_PP_FLAG_NCQ_EN	= (1 << 1),	/* is EDMA set up for NCQ? */
	MV_PP_FLAG_FBS_EN	= (1 << 2),	/* is EDMA set up for FBS? */
	MV_PP_FLAG_DELAYED_EH	= (1 << 3),	/* delayed dev err handling */
	MV_PP_FLAG_FAKE_ATA_BUSY = (1 << 4),	/* ignore initial ATA_DRDY */
};

#define IS_GEN_I(hpriv) ((hpriv)->hp_flags & MV_HP_GEN_I)
#define IS_GEN_II(hpriv) ((hpriv)->hp_flags & MV_HP_GEN_II)
#define IS_GEN_IIE(hpriv) ((hpriv)->hp_flags & MV_HP_GEN_IIE)
#define IS_PCIE(hpriv) ((hpriv)->hp_flags & MV_HP_PCIE)
#define IS_SOC(hpriv) ((hpriv)->hp_flags & MV_HP_FLAG_SOC)

#define WINDOW_CTRL(i)		(0x20030 + ((i) << 4))
#define WINDOW_BASE(i)		(0x20034 + ((i) << 4))

enum {
	/* DMA boundary 0xffff is required by the s/g splitting
	 * we need on /length/ in mv_fill-sg().
	 */
	MV_DMA_BOUNDARY		= 0xffffU,

	/* mask of register bits containing lower 32 bits
	 * of EDMA request queue DMA address
	 */
	EDMA_REQ_Q_BASE_LO_MASK	= 0xfffffc00U,

	/* ditto, for response queue */
	EDMA_RSP_Q_BASE_LO_MASK	= 0xffffff00U,
};

enum chip_type {
	chip_504x,
	chip_508x,
	chip_5080,
	chip_604x,
	chip_608x,
	chip_6042,
	chip_7042,
	chip_soc,
};

/* Command ReQuest Block: 32B */
struct mv_crqb {
	__le32			sg_addr;
	__le32			sg_addr_hi;
	__le16			ctrl_flags;
	__le16			ata_cmd[11];
};

struct mv_crqb_iie {
	__le32			addr;
	__le32			addr_hi;
	__le32			flags;
	__le32			len;
	__le32			ata_cmd[4];
};

/* Command ResPonse Block: 8B */
struct mv_crpb {
	__le16			id;
	__le16			flags;
	__le32			tmstmp;
};

/* EDMA Physical Region Descriptor (ePRD); A.K.A. SG */
struct mv_sg {
	__le32			addr;
	__le32			flags_size;
	__le32			addr_hi;
	__le32			reserved;
};

/*
 * We keep a local cache of a few frequently accessed port
 * registers here, to avoid having to read them (very slow)
 * when switching between EDMA and non-EDMA modes.
 */
struct mv_cached_regs {
	u32			fiscfg;
	u32			ltmode;
	u32			haltcond;
	u32			unknown_rsvd;
};

struct mv_port_priv {
	struct mv_crqb		*crqb;
	dma_addr_t		crqb_dma;
	struct mv_crpb		*crpb;
	dma_addr_t		crpb_dma;
	struct mv_sg		*sg_tbl[MV_MAX_Q_DEPTH];
	dma_addr_t		sg_tbl_dma[MV_MAX_Q_DEPTH];

	unsigned int		req_idx;
	unsigned int		resp_idx;

	u32			pp_flags;
	struct mv_cached_regs	cached;
	unsigned int		delayed_eh_pmp_map;
};

struct mv_port_signal {
	u32			amps;
	u32			pre;
};

struct mv_host_priv {
	u32			hp_flags;
	unsigned int 		board_idx;
	u32			main_irq_mask;
	struct mv_port_signal	signal[8];
	const struct mv_hw_ops	*ops;
	int			n_ports;
	void __iomem		*base;
	void __iomem		*main_irq_cause_addr;
	void __iomem		*main_irq_mask_addr;
	u32			irq_cause_offset;
	u32			irq_mask_offset;
	u32			unmask_all_irqs;

	/*
	 * Needed on some devices that require their clocks to be enabled.
	 * These are optional: if the platform device does not have any
	 * clocks, they won't be used.  Also, if the underlying hardware
	 * does not support the common clock framework (CONFIG_HAVE_CLK=n),
	 * all the clock operations become no-ops (see clk.h).
	 */
	struct clk		*clk;
	struct clk              **port_clks;
	/*
	 * Some devices have a SATA PHY which can be enabled/disabled
	 * in order to save power. These are optional: if the platform
	 * devices does not have any phy, they won't be used.
	 */
	struct phy		**port_phys;
	/*
	 * These consistent DMA memory pools give us guaranteed
	 * alignment for hardware-accessed data structures,
	 * and less memory waste in accomplishing the alignment.
	 */
	struct dma_pool		*crqb_pool;
	struct dma_pool		*crpb_pool;
	struct dma_pool		*sg_tbl_pool;
};

struct mv_hw_ops {
	void (*phy_errata)(struct mv_host_priv *hpriv, void __iomem *mmio,
			   unsigned int port);
	void (*enable_leds)(struct mv_host_priv *hpriv, void __iomem *mmio);
	void (*read_preamp)(struct mv_host_priv *hpriv, int idx,
			   void __iomem *mmio);
	int (*reset_hc)(struct mv_host_priv *hpriv, void __iomem *mmio,
			unsigned int n_hc);
	void (*reset_flash)(struct mv_host_priv *hpriv, void __iomem *mmio);
	void (*reset_bus)(struct ata_host *host, void __iomem *mmio);
};

static int mv_scr_read(struct ata_link *link, unsigned int sc_reg_in, u32 *val);
static int mv_scr_write(struct ata_link *link, unsigned int sc_reg_in, u32 val);
static int mv5_scr_read(struct ata_link *link, unsigned int sc_reg_in, u32 *val);
static int mv5_scr_write(struct ata_link *link, unsigned int sc_reg_in, u32 val);
static int mv_port_start(struct ata_port *ap);
static void mv_port_stop(struct ata_port *ap);
static int mv_qc_defer(struct ata_queued_cmd *qc);
static enum ata_completion_errors mv_qc_prep(struct ata_queued_cmd *qc);
static enum ata_completion_errors mv_qc_prep_iie(struct ata_queued_cmd *qc);
static unsigned int mv_qc_issue(struct ata_queued_cmd *qc);
static int mv_hardreset(struct ata_link *link, unsigned int *class,
			unsigned long deadline);
static void mv_eh_freeze(struct ata_port *ap);
static void mv_eh_thaw(struct ata_port *ap);
static void mv6_dev_config(struct ata_device *dev);

static void mv5_phy_errata(struct mv_host_priv *hpriv, void __iomem *mmio,
			   unsigned int port);
static void mv5_enable_leds(struct mv_host_priv *hpriv, void __iomem *mmio);
static void mv5_read_preamp(struct mv_host_priv *hpriv, int idx,
			   void __iomem *mmio);
static int mv5_reset_hc(struct mv_host_priv *hpriv, void __iomem *mmio,
			unsigned int n_hc);
static void mv5_reset_flash(struct mv_host_priv *hpriv, void __iomem *mmio);
static void mv5_reset_bus(struct ata_host *host, void __iomem *mmio);

static void mv6_phy_errata(struct mv_host_priv *hpriv, void __iomem *mmio,
			   unsigned int port);
static void mv6_enable_leds(struct mv_host_priv *hpriv, void __iomem *mmio);
static void mv6_read_preamp(struct mv_host_priv *hpriv, int idx,
			   void __iomem *mmio);
static int mv6_reset_hc(struct mv_host_priv *hpriv, void __iomem *mmio,
			unsigned int n_hc);
static void mv6_reset_flash(struct mv_host_priv *hpriv, void __iomem *mmio);
static void mv_soc_enable_leds(struct mv_host_priv *hpriv,
				      void __iomem *mmio);
static void mv_soc_read_preamp(struct mv_host_priv *hpriv, int idx,
				      void __iomem *mmio);
static int mv_soc_reset_hc(struct mv_host_priv *hpriv,
				  void __iomem *mmio, unsigned int n_hc);
static void mv_soc_reset_flash(struct mv_host_priv *hpriv,
				      void __iomem *mmio);
static void mv_soc_reset_bus(struct ata_host *host, void __iomem *mmio);
static void mv_soc_65n_phy_errata(struct mv_host_priv *hpriv,
				  void __iomem *mmio, unsigned int port);
static void mv_reset_pci_bus(struct ata_host *host, void __iomem *mmio);
static void mv_reset_channel(struct mv_host_priv *hpriv, void __iomem *mmio,
			     unsigned int port_no);
static int mv_stop_edma(struct ata_port *ap);
static int mv_stop_edma_engine(void __iomem *port_mmio);
static void mv_edma_cfg(struct ata_port *ap, int want_ncq, int want_edma);

static void mv_pmp_select(struct ata_port *ap, int pmp);
static int mv_pmp_hardreset(struct ata_link *link, unsigned int *class,
				unsigned long deadline);
static int  mv_softreset(struct ata_link *link, unsigned int *class,
				unsigned long deadline);
static void mv_pmp_error_handler(struct ata_port *ap);
static void mv_process_crpb_entries(struct ata_port *ap,
					struct mv_port_priv *pp);

static void mv_sff_irq_clear(struct ata_port *ap);
static int mv_check_atapi_dma(struct ata_queued_cmd *qc);
static void mv_bmdma_setup(struct ata_queued_cmd *qc);
static void mv_bmdma_start(struct ata_queued_cmd *qc);
static void mv_bmdma_stop(struct ata_queued_cmd *qc);
static u8   mv_bmdma_status(struct ata_port *ap);
static u8 mv_sff_check_status(struct ata_port *ap);

/* .sg_tablesize is (MV_MAX_SG_CT / 2) in the structures below
 * because we have to allow room for worst case splitting of
 * PRDs for 64K boundaries in mv_fill_sg().
 */
#ifdef CONFIG_PCI
static struct scsi_host_template mv5_sht = {
	ATA_BASE_SHT(DRV_NAME),
	.sg_tablesize		= MV_MAX_SG_CT / 2,
	.dma_boundary		= MV_DMA_BOUNDARY,
};
#endif
static struct scsi_host_template mv6_sht = {
	ATA_NCQ_SHT(DRV_NAME),
	.can_queue		= MV_MAX_Q_DEPTH - 1,
	.sg_tablesize		= MV_MAX_SG_CT / 2,
	.dma_boundary		= MV_DMA_BOUNDARY,
};

static struct ata_port_operations mv5_ops = {
	.inherits		= &ata_sff_port_ops,

	.lost_interrupt		= ATA_OP_NULL,

	.qc_defer		= mv_qc_defer,
	.qc_prep		= mv_qc_prep,
	.qc_issue		= mv_qc_issue,

	.freeze			= mv_eh_freeze,
	.thaw			= mv_eh_thaw,
	.hardreset		= mv_hardreset,

	.scr_read		= mv5_scr_read,
	.scr_write		= mv5_scr_write,

	.port_start		= mv_port_start,
	.port_stop		= mv_port_stop,
};

static struct ata_port_operations mv6_ops = {
	.inherits		= &ata_bmdma_port_ops,

	.lost_interrupt		= ATA_OP_NULL,

	.qc_defer		= mv_qc_defer,
	.qc_prep		= mv_qc_prep,
	.qc_issue		= mv_qc_issue,

	.dev_config             = mv6_dev_config,

	.freeze			= mv_eh_freeze,
	.thaw			= mv_eh_thaw,
	.hardreset		= mv_hardreset,
	.softreset		= mv_softreset,
	.pmp_hardreset		= mv_pmp_hardreset,
	.pmp_softreset		= mv_softreset,
	.error_handler		= mv_pmp_error_handler,

	.scr_read		= mv_scr_read,
	.scr_write		= mv_scr_write,

	.sff_check_status	= mv_sff_check_status,
	.sff_irq_clear		= mv_sff_irq_clear,
	.check_atapi_dma	= mv_check_atapi_dma,
	.bmdma_setup		= mv_bmdma_setup,
	.bmdma_start		= mv_bmdma_start,
	.bmdma_stop		= mv_bmdma_stop,
	.bmdma_status		= mv_bmdma_status,

	.port_start		= mv_port_start,
	.port_stop		= mv_port_stop,
};

static struct ata_port_operations mv_iie_ops = {
	.inherits		= &mv6_ops,
	.dev_config		= ATA_OP_NULL,
	.qc_prep		= mv_qc_prep_iie,
};

static const struct ata_port_info mv_port_info[] = {
	{  /* chip_504x */
		.flags		= MV_GEN_I_FLAGS,
		.pio_mask	= ATA_PIO4,
		.udma_mask	= ATA_UDMA6,
		.port_ops	= &mv5_ops,
	},
	{  /* chip_508x */
		.flags		= MV_GEN_I_FLAGS | MV_FLAG_DUAL_HC,
		.pio_mask	= ATA_PIO4,
		.udma_mask	= ATA_UDMA6,
		.port_ops	= &mv5_ops,
	},
	{  /* chip_5080 */
		.flags		= MV_GEN_I_FLAGS | MV_FLAG_DUAL_HC,
		.pio_mask	= ATA_PIO4,
		.udma_mask	= ATA_UDMA6,
		.port_ops	= &mv5_ops,
	},
	{  /* chip_604x */
		.flags		= MV_GEN_II_FLAGS,
		.pio_mask	= ATA_PIO4,
		.udma_mask	= ATA_UDMA6,
		.port_ops	= &mv6_ops,
	},
	{  /* chip_608x */
		.flags		= MV_GEN_II_FLAGS | MV_FLAG_DUAL_HC,
		.pio_mask	= ATA_PIO4,
		.udma_mask	= ATA_UDMA6,
		.port_ops	= &mv6_ops,
	},
	{  /* chip_6042 */
		.flags		= MV_GEN_IIE_FLAGS,
		.pio_mask	= ATA_PIO4,
		.udma_mask	= ATA_UDMA6,
		.port_ops	= &mv_iie_ops,
	},
	{  /* chip_7042 */
		.flags		= MV_GEN_IIE_FLAGS,
		.pio_mask	= ATA_PIO4,
		.udma_mask	= ATA_UDMA6,
		.port_ops	= &mv_iie_ops,
	},
	{  /* chip_soc */
		.flags		= MV_GEN_IIE_FLAGS,
		.pio_mask	= ATA_PIO4,
		.udma_mask	= ATA_UDMA6,
		.port_ops	= &mv_iie_ops,
	},
};

static const struct pci_device_id mv_pci_tbl[] = {
	{ PCI_VDEVICE(MARVELL, 0x5040), chip_504x },
	{ PCI_VDEVICE(MARVELL, 0x5041), chip_504x },
	{ PCI_VDEVICE(MARVELL, 0x5080), chip_5080 },
	{ PCI_VDEVICE(MARVELL, 0x5081), chip_508x },
	/* RocketRAID 1720/174x have different identifiers */
	{ PCI_VDEVICE(TTI, 0x1720), chip_6042 },
	{ PCI_VDEVICE(TTI, 0x1740), chip_6042 },
	{ PCI_VDEVICE(TTI, 0x1742), chip_6042 },

	{ PCI_VDEVICE(MARVELL, 0x6040), chip_604x },
	{ PCI_VDEVICE(MARVELL, 0x6041), chip_604x },
	{ PCI_VDEVICE(MARVELL, 0x6042), chip_6042 },
	{ PCI_VDEVICE(MARVELL, 0x6080), chip_608x },
	{ PCI_VDEVICE(MARVELL, 0x6081), chip_608x },

	{ PCI_VDEVICE(ADAPTEC2, 0x0241), chip_604x },

	/* Adaptec 1430SA */
	{ PCI_VDEVICE(ADAPTEC2, 0x0243), chip_7042 },

	/* Marvell 7042 support */
	{ PCI_VDEVICE(MARVELL, 0x7042), chip_7042 },

	/* Highpoint RocketRAID PCIe series */
	{ PCI_VDEVICE(TTI, 0x2300), chip_7042 },
	{ PCI_VDEVICE(TTI, 0x2310), chip_7042 },

	{ }			/* terminate list */
};

static const struct mv_hw_ops mv5xxx_ops = {
	.phy_errata		= mv5_phy_errata,
	.enable_leds		= mv5_enable_leds,
	.read_preamp		= mv5_read_preamp,
	.reset_hc		= mv5_reset_hc,
	.reset_flash		= mv5_reset_flash,
	.reset_bus		= mv5_reset_bus,
};

static const struct mv_hw_ops mv6xxx_ops = {
	.phy_errata		= mv6_phy_errata,
	.enable_leds		= mv6_enable_leds,
	.read_preamp		= mv6_read_preamp,
	.reset_hc		= mv6_reset_hc,
	.reset_flash		= mv6_reset_flash,
	.reset_bus		= mv_reset_pci_bus,
};

static const struct mv_hw_ops mv_soc_ops = {
	.phy_errata		= mv6_phy_errata,
	.enable_leds		= mv_soc_enable_leds,
	.read_preamp		= mv_soc_read_preamp,
	.reset_hc		= mv_soc_reset_hc,
	.reset_flash		= mv_soc_reset_flash,
	.reset_bus		= mv_soc_reset_bus,
};

static const struct mv_hw_ops mv_soc_65n_ops = {
	.phy_errata		= mv_soc_65n_phy_errata,
	.enable_leds		= mv_soc_enable_leds,
	.reset_hc		= mv_soc_reset_hc,
	.reset_flash		= mv_soc_reset_flash,
	.reset_bus		= mv_soc_reset_bus,
};

/*
 * Functions
 */

static inline void writelfl(unsigned long data, void __iomem *addr)
{
	writel(data, addr);
	(void) readl(addr);	/* flush to avoid PCI posted write */
}

static inline unsigned int mv_hc_from_port(unsigned int port)
{
	return port >> MV_PORT_HC_SHIFT;
}

static inline unsigned int mv_hardport_from_port(unsigned int port)
{
	return port & MV_PORT_MASK;
}

/*
 * Consolidate some rather tricky bit shift calculations.
 * This is hot-path stuff, so not a function.
 * Simple code, with two return values, so macro rather than inline.
 *
 * port is the sole input, in range 0..7.
 * shift is one output, for use with main_irq_cause / main_irq_mask registers.
 * hardport is the other output, in range 0..3.
 *
 * Note that port and hardport may be the same variable in some cases.
 */
#define MV_PORT_TO_SHIFT_AND_HARDPORT(port, shift, hardport)	\
{								\
	shift    = mv_hc_from_port(port) * HC_SHIFT;		\
	hardport = mv_hardport_from_port(port);			\
	shift   += hardport * 2;				\
}

static inline void __iomem *mv_hc_base(void __iomem *base, unsigned int hc)
{
	return (base + SATAHC0_REG_BASE + (hc * MV_SATAHC_REG_SZ));
}

static inline void __iomem *mv_hc_base_from_port(void __iomem *base,
						 unsigned int port)
{
	return mv_hc_base(base, mv_hc_from_port(port));
}

static inline void __iomem *mv_port_base(void __iomem *base, unsigned int port)
{
	return  mv_hc_base_from_port(base, port) +
		MV_SATAHC_ARBTR_REG_SZ +
		(mv_hardport_from_port(port) * MV_PORT_REG_SZ);
}

static void __iomem *mv5_phy_base(void __iomem *mmio, unsigned int port)
{
	void __iomem *hc_mmio = mv_hc_base_from_port(mmio, port);
	unsigned long ofs = (mv_hardport_from_port(port) + 1) * 0x100UL;

	return hc_mmio + ofs;
}

static inline void __iomem *mv_host_base(struct ata_host *host)
{
	struct mv_host_priv *hpriv = host->private_data;
	return hpriv->base;
}

static inline void __iomem *mv_ap_base(struct ata_port *ap)
{
	return mv_port_base(mv_host_base(ap->host), ap->port_no);
}

static inline int mv_get_hc_count(unsigned long port_flags)
{
	return ((port_flags & MV_FLAG_DUAL_HC) ? 2 : 1);
}

/**
 *      mv_save_cached_regs - (re-)initialize cached port registers
 *      @ap: the port whose registers we are caching
 *
 *	Initialize the local cache of port registers,
 *	so that reading them over and over again can
 *	be avoided on the hotter paths of this driver.
 *	This saves a few microseconds each time we switch
 *	to/from EDMA mode to perform (eg.) a drive cache flush.
 */
static void mv_save_cached_regs(struct ata_port *ap)
{
	void __iomem *port_mmio = mv_ap_base(ap);
	struct mv_port_priv *pp = ap->private_data;

	pp->cached.fiscfg = readl(port_mmio + FISCFG);
	pp->cached.ltmode = readl(port_mmio + LTMODE);
	pp->cached.haltcond = readl(port_mmio + EDMA_HALTCOND);
	pp->cached.unknown_rsvd = readl(port_mmio + EDMA_UNKNOWN_RSVD);
}

/**
 *      mv_write_cached_reg - write to a cached port register
 *      @addr: hardware address of the register
 *      @old: pointer to cached value of the register
 *      @new: new value for the register
 *
 *	Write a new value to a cached register,
 *	but only if the value is different from before.
 */
static inline void mv_write_cached_reg(void __iomem *addr, u32 *old, u32 new)
{
	if (new != *old) {
		unsigned long laddr;
		*old = new;
		/*
		 * Workaround for 88SX60x1-B2 FEr SATA#13:
		 * Read-after-write is needed to prevent generating 64-bit
		 * write cycles on the PCI bus for SATA interface registers
		 * at offsets ending in 0x4 or 0xc.
		 *
		 * Looks like a lot of fuss, but it avoids an unnecessary
		 * +1 usec read-after-write delay for unaffected registers.
		 */
		laddr = (unsigned long)addr & 0xffff;
		if (laddr >= 0x300 && laddr <= 0x33c) {
			laddr &= 0x000f;
			if (laddr == 0x4 || laddr == 0xc) {
				writelfl(new, addr); /* read after write */
				return;
			}
		}
		writel(new, addr); /* unaffected by the errata */
	}
}

static void mv_set_edma_ptrs(void __iomem *port_mmio,
			     struct mv_host_priv *hpriv,
			     struct mv_port_priv *pp)
{
	u32 index;

	/*
	 * initialize request queue
	 */
	pp->req_idx &= MV_MAX_Q_DEPTH_MASK;	/* paranoia */
	index = pp->req_idx << EDMA_REQ_Q_PTR_SHIFT;

	WARN_ON(pp->crqb_dma & 0x3ff);
	writel((pp->crqb_dma >> 16) >> 16, port_mmio + EDMA_REQ_Q_BASE_HI);
	writelfl((pp->crqb_dma & EDMA_REQ_Q_BASE_LO_MASK) | index,
		 port_mmio + EDMA_REQ_Q_IN_PTR);
	writelfl(index, port_mmio + EDMA_REQ_Q_OUT_PTR);

	/*
	 * initialize response queue
	 */
	pp->resp_idx &= MV_MAX_Q_DEPTH_MASK;	/* paranoia */
	index = pp->resp_idx << EDMA_RSP_Q_PTR_SHIFT;

	WARN_ON(pp->crpb_dma & 0xff);
	writel((pp->crpb_dma >> 16) >> 16, port_mmio + EDMA_RSP_Q_BASE_HI);
	writelfl(index, port_mmio + EDMA_RSP_Q_IN_PTR);
	writelfl((pp->crpb_dma & EDMA_RSP_Q_BASE_LO_MASK) | index,
		 port_mmio + EDMA_RSP_Q_OUT_PTR);
}

static void mv_write_main_irq_mask(u32 mask, struct mv_host_priv *hpriv)
{
	/*
	 * When writing to the main_irq_mask in hardware,
	 * we must ensure exclusivity between the interrupt coalescing bits
	 * and the corresponding individual port DONE_IRQ bits.
	 *
	 * Note that this register is really an "IRQ enable" register,
	 * not an "IRQ mask" register as Marvell's naming might suggest.
	 */
	if (mask & (ALL_PORTS_COAL_DONE | PORTS_0_3_COAL_DONE))
		mask &= ~DONE_IRQ_0_3;
	if (mask & (ALL_PORTS_COAL_DONE | PORTS_4_7_COAL_DONE))
		mask &= ~DONE_IRQ_4_7;
	writelfl(mask, hpriv->main_irq_mask_addr);
}

static void mv_set_main_irq_mask(struct ata_host *host,
				 u32 disable_bits, u32 enable_bits)
{
	struct mv_host_priv *hpriv = host->private_data;
	u32 old_mask, new_mask;

	old_mask = hpriv->main_irq_mask;
	new_mask = (old_mask & ~disable_bits) | enable_bits;
	if (new_mask != old_mask) {
		hpriv->main_irq_mask = new_mask;
		mv_write_main_irq_mask(new_mask, hpriv);
	}
}

static void mv_enable_port_irqs(struct ata_port *ap,
				     unsigned int port_bits)
{
	unsigned int shift, hardport, port = ap->port_no;
	u32 disable_bits, enable_bits;

	MV_PORT_TO_SHIFT_AND_HARDPORT(port, shift, hardport);

	disable_bits = (DONE_IRQ | ERR_IRQ) << shift;
	enable_bits  = port_bits << shift;
	mv_set_main_irq_mask(ap->host, disable_bits, enable_bits);
}

static void mv_clear_and_enable_port_irqs(struct ata_port *ap,
					  void __iomem *port_mmio,
					  unsigned int port_irqs)
{
	struct mv_host_priv *hpriv = ap->host->private_data;
	int hardport = mv_hardport_from_port(ap->port_no);
	void __iomem *hc_mmio = mv_hc_base_from_port(
				mv_host_base(ap->host), ap->port_no);
	u32 hc_irq_cause;

	/* clear EDMA event indicators, if any */
	writelfl(0, port_mmio + EDMA_ERR_IRQ_CAUSE);

	/* clear pending irq events */
	hc_irq_cause = ~((DEV_IRQ | DMA_IRQ) << hardport);
	writelfl(hc_irq_cause, hc_mmio + HC_IRQ_CAUSE);

	/* clear FIS IRQ Cause */
	if (IS_GEN_IIE(hpriv))
		writelfl(0, port_mmio + FIS_IRQ_CAUSE);

	mv_enable_port_irqs(ap, port_irqs);
}

static void mv_set_irq_coalescing(struct ata_host *host,
				  unsigned int count, unsigned int usecs)
{
	struct mv_host_priv *hpriv = host->private_data;
	void __iomem *mmio = hpriv->base, *hc_mmio;
	u32 coal_enable = 0;
	unsigned long flags;
	unsigned int clks, is_dual_hc = hpriv->n_ports > MV_PORTS_PER_HC;
	const u32 coal_disable = PORTS_0_3_COAL_DONE | PORTS_4_7_COAL_DONE |
							ALL_PORTS_COAL_DONE;

	/* Disable IRQ coalescing if either threshold is zero */
	if (!usecs || !count) {
		clks = count = 0;
	} else {
		/* Respect maximum limits of the hardware */
		clks = usecs * COAL_CLOCKS_PER_USEC;
		if (clks > MAX_COAL_TIME_THRESHOLD)
			clks = MAX_COAL_TIME_THRESHOLD;
		if (count > MAX_COAL_IO_COUNT)
			count = MAX_COAL_IO_COUNT;
	}

	spin_lock_irqsave(&host->lock, flags);
	mv_set_main_irq_mask(host, coal_disable, 0);

	if (is_dual_hc && !IS_GEN_I(hpriv)) {
		/*
		 * GEN_II/GEN_IIE with dual host controllers:
		 * one set of global thresholds for the entire chip.
		 */
		writel(clks,  mmio + IRQ_COAL_TIME_THRESHOLD);
		writel(count, mmio + IRQ_COAL_IO_THRESHOLD);
		/* clear leftover coal IRQ bit */
		writel(~ALL_PORTS_COAL_IRQ, mmio + IRQ_COAL_CAUSE);
		if (count)
			coal_enable = ALL_PORTS_COAL_DONE;
		clks = count = 0; /* force clearing of regular regs below */
	}

	/*
	 * All chips: independent thresholds for each HC on the chip.
	 */
	hc_mmio = mv_hc_base_from_port(mmio, 0);
	writel(clks,  hc_mmio + HC_IRQ_COAL_TIME_THRESHOLD);
	writel(count, hc_mmio + HC_IRQ_COAL_IO_THRESHOLD);
	writel(~HC_COAL_IRQ, hc_mmio + HC_IRQ_CAUSE);
	if (count)
		coal_enable |= PORTS_0_3_COAL_DONE;
	if (is_dual_hc) {
		hc_mmio = mv_hc_base_from_port(mmio, MV_PORTS_PER_HC);
		writel(clks,  hc_mmio + HC_IRQ_COAL_TIME_THRESHOLD);
		writel(count, hc_mmio + HC_IRQ_COAL_IO_THRESHOLD);
		writel(~HC_COAL_IRQ, hc_mmio + HC_IRQ_CAUSE);
		if (count)
			coal_enable |= PORTS_4_7_COAL_DONE;
	}

	mv_set_main_irq_mask(host, 0, coal_enable);
	spin_unlock_irqrestore(&host->lock, flags);
}

/**
 *      mv_start_edma - Enable eDMA engine
 *      @base: port base address
 *      @pp: port private data
 *
 *      Verify the local cache of the eDMA state is accurate with a
 *      WARN_ON.
 *
 *      LOCKING:
 *      Inherited from caller.
 */
static void mv_start_edma(struct ata_port *ap, void __iomem *port_mmio,
			 struct mv_port_priv *pp, u8 protocol)
{
	int want_ncq = (protocol == ATA_PROT_NCQ);

	if (pp->pp_flags & MV_PP_FLAG_EDMA_EN) {
		int using_ncq = ((pp->pp_flags & MV_PP_FLAG_NCQ_EN) != 0);
		if (want_ncq != using_ncq)
			mv_stop_edma(ap);
	}
	if (!(pp->pp_flags & MV_PP_FLAG_EDMA_EN)) {
		struct mv_host_priv *hpriv = ap->host->private_data;

		mv_edma_cfg(ap, want_ncq, 1);

		mv_set_edma_ptrs(port_mmio, hpriv, pp);
		mv_clear_and_enable_port_irqs(ap, port_mmio, DONE_IRQ|ERR_IRQ);

		writelfl(EDMA_EN, port_mmio + EDMA_CMD);
		pp->pp_flags |= MV_PP_FLAG_EDMA_EN;
	}
}

static void mv_wait_for_edma_empty_idle(struct ata_port *ap)
{
	void __iomem *port_mmio = mv_ap_base(ap);
	const u32 empty_idle = (EDMA_STATUS_CACHE_EMPTY | EDMA_STATUS_IDLE);
	const int per_loop = 5, timeout = (15 * 1000 / per_loop);
	int i;

	/*
	 * Wait for the EDMA engine to finish transactions in progress.
	 * No idea what a good "timeout" value might be, but measurements
	 * indicate that it often requires hundreds of microseconds
	 * with two drives in-use.  So we use the 15msec value above
	 * as a rough guess at what even more drives might require.
	 */
	for (i = 0; i < timeout; ++i) {
		u32 edma_stat = readl(port_mmio + EDMA_STATUS);
		if ((edma_stat & empty_idle) == empty_idle)
			break;
		udelay(per_loop);
	}
	/* ata_port_info(ap, "%s: %u+ usecs\n", __func__, i); */
}

/**
 *      mv_stop_edma_engine - Disable eDMA engine
 *      @port_mmio: io base address
 *
 *      LOCKING:
 *      Inherited from caller.
 */
static int mv_stop_edma_engine(void __iomem *port_mmio)
{
	int i;

	/* Disable eDMA.  The disable bit auto clears. */
	writelfl(EDMA_DS, port_mmio + EDMA_CMD);

	/* Wait for the chip to confirm eDMA is off. */
	for (i = 10000; i > 0; i--) {
		u32 reg = readl(port_mmio + EDMA_CMD);
		if (!(reg & EDMA_EN))
			return 0;
		udelay(10);
	}
	return -EIO;
}

static int mv_stop_edma(struct ata_port *ap)
{
	void __iomem *port_mmio = mv_ap_base(ap);
	struct mv_port_priv *pp = ap->private_data;
	int err = 0;

	if (!(pp->pp_flags & MV_PP_FLAG_EDMA_EN))
		return 0;
	pp->pp_flags &= ~MV_PP_FLAG_EDMA_EN;
	mv_wait_for_edma_empty_idle(ap);
	if (mv_stop_edma_engine(port_mmio)) {
		ata_port_err(ap, "Unable to stop eDMA\n");
		err = -EIO;
	}
	mv_edma_cfg(ap, 0, 0);
	return err;
}

#ifdef ATA_DEBUG
static void mv_dump_mem(void __iomem *start, unsigned bytes)
{
	int b, w;
	for (b = 0; b < bytes; ) {
		DPRINTK("%p: ", start + b);
		for (w = 0; b < bytes && w < 4; w++) {
			printk("%08x ", readl(start + b));
			b += sizeof(u32);
		}
		printk("\n");
	}
}
#endif
#if defined(ATA_DEBUG) || defined(CONFIG_PCI)
static void mv_dump_pci_cfg(struct pci_dev *pdev, unsigned bytes)
{
#ifdef ATA_DEBUG
	int b, w;
	u32 dw;
	for (b = 0; b < bytes; ) {
		DPRINTK("%02x: ", b);
		for (w = 0; b < bytes && w < 4; w++) {
			(void) pci_read_config_dword(pdev, b, &dw);
			printk("%08x ", dw);
			b += sizeof(u32);
		}
		printk("\n");
	}
#endif
}
#endif
static void mv_dump_all_regs(void __iomem *mmio_base, int port,
			     struct pci_dev *pdev)
{
#ifdef ATA_DEBUG
	void __iomem *hc_base = mv_hc_base(mmio_base,
					   port >> MV_PORT_HC_SHIFT);
	void __iomem *port_base;
	int start_port, num_ports, p, start_hc, num_hcs, hc;

	if (0 > port) {
		start_hc = start_port = 0;
		num_ports = 8;		/* shld be benign for 4 port devs */
		num_hcs = 2;
	} else {
		start_hc = port >> MV_PORT_HC_SHIFT;
		start_port = port;
		num_ports = num_hcs = 1;
	}
	DPRINTK("All registers for port(s) %u-%u:\n", start_port,
		num_ports > 1 ? num_ports - 1 : start_port);

	if (NULL != pdev) {
		DPRINTK("PCI config space regs:\n");
		mv_dump_pci_cfg(pdev, 0x68);
	}
	DPRINTK("PCI regs:\n");
	mv_dump_mem(mmio_base+0xc00, 0x3c);
	mv_dump_mem(mmio_base+0xd00, 0x34);
	mv_dump_mem(mmio_base+0xf00, 0x4);
	mv_dump_mem(mmio_base+0x1d00, 0x6c);
	for (hc = start_hc; hc < start_hc + num_hcs; hc++) {
		hc_base = mv_hc_base(mmio_base, hc);
		DPRINTK("HC regs (HC %i):\n", hc);
		mv_dump_mem(hc_base, 0x1c);
	}
	for (p = start_port; p < start_port + num_ports; p++) {
		port_base = mv_port_base(mmio_base, p);
		DPRINTK("EDMA regs (port %i):\n", p);
		mv_dump_mem(port_base, 0x54);
		DPRINTK("SATA regs (port %i):\n", p);
		mv_dump_mem(port_base+0x300, 0x60);
	}
#endif
}

static unsigned int mv_scr_offset(unsigned int sc_reg_in)
{
	unsigned int ofs;

	switch (sc_reg_in) {
	case SCR_STATUS:
	case SCR_CONTROL:
	case SCR_ERROR:
		ofs = SATA_STATUS + (sc_reg_in * sizeof(u32));
		break;
	case SCR_ACTIVE:
		ofs = SATA_ACTIVE;   /* active is not with the others */
		break;
	default:
		ofs = 0xffffffffU;
		break;
	}
	return ofs;
}

static int mv_scr_read(struct ata_link *link, unsigned int sc_reg_in, u32 *val)
{
	unsigned int ofs = mv_scr_offset(sc_reg_in);

	if (ofs != 0xffffffffU) {
		*val = readl(mv_ap_base(link->ap) + ofs);
		return 0;
	} else
		return -EINVAL;
}

static int mv_scr_write(struct ata_link *link, unsigned int sc_reg_in, u32 val)
{
	unsigned int ofs = mv_scr_offset(sc_reg_in);

	if (ofs != 0xffffffffU) {
		void __iomem *addr = mv_ap_base(link->ap) + ofs;
		struct mv_host_priv *hpriv = link->ap->host->private_data;
		if (sc_reg_in == SCR_CONTROL) {
			/*
			 * Workaround for 88SX60x1 FEr SATA#26:
			 *
			 * COMRESETs have to take care not to accidentally
			 * put the drive to sleep when writing SCR_CONTROL.
			 * Setting bits 12..15 prevents this problem.
			 *
			 * So if we see an outbound COMMRESET, set those bits.
			 * Ditto for the followup write that clears the reset.
			 *
			 * The proprietary driver does this for
			 * all chip versions, and so do we.
			 */
			if ((val & 0xf) == 1 || (readl(addr) & 0xf) == 1)
				val |= 0xf000;

			if (hpriv->hp_flags & MV_HP_FIX_LP_PHY_CTL) {
				void __iomem *lp_phy_addr =
					mv_ap_base(link->ap) + LP_PHY_CTL;
				/*
				 * Set PHY speed according to SControl speed.
				 */
				u32 lp_phy_val =
					LP_PHY_CTL_PIN_PU_PLL |
					LP_PHY_CTL_PIN_PU_RX  |
					LP_PHY_CTL_PIN_PU_TX;

				if ((val & 0xf0) != 0x10)
					lp_phy_val |=
						LP_PHY_CTL_GEN_TX_3G |
						LP_PHY_CTL_GEN_RX_3G;

				writelfl(lp_phy_val, lp_phy_addr);
			}
		}
		writelfl(val, addr);
		return 0;
	} else
		return -EINVAL;
}

static void mv6_dev_config(struct ata_device *adev)
{
	/*
	 * Deal with Gen-II ("mv6") hardware quirks/restrictions:
	 *
	 * Gen-II does not support NCQ over a port multiplier
	 *  (no FIS-based switching).
	 */
	if (adev->flags & ATA_DFLAG_NCQ) {
		if (sata_pmp_attached(adev->link->ap)) {
			adev->flags &= ~ATA_DFLAG_NCQ;
			ata_dev_info(adev,
				"NCQ disabled for command-based switching\n");
		}
	}
}

static int mv_qc_defer(struct ata_queued_cmd *qc)
{
	struct ata_link *link = qc->dev->link;
	struct ata_port *ap = link->ap;
	struct mv_port_priv *pp = ap->private_data;

	/*
	 * Don't allow new commands if we're in a delayed EH state
	 * for NCQ and/or FIS-based switching.
	 */
	if (pp->pp_flags & MV_PP_FLAG_DELAYED_EH)
		return ATA_DEFER_PORT;

	/* PIO commands need exclusive link: no other commands [DMA or PIO]
	 * can run concurrently.
	 * set excl_link when we want to send a PIO command in DMA mode
	 * or a non-NCQ command in NCQ mode.
	 * When we receive a command from that link, and there are no
	 * outstanding commands, mark a flag to clear excl_link and let
	 * the command go through.
	 */
	if (unlikely(ap->excl_link)) {
		if (link == ap->excl_link) {
			if (ap->nr_active_links)
				return ATA_DEFER_PORT;
			qc->flags |= ATA_QCFLAG_CLEAR_EXCL;
			return 0;
		} else
			return ATA_DEFER_PORT;
	}

	/*
	 * If the port is completely idle, then allow the new qc.
	 */
	if (ap->nr_active_links == 0)
		return 0;

	/*
	 * The port is operating in host queuing mode (EDMA) with NCQ
	 * enabled, allow multiple NCQ commands.  EDMA also allows
	 * queueing multiple DMA commands but libata core currently
	 * doesn't allow it.
	 */
	if ((pp->pp_flags & MV_PP_FLAG_EDMA_EN) &&
	    (pp->pp_flags & MV_PP_FLAG_NCQ_EN)) {
		if (ata_is_ncq(qc->tf.protocol))
			return 0;
		else {
			ap->excl_link = link;
			return ATA_DEFER_PORT;
		}
	}

	return ATA_DEFER_PORT;
}

static void mv_config_fbs(struct ata_port *ap, int want_ncq, int want_fbs)
{
	struct mv_port_priv *pp = ap->private_data;
	void __iomem *port_mmio;

	u32 fiscfg,   *old_fiscfg   = &pp->cached.fiscfg;
	u32 ltmode,   *old_ltmode   = &pp->cached.ltmode;
	u32 haltcond, *old_haltcond = &pp->cached.haltcond;

	ltmode   = *old_ltmode & ~LTMODE_BIT8;
	haltcond = *old_haltcond | EDMA_ERR_DEV;

	if (want_fbs) {
		fiscfg = *old_fiscfg | FISCFG_SINGLE_SYNC;
		ltmode = *old_ltmode | LTMODE_BIT8;
		if (want_ncq)
			haltcond &= ~EDMA_ERR_DEV;
		else
			fiscfg |=  FISCFG_WAIT_DEV_ERR;
	} else {
		fiscfg = *old_fiscfg & ~(FISCFG_SINGLE_SYNC | FISCFG_WAIT_DEV_ERR);
	}

	port_mmio = mv_ap_base(ap);
	mv_write_cached_reg(port_mmio + FISCFG, old_fiscfg, fiscfg);
	mv_write_cached_reg(port_mmio + LTMODE, old_ltmode, ltmode);
	mv_write_cached_reg(port_mmio + EDMA_HALTCOND, old_haltcond, haltcond);
}

static void mv_60x1_errata_sata25(struct ata_port *ap, int want_ncq)
{
	struct mv_host_priv *hpriv = ap->host->private_data;
	u32 old, new;

	/* workaround for 88SX60x1 FEr SATA#25 (part 1) */
	old = readl(hpriv->base + GPIO_PORT_CTL);
	if (want_ncq)
		new = old | (1 << 22);
	else
		new = old & ~(1 << 22);
	if (new != old)
		writel(new, hpriv->base + GPIO_PORT_CTL);
}

/**
 *	mv_bmdma_enable - set a magic bit on GEN_IIE to allow bmdma
 *	@ap: Port being initialized
 *
 *	There are two DMA modes on these chips:  basic DMA, and EDMA.
 *
 *	Bit-0 of the "EDMA RESERVED" register enables/disables use
 *	of basic DMA on the GEN_IIE versions of the chips.
 *
 *	This bit survives EDMA resets, and must be set for basic DMA
 *	to function, and should be cleared when EDMA is active.
 */
static void mv_bmdma_enable_iie(struct ata_port *ap, int enable_bmdma)
{
	struct mv_port_priv *pp = ap->private_data;
	u32 new, *old = &pp->cached.unknown_rsvd;

	if (enable_bmdma)
		new = *old | 1;
	else
		new = *old & ~1;
	mv_write_cached_reg(mv_ap_base(ap) + EDMA_UNKNOWN_RSVD, old, new);
}

/*
 * SOC chips have an issue whereby the HDD LEDs don't always blink
 * during I/O when NCQ is enabled. Enabling a special "LED blink" mode
 * of the SOC takes care of it, generating a steady blink rate when
 * any drive on the chip is active.
 *
 * Unfortunately, the blink mode is a global hardware setting for the SOC,
 * so we must use it whenever at least one port on the SOC has NCQ enabled.
 *
 * We turn "LED blink" off when NCQ is not in use anywhere, because the normal
 * LED operation works then, and provides better (more accurate) feedback.
 *
 * Note that this code assumes that an SOC never has more than one HC onboard.
 */
static void mv_soc_led_blink_enable(struct ata_port *ap)
{
	struct ata_host *host = ap->host;
	struct mv_host_priv *hpriv = host->private_data;
	void __iomem *hc_mmio;
	u32 led_ctrl;

	if (hpriv->hp_flags & MV_HP_QUIRK_LED_BLINK_EN)
		return;
	hpriv->hp_flags |= MV_HP_QUIRK_LED_BLINK_EN;
	hc_mmio = mv_hc_base_from_port(mv_host_base(host), ap->port_no);
	led_ctrl = readl(hc_mmio + SOC_LED_CTRL);
	writel(led_ctrl | SOC_LED_CTRL_BLINK, hc_mmio + SOC_LED_CTRL);
}

static void mv_soc_led_blink_disable(struct ata_port *ap)
{
	struct ata_host *host = ap->host;
	struct mv_host_priv *hpriv = host->private_data;
	void __iomem *hc_mmio;
	u32 led_ctrl;
	unsigned int port;

	if (!(hpriv->hp_flags & MV_HP_QUIRK_LED_BLINK_EN))
		return;

	/* disable led-blink only if no ports are using NCQ */
	for (port = 0; port < hpriv->n_ports; port++) {
		struct ata_port *this_ap = host->ports[port];
		struct mv_port_priv *pp = this_ap->private_data;

		if (pp->pp_flags & MV_PP_FLAG_NCQ_EN)
			return;
	}

	hpriv->hp_flags &= ~MV_HP_QUIRK_LED_BLINK_EN;
	hc_mmio = mv_hc_base_from_port(mv_host_base(host), ap->port_no);
	led_ctrl = readl(hc_mmio + SOC_LED_CTRL);
	writel(led_ctrl & ~SOC_LED_CTRL_BLINK, hc_mmio + SOC_LED_CTRL);
}

static void mv_edma_cfg(struct ata_port *ap, int want_ncq, int want_edma)
{
	u32 cfg;
	struct mv_port_priv *pp    = ap->private_data;
	struct mv_host_priv *hpriv = ap->host->private_data;
	void __iomem *port_mmio    = mv_ap_base(ap);

	/* set up non-NCQ EDMA configuration */
	cfg = EDMA_CFG_Q_DEPTH;		/* always 0x1f for *all* chips */
	pp->pp_flags &=
	  ~(MV_PP_FLAG_FBS_EN | MV_PP_FLAG_NCQ_EN | MV_PP_FLAG_FAKE_ATA_BUSY);

	if (IS_GEN_I(hpriv))
		cfg |= (1 << 8);	/* enab config burst size mask */

	else if (IS_GEN_II(hpriv)) {
		cfg |= EDMA_CFG_RD_BRST_EXT | EDMA_CFG_WR_BUFF_LEN;
		mv_60x1_errata_sata25(ap, want_ncq);

	} else if (IS_GEN_IIE(hpriv)) {
		int want_fbs = sata_pmp_attached(ap);
		/*
		 * Possible future enhancement:
		 *
		 * The chip can use FBS with non-NCQ, if we allow it,
		 * But first we need to have the error handling in place
		 * for this mode (datasheet section 7.3.15.4.2.3).
		 * So disallow non-NCQ FBS for now.
		 */
		want_fbs &= want_ncq;

		mv_config_fbs(ap, want_ncq, want_fbs);

		if (want_fbs) {
			pp->pp_flags |= MV_PP_FLAG_FBS_EN;
			cfg |= EDMA_CFG_EDMA_FBS; /* FIS-based switching */
		}

		cfg |= (1 << 23);	/* do not mask PM field in rx'd FIS */
		if (want_edma) {
			cfg |= (1 << 22); /* enab 4-entry host queue cache */
			if (!IS_SOC(hpriv))
				cfg |= (1 << 18); /* enab early completion */
		}
		if (hpriv->hp_flags & MV_HP_CUT_THROUGH)
			cfg |= (1 << 17); /* enab cut-thru (dis stor&forwrd) */
		mv_bmdma_enable_iie(ap, !want_edma);

		if (IS_SOC(hpriv)) {
			if (want_ncq)
				mv_soc_led_blink_enable(ap);
			else
				mv_soc_led_blink_disable(ap);
		}
	}

	if (want_ncq) {
		cfg |= EDMA_CFG_NCQ;
		pp->pp_flags |=  MV_PP_FLAG_NCQ_EN;
	}

	writelfl(cfg, port_mmio + EDMA_CFG);
}

static void mv_port_free_dma_mem(struct ata_port *ap)
{
	struct mv_host_priv *hpriv = ap->host->private_data;
	struct mv_port_priv *pp = ap->private_data;
	int tag;

	if (pp->crqb) {
		dma_pool_free(hpriv->crqb_pool, pp->crqb, pp->crqb_dma);
		pp->crqb = NULL;
	}
	if (pp->crpb) {
		dma_pool_free(hpriv->crpb_pool, pp->crpb, pp->crpb_dma);
		pp->crpb = NULL;
	}
	/*
	 * For GEN_I, there's no NCQ, so we have only a single sg_tbl.
	 * For later hardware, we have one unique sg_tbl per NCQ tag.
	 */
	for (tag = 0; tag < MV_MAX_Q_DEPTH; ++tag) {
		if (pp->sg_tbl[tag]) {
			if (tag == 0 || !IS_GEN_I(hpriv))
				dma_pool_free(hpriv->sg_tbl_pool,
					      pp->sg_tbl[tag],
					      pp->sg_tbl_dma[tag]);
			pp->sg_tbl[tag] = NULL;
		}
	}
}

/**
 *      mv_port_start - Port specific init/start routine.
 *      @ap: ATA channel to manipulate
 *
 *      Allocate and point to DMA memory, init port private memory,
 *      zero indices.
 *
 *      LOCKING:
 *      Inherited from caller.
 */
static int mv_port_start(struct ata_port *ap)
{
	struct device *dev = ap->host->dev;
	struct mv_host_priv *hpriv = ap->host->private_data;
	struct mv_port_priv *pp;
	unsigned long flags;
	int tag;

	pp = devm_kzalloc(dev, sizeof(*pp), GFP_KERNEL);
	if (!pp)
		return -ENOMEM;
	ap->private_data = pp;

	pp->crqb = dma_pool_zalloc(hpriv->crqb_pool, GFP_KERNEL, &pp->crqb_dma);
	if (!pp->crqb)
		return -ENOMEM;

	pp->crpb = dma_pool_zalloc(hpriv->crpb_pool, GFP_KERNEL, &pp->crpb_dma);
	if (!pp->crpb)
		goto out_port_free_dma_mem;

	/* 6041/6081 Rev. "C0" (and newer) are okay with async notify */
	if (hpriv->hp_flags & MV_HP_ERRATA_60X1C0)
		ap->flags |= ATA_FLAG_AN;
	/*
	 * For GEN_I, there's no NCQ, so we only allocate a single sg_tbl.
	 * For later hardware, we need one unique sg_tbl per NCQ tag.
	 */
	for (tag = 0; tag < MV_MAX_Q_DEPTH; ++tag) {
		if (tag == 0 || !IS_GEN_I(hpriv)) {
			pp->sg_tbl[tag] = dma_pool_alloc(hpriv->sg_tbl_pool,
					      GFP_KERNEL, &pp->sg_tbl_dma[tag]);
			if (!pp->sg_tbl[tag])
				goto out_port_free_dma_mem;
		} else {
			pp->sg_tbl[tag]     = pp->sg_tbl[0];
			pp->sg_tbl_dma[tag] = pp->sg_tbl_dma[0];
		}
	}

	spin_lock_irqsave(ap->lock, flags);
	mv_save_cached_regs(ap);
	mv_edma_cfg(ap, 0, 0);
	spin_unlock_irqrestore(ap->lock, flags);

	return 0;

out_port_free_dma_mem:
	mv_port_free_dma_mem(ap);
	return -ENOMEM;
}

/**
 *      mv_port_stop - Port specific cleanup/stop routine.
 *      @ap: ATA channel to manipulate
 *
 *      Stop DMA, cleanup port memory.
 *
 *      LOCKING:
 *      This routine uses the host lock to protect the DMA stop.
 */
static void mv_port_stop(struct ata_port *ap)
{
	unsigned long flags;

	spin_lock_irqsave(ap->lock, flags);
	mv_stop_edma(ap);
	mv_enable_port_irqs(ap, 0);
	spin_unlock_irqrestore(ap->lock, flags);
	mv_port_free_dma_mem(ap);
}

/**
 *      mv_fill_sg - Fill out the Marvell ePRD (scatter gather) entries
 *      @qc: queued command whose SG list to source from
 *
 *      Populate the SG list and mark the last entry.
 *
 *      LOCKING:
 *      Inherited from caller.
 */
static void mv_fill_sg(struct ata_queued_cmd *qc)
{
	struct mv_port_priv *pp = qc->ap->private_data;
	struct scatterlist *sg;
	struct mv_sg *mv_sg, *last_sg = NULL;
	unsigned int si;

	mv_sg = pp->sg_tbl[qc->hw_tag];
	for_each_sg(qc->sg, sg, qc->n_elem, si) {
		dma_addr_t addr = sg_dma_address(sg);
		u32 sg_len = sg_dma_len(sg);

		while (sg_len) {
			u32 offset = addr & 0xffff;
			u32 len = sg_len;

			if (offset + len > 0x10000)
				len = 0x10000 - offset;

			mv_sg->addr = cpu_to_le32(addr & 0xffffffff);
			mv_sg->addr_hi = cpu_to_le32((addr >> 16) >> 16);
			mv_sg->flags_size = cpu_to_le32(len & 0xffff);
			mv_sg->reserved = 0;

			sg_len -= len;
			addr += len;

			last_sg = mv_sg;
			mv_sg++;
		}
	}

	if (likely(last_sg))
		last_sg->flags_size |= cpu_to_le32(EPRD_FLAG_END_OF_TBL);
	mb(); /* ensure data structure is visible to the chipset */
}

static void mv_crqb_pack_cmd(__le16 *cmdw, u8 data, u8 addr, unsigned last)
{
	u16 tmp = data | (addr << CRQB_CMD_ADDR_SHIFT) | CRQB_CMD_CS |
		(last ? CRQB_CMD_LAST : 0);
	*cmdw = cpu_to_le16(tmp);
}

/**
 *	mv_sff_irq_clear - Clear hardware interrupt after DMA.
 *	@ap: Port associated with this ATA transaction.
 *
 *	We need this only for ATAPI bmdma transactions,
 *	as otherwise we experience spurious interrupts
 *	after libata-sff handles the bmdma interrupts.
 */
static void mv_sff_irq_clear(struct ata_port *ap)
{
	mv_clear_and_enable_port_irqs(ap, mv_ap_base(ap), ERR_IRQ);
}

/**
 *	mv_check_atapi_dma - Filter ATAPI cmds which are unsuitable for DMA.
 *	@qc: queued command to check for chipset/DMA compatibility.
 *
 *	The bmdma engines cannot handle speculative data sizes
 *	(bytecount under/over flow).  So only allow DMA for
 *	data transfer commands with known data sizes.
 *
 *	LOCKING:
 *	Inherited from caller.
 */
static int mv_check_atapi_dma(struct ata_queued_cmd *qc)
{
	struct scsi_cmnd *scmd = qc->scsicmd;

	if (scmd) {
		switch (scmd->cmnd[0]) {
		case READ_6:
		case READ_10:
		case READ_12:
		case WRITE_6:
		case WRITE_10:
		case WRITE_12:
		case GPCMD_READ_CD:
		case GPCMD_SEND_DVD_STRUCTURE:
		case GPCMD_SEND_CUE_SHEET:
			return 0; /* DMA is safe */
		}
	}
	return -EOPNOTSUPP; /* use PIO instead */
}

/**
 *	mv_bmdma_setup - Set up BMDMA transaction
 *	@qc: queued command to prepare DMA for.
 *
 *	LOCKING:
 *	Inherited from caller.
 */
static void mv_bmdma_setup(struct ata_queued_cmd *qc)
{
	struct ata_port *ap = qc->ap;
	void __iomem *port_mmio = mv_ap_base(ap);
	struct mv_port_priv *pp = ap->private_data;

	mv_fill_sg(qc);

	/* clear all DMA cmd bits */
	writel(0, port_mmio + BMDMA_CMD);

	/* load PRD table addr. */
	writel((pp->sg_tbl_dma[qc->hw_tag] >> 16) >> 16,
		port_mmio + BMDMA_PRD_HIGH);
	writelfl(pp->sg_tbl_dma[qc->hw_tag],
		port_mmio + BMDMA_PRD_LOW);

	/* issue r/w command */
	ap->ops->sff_exec_command(ap, &qc->tf);
}

/**
 *	mv_bmdma_start - Start a BMDMA transaction
 *	@qc: queued command to start DMA on.
 *
 *	LOCKING:
 *	Inherited from caller.
 */
static void mv_bmdma_start(struct ata_queued_cmd *qc)
{
	struct ata_port *ap = qc->ap;
	void __iomem *port_mmio = mv_ap_base(ap);
	unsigned int rw = (qc->tf.flags & ATA_TFLAG_WRITE);
	u32 cmd = (rw ? 0 : ATA_DMA_WR) | ATA_DMA_START;

	/* start host DMA transaction */
	writelfl(cmd, port_mmio + BMDMA_CMD);
}

/**
 *	mv_bmdma_stop - Stop BMDMA transfer
 *	@qc: queued command to stop DMA on.
 *
 *	Clears the ATA_DMA_START flag in the bmdma control register
 *
 *	LOCKING:
 *	Inherited from caller.
 */
static void mv_bmdma_stop_ap(struct ata_port *ap)
{
	void __iomem *port_mmio = mv_ap_base(ap);
	u32 cmd;

	/* clear start/stop bit */
	cmd = readl(port_mmio + BMDMA_CMD);
	if (cmd & ATA_DMA_START) {
		cmd &= ~ATA_DMA_START;
		writelfl(cmd, port_mmio + BMDMA_CMD);

		/* one-PIO-cycle guaranteed wait, per spec, for HDMA1:0 transition */
		ata_sff_dma_pause(ap);
	}
}

static void mv_bmdma_stop(struct ata_queued_cmd *qc)
{
	mv_bmdma_stop_ap(qc->ap);
}

/**
 *	mv_bmdma_status - Read BMDMA status
 *	@ap: port for which to retrieve DMA status.
 *
 *	Read and return equivalent of the sff BMDMA status register.
 *
 *	LOCKING:
 *	Inherited from caller.
 */
static u8 mv_bmdma_status(struct ata_port *ap)
{
	void __iomem *port_mmio = mv_ap_base(ap);
	u32 reg, status;

	/*
	 * Other bits are valid only if ATA_DMA_ACTIVE==0,
	 * and the ATA_DMA_INTR bit doesn't exist.
	 */
	reg = readl(port_mmio + BMDMA_STATUS);
	if (reg & ATA_DMA_ACTIVE)
		status = ATA_DMA_ACTIVE;
	else if (reg & ATA_DMA_ERR)
		status = (reg & ATA_DMA_ERR) | ATA_DMA_INTR;
	else {
		/*
		 * Just because DMA_ACTIVE is 0 (DMA completed),
		 * this does _not_ mean the device is "done".
		 * So we should not yet be signalling ATA_DMA_INTR
		 * in some cases.  Eg. DSM/TRIM, and perhaps others.
		 */
		mv_bmdma_stop_ap(ap);
		if (ioread8(ap->ioaddr.altstatus_addr) & ATA_BUSY)
			status = 0;
		else
			status = ATA_DMA_INTR;
	}
	return status;
}

static void mv_rw_multi_errata_sata24(struct ata_queued_cmd *qc)
{
	struct ata_taskfile *tf = &qc->tf;
	/*
	 * Workaround for 88SX60x1 FEr SATA#24.
	 *
	 * Chip may corrupt WRITEs if multi_count >= 4kB.
	 * Note that READs are unaffected.
	 *
	 * It's not clear if this errata really means "4K bytes",
	 * or if it always happens for multi_count > 7
	 * regardless of device sector_size.
	 *
	 * So, for safety, any write with multi_count > 7
	 * gets converted here into a regular PIO write instead:
	 */
	if ((tf->flags & ATA_TFLAG_WRITE) && is_multi_taskfile(tf)) {
		if (qc->dev->multi_count > 7) {
			switch (tf->command) {
			case ATA_CMD_WRITE_MULTI:
				tf->command = ATA_CMD_PIO_WRITE;
				break;
			case ATA_CMD_WRITE_MULTI_FUA_EXT:
				tf->flags &= ~ATA_TFLAG_FUA; /* ugh */
				fallthrough;
			case ATA_CMD_WRITE_MULTI_EXT:
				tf->command = ATA_CMD_PIO_WRITE_EXT;
				break;
			}
		}
	}
}

/**
 *      mv_qc_prep - Host specific command preparation.
 *      @qc: queued command to prepare
 *
 *      This routine simply redirects to the general purpose routine
 *      if command is not DMA.  Else, it handles prep of the CRQB
 *      (command request block), does some sanity checking, and calls
 *      the SG load routine.
 *
 *      LOCKING:
 *      Inherited from caller.
 */
static enum ata_completion_errors mv_qc_prep(struct ata_queued_cmd *qc)
{
	struct ata_port *ap = qc->ap;
	struct mv_port_priv *pp = ap->private_data;
	__le16 *cw;
	struct ata_taskfile *tf = &qc->tf;
	u16 flags = 0;
	unsigned in_index;

	switch (tf->protocol) {
	case ATA_PROT_DMA:
		if (tf->command == ATA_CMD_DSM)
			return AC_ERR_OK;
<<<<<<< HEAD
		/* fall-thru */
=======
		fallthrough;
>>>>>>> d1988041
	case ATA_PROT_NCQ:
		break;	/* continue below */
	case ATA_PROT_PIO:
		mv_rw_multi_errata_sata24(qc);
		return AC_ERR_OK;
	default:
		return AC_ERR_OK;
	}

	/* Fill in command request block
	 */
	if (!(tf->flags & ATA_TFLAG_WRITE))
		flags |= CRQB_FLAG_READ;
	WARN_ON(MV_MAX_Q_DEPTH <= qc->hw_tag);
	flags |= qc->hw_tag << CRQB_TAG_SHIFT;
	flags |= (qc->dev->link->pmp & 0xf) << CRQB_PMP_SHIFT;

	/* get current queue index from software */
	in_index = pp->req_idx;

	pp->crqb[in_index].sg_addr =
		cpu_to_le32(pp->sg_tbl_dma[qc->hw_tag] & 0xffffffff);
	pp->crqb[in_index].sg_addr_hi =
		cpu_to_le32((pp->sg_tbl_dma[qc->hw_tag] >> 16) >> 16);
	pp->crqb[in_index].ctrl_flags = cpu_to_le16(flags);

	cw = &pp->crqb[in_index].ata_cmd[0];

	/* Sadly, the CRQB cannot accommodate all registers--there are
	 * only 11 bytes...so we must pick and choose required
	 * registers based on the command.  So, we drop feature and
	 * hob_feature for [RW] DMA commands, but they are needed for
	 * NCQ.  NCQ will drop hob_nsect, which is not needed there
	 * (nsect is used only for the tag; feat/hob_feat hold true nsect).
	 */
	switch (tf->command) {
	case ATA_CMD_READ:
	case ATA_CMD_READ_EXT:
	case ATA_CMD_WRITE:
	case ATA_CMD_WRITE_EXT:
	case ATA_CMD_WRITE_FUA_EXT:
		mv_crqb_pack_cmd(cw++, tf->hob_nsect, ATA_REG_NSECT, 0);
		break;
	case ATA_CMD_FPDMA_READ:
	case ATA_CMD_FPDMA_WRITE:
		mv_crqb_pack_cmd(cw++, tf->hob_feature, ATA_REG_FEATURE, 0);
		mv_crqb_pack_cmd(cw++, tf->feature, ATA_REG_FEATURE, 0);
		break;
	default:
		/* The only other commands EDMA supports in non-queued and
		 * non-NCQ mode are: [RW] STREAM DMA and W DMA FUA EXT, none
		 * of which are defined/used by Linux.  If we get here, this
		 * driver needs work.
		 */
		ata_port_err(ap, "%s: unsupported command: %.2x\n", __func__,
				tf->command);
		return AC_ERR_INVALID;
	}
	mv_crqb_pack_cmd(cw++, tf->nsect, ATA_REG_NSECT, 0);
	mv_crqb_pack_cmd(cw++, tf->hob_lbal, ATA_REG_LBAL, 0);
	mv_crqb_pack_cmd(cw++, tf->lbal, ATA_REG_LBAL, 0);
	mv_crqb_pack_cmd(cw++, tf->hob_lbam, ATA_REG_LBAM, 0);
	mv_crqb_pack_cmd(cw++, tf->lbam, ATA_REG_LBAM, 0);
	mv_crqb_pack_cmd(cw++, tf->hob_lbah, ATA_REG_LBAH, 0);
	mv_crqb_pack_cmd(cw++, tf->lbah, ATA_REG_LBAH, 0);
	mv_crqb_pack_cmd(cw++, tf->device, ATA_REG_DEVICE, 0);
	mv_crqb_pack_cmd(cw++, tf->command, ATA_REG_CMD, 1);	/* last */

	if (!(qc->flags & ATA_QCFLAG_DMAMAP))
		return AC_ERR_OK;
	mv_fill_sg(qc);

	return AC_ERR_OK;
}

/**
 *      mv_qc_prep_iie - Host specific command preparation.
 *      @qc: queued command to prepare
 *
 *      This routine simply redirects to the general purpose routine
 *      if command is not DMA.  Else, it handles prep of the CRQB
 *      (command request block), does some sanity checking, and calls
 *      the SG load routine.
 *
 *      LOCKING:
 *      Inherited from caller.
 */
static enum ata_completion_errors mv_qc_prep_iie(struct ata_queued_cmd *qc)
{
	struct ata_port *ap = qc->ap;
	struct mv_port_priv *pp = ap->private_data;
	struct mv_crqb_iie *crqb;
	struct ata_taskfile *tf = &qc->tf;
	unsigned in_index;
	u32 flags = 0;

	if ((tf->protocol != ATA_PROT_DMA) &&
	    (tf->protocol != ATA_PROT_NCQ))
		return AC_ERR_OK;
	if (tf->command == ATA_CMD_DSM)
		return AC_ERR_OK;  /* use bmdma for this */

	/* Fill in Gen IIE command request block */
	if (!(tf->flags & ATA_TFLAG_WRITE))
		flags |= CRQB_FLAG_READ;

	WARN_ON(MV_MAX_Q_DEPTH <= qc->hw_tag);
	flags |= qc->hw_tag << CRQB_TAG_SHIFT;
	flags |= qc->hw_tag << CRQB_HOSTQ_SHIFT;
	flags |= (qc->dev->link->pmp & 0xf) << CRQB_PMP_SHIFT;

	/* get current queue index from software */
	in_index = pp->req_idx;

	crqb = (struct mv_crqb_iie *) &pp->crqb[in_index];
	crqb->addr = cpu_to_le32(pp->sg_tbl_dma[qc->hw_tag] & 0xffffffff);
	crqb->addr_hi = cpu_to_le32((pp->sg_tbl_dma[qc->hw_tag] >> 16) >> 16);
	crqb->flags = cpu_to_le32(flags);

	crqb->ata_cmd[0] = cpu_to_le32(
			(tf->command << 16) |
			(tf->feature << 24)
		);
	crqb->ata_cmd[1] = cpu_to_le32(
			(tf->lbal << 0) |
			(tf->lbam << 8) |
			(tf->lbah << 16) |
			(tf->device << 24)
		);
	crqb->ata_cmd[2] = cpu_to_le32(
			(tf->hob_lbal << 0) |
			(tf->hob_lbam << 8) |
			(tf->hob_lbah << 16) |
			(tf->hob_feature << 24)
		);
	crqb->ata_cmd[3] = cpu_to_le32(
			(tf->nsect << 0) |
			(tf->hob_nsect << 8)
		);

	if (!(qc->flags & ATA_QCFLAG_DMAMAP))
		return AC_ERR_OK;
	mv_fill_sg(qc);

	return AC_ERR_OK;
}

/**
 *	mv_sff_check_status - fetch device status, if valid
 *	@ap: ATA port to fetch status from
 *
 *	When using command issue via mv_qc_issue_fis(),
 *	the initial ATA_BUSY state does not show up in the
 *	ATA status (shadow) register.  This can confuse libata!
 *
 *	So we have a hook here to fake ATA_BUSY for that situation,
 *	until the first time a BUSY, DRQ, or ERR bit is seen.
 *
 *	The rest of the time, it simply returns the ATA status register.
 */
static u8 mv_sff_check_status(struct ata_port *ap)
{
	u8 stat = ioread8(ap->ioaddr.status_addr);
	struct mv_port_priv *pp = ap->private_data;

	if (pp->pp_flags & MV_PP_FLAG_FAKE_ATA_BUSY) {
		if (stat & (ATA_BUSY | ATA_DRQ | ATA_ERR))
			pp->pp_flags &= ~MV_PP_FLAG_FAKE_ATA_BUSY;
		else
			stat = ATA_BUSY;
	}
	return stat;
}

/**
 *	mv_send_fis - Send a FIS, using the "Vendor-Unique FIS" register
 *	@fis: fis to be sent
 *	@nwords: number of 32-bit words in the fis
 */
static unsigned int mv_send_fis(struct ata_port *ap, u32 *fis, int nwords)
{
	void __iomem *port_mmio = mv_ap_base(ap);
	u32 ifctl, old_ifctl, ifstat;
	int i, timeout = 200, final_word = nwords - 1;

	/* Initiate FIS transmission mode */
	old_ifctl = readl(port_mmio + SATA_IFCTL);
	ifctl = 0x100 | (old_ifctl & 0xf);
	writelfl(ifctl, port_mmio + SATA_IFCTL);

	/* Send all words of the FIS except for the final word */
	for (i = 0; i < final_word; ++i)
		writel(fis[i], port_mmio + VENDOR_UNIQUE_FIS);

	/* Flag end-of-transmission, and then send the final word */
	writelfl(ifctl | 0x200, port_mmio + SATA_IFCTL);
	writelfl(fis[final_word], port_mmio + VENDOR_UNIQUE_FIS);

	/*
	 * Wait for FIS transmission to complete.
	 * This typically takes just a single iteration.
	 */
	do {
		ifstat = readl(port_mmio + SATA_IFSTAT);
	} while (!(ifstat & 0x1000) && --timeout);

	/* Restore original port configuration */
	writelfl(old_ifctl, port_mmio + SATA_IFCTL);

	/* See if it worked */
	if ((ifstat & 0x3000) != 0x1000) {
		ata_port_warn(ap, "%s transmission error, ifstat=%08x\n",
			      __func__, ifstat);
		return AC_ERR_OTHER;
	}
	return 0;
}

/**
 *	mv_qc_issue_fis - Issue a command directly as a FIS
 *	@qc: queued command to start
 *
 *	Note that the ATA shadow registers are not updated
 *	after command issue, so the device will appear "READY"
 *	if polled, even while it is BUSY processing the command.
 *
 *	So we use a status hook to fake ATA_BUSY until the drive changes state.
 *
 *	Note: we don't get updated shadow regs on *completion*
 *	of non-data commands. So avoid sending them via this function,
 *	as they will appear to have completed immediately.
 *
 *	GEN_IIE has special registers that we could get the result tf from,
 *	but earlier chipsets do not.  For now, we ignore those registers.
 */
static unsigned int mv_qc_issue_fis(struct ata_queued_cmd *qc)
{
	struct ata_port *ap = qc->ap;
	struct mv_port_priv *pp = ap->private_data;
	struct ata_link *link = qc->dev->link;
	u32 fis[5];
	int err = 0;

	ata_tf_to_fis(&qc->tf, link->pmp, 1, (void *)fis);
	err = mv_send_fis(ap, fis, ARRAY_SIZE(fis));
	if (err)
		return err;

	switch (qc->tf.protocol) {
	case ATAPI_PROT_PIO:
		pp->pp_flags |= MV_PP_FLAG_FAKE_ATA_BUSY;
		fallthrough;
	case ATAPI_PROT_NODATA:
		ap->hsm_task_state = HSM_ST_FIRST;
		break;
	case ATA_PROT_PIO:
		pp->pp_flags |= MV_PP_FLAG_FAKE_ATA_BUSY;
		if (qc->tf.flags & ATA_TFLAG_WRITE)
			ap->hsm_task_state = HSM_ST_FIRST;
		else
			ap->hsm_task_state = HSM_ST;
		break;
	default:
		ap->hsm_task_state = HSM_ST_LAST;
		break;
	}

	if (qc->tf.flags & ATA_TFLAG_POLLING)
		ata_sff_queue_pio_task(link, 0);
	return 0;
}

/**
 *      mv_qc_issue - Initiate a command to the host
 *      @qc: queued command to start
 *
 *      This routine simply redirects to the general purpose routine
 *      if command is not DMA.  Else, it sanity checks our local
 *      caches of the request producer/consumer indices then enables
 *      DMA and bumps the request producer index.
 *
 *      LOCKING:
 *      Inherited from caller.
 */
static unsigned int mv_qc_issue(struct ata_queued_cmd *qc)
{
	static int limit_warnings = 10;
	struct ata_port *ap = qc->ap;
	void __iomem *port_mmio = mv_ap_base(ap);
	struct mv_port_priv *pp = ap->private_data;
	u32 in_index;
	unsigned int port_irqs;

	pp->pp_flags &= ~MV_PP_FLAG_FAKE_ATA_BUSY; /* paranoia */

	switch (qc->tf.protocol) {
	case ATA_PROT_DMA:
		if (qc->tf.command == ATA_CMD_DSM) {
			if (!ap->ops->bmdma_setup)  /* no bmdma on GEN_I */
				return AC_ERR_OTHER;
			break;  /* use bmdma for this */
		}
		fallthrough;
	case ATA_PROT_NCQ:
		mv_start_edma(ap, port_mmio, pp, qc->tf.protocol);
		pp->req_idx = (pp->req_idx + 1) & MV_MAX_Q_DEPTH_MASK;
		in_index = pp->req_idx << EDMA_REQ_Q_PTR_SHIFT;

		/* Write the request in pointer to kick the EDMA to life */
		writelfl((pp->crqb_dma & EDMA_REQ_Q_BASE_LO_MASK) | in_index,
					port_mmio + EDMA_REQ_Q_IN_PTR);
		return 0;

	case ATA_PROT_PIO:
		/*
		 * Errata SATA#16, SATA#24: warn if multiple DRQs expected.
		 *
		 * Someday, we might implement special polling workarounds
		 * for these, but it all seems rather unnecessary since we
		 * normally use only DMA for commands which transfer more
		 * than a single block of data.
		 *
		 * Much of the time, this could just work regardless.
		 * So for now, just log the incident, and allow the attempt.
		 */
		if (limit_warnings > 0 && (qc->nbytes / qc->sect_size) > 1) {
			--limit_warnings;
			ata_link_warn(qc->dev->link, DRV_NAME
				      ": attempting PIO w/multiple DRQ: "
				      "this may fail due to h/w errata\n");
		}
		fallthrough;
	case ATA_PROT_NODATA:
	case ATAPI_PROT_PIO:
	case ATAPI_PROT_NODATA:
		if (ap->flags & ATA_FLAG_PIO_POLLING)
			qc->tf.flags |= ATA_TFLAG_POLLING;
		break;
	}

	if (qc->tf.flags & ATA_TFLAG_POLLING)
		port_irqs = ERR_IRQ;	/* mask device interrupt when polling */
	else
		port_irqs = ERR_IRQ | DONE_IRQ;	/* unmask all interrupts */

	/*
	 * We're about to send a non-EDMA capable command to the
	 * port.  Turn off EDMA so there won't be problems accessing
	 * shadow block, etc registers.
	 */
	mv_stop_edma(ap);
	mv_clear_and_enable_port_irqs(ap, mv_ap_base(ap), port_irqs);
	mv_pmp_select(ap, qc->dev->link->pmp);

	if (qc->tf.command == ATA_CMD_READ_LOG_EXT) {
		struct mv_host_priv *hpriv = ap->host->private_data;
		/*
		 * Workaround for 88SX60x1 FEr SATA#25 (part 2).
		 *
		 * After any NCQ error, the READ_LOG_EXT command
		 * from libata-eh *must* use mv_qc_issue_fis().
		 * Otherwise it might fail, due to chip errata.
		 *
		 * Rather than special-case it, we'll just *always*
		 * use this method here for READ_LOG_EXT, making for
		 * easier testing.
		 */
		if (IS_GEN_II(hpriv))
			return mv_qc_issue_fis(qc);
	}
	return ata_bmdma_qc_issue(qc);
}

static struct ata_queued_cmd *mv_get_active_qc(struct ata_port *ap)
{
	struct mv_port_priv *pp = ap->private_data;
	struct ata_queued_cmd *qc;

	if (pp->pp_flags & MV_PP_FLAG_NCQ_EN)
		return NULL;
	qc = ata_qc_from_tag(ap, ap->link.active_tag);
	if (qc && !(qc->tf.flags & ATA_TFLAG_POLLING))
		return qc;
	return NULL;
}

static void mv_pmp_error_handler(struct ata_port *ap)
{
	unsigned int pmp, pmp_map;
	struct mv_port_priv *pp = ap->private_data;

	if (pp->pp_flags & MV_PP_FLAG_DELAYED_EH) {
		/*
		 * Perform NCQ error analysis on failed PMPs
		 * before we freeze the port entirely.
		 *
		 * The failed PMPs are marked earlier by mv_pmp_eh_prep().
		 */
		pmp_map = pp->delayed_eh_pmp_map;
		pp->pp_flags &= ~MV_PP_FLAG_DELAYED_EH;
		for (pmp = 0; pmp_map != 0; pmp++) {
			unsigned int this_pmp = (1 << pmp);
			if (pmp_map & this_pmp) {
				struct ata_link *link = &ap->pmp_link[pmp];
				pmp_map &= ~this_pmp;
				ata_eh_analyze_ncq_error(link);
			}
		}
		ata_port_freeze(ap);
	}
	sata_pmp_error_handler(ap);
}

static unsigned int mv_get_err_pmp_map(struct ata_port *ap)
{
	void __iomem *port_mmio = mv_ap_base(ap);

	return readl(port_mmio + SATA_TESTCTL) >> 16;
}

static void mv_pmp_eh_prep(struct ata_port *ap, unsigned int pmp_map)
{
	unsigned int pmp;

	/*
	 * Initialize EH info for PMPs which saw device errors
	 */
	for (pmp = 0; pmp_map != 0; pmp++) {
		unsigned int this_pmp = (1 << pmp);
		if (pmp_map & this_pmp) {
			struct ata_link *link = &ap->pmp_link[pmp];
			struct ata_eh_info *ehi = &link->eh_info;

			pmp_map &= ~this_pmp;
			ata_ehi_clear_desc(ehi);
			ata_ehi_push_desc(ehi, "dev err");
			ehi->err_mask |= AC_ERR_DEV;
			ehi->action |= ATA_EH_RESET;
			ata_link_abort(link);
		}
	}
}

static int mv_req_q_empty(struct ata_port *ap)
{
	void __iomem *port_mmio = mv_ap_base(ap);
	u32 in_ptr, out_ptr;

	in_ptr  = (readl(port_mmio + EDMA_REQ_Q_IN_PTR)
			>> EDMA_REQ_Q_PTR_SHIFT) & MV_MAX_Q_DEPTH_MASK;
	out_ptr = (readl(port_mmio + EDMA_REQ_Q_OUT_PTR)
			>> EDMA_REQ_Q_PTR_SHIFT) & MV_MAX_Q_DEPTH_MASK;
	return (in_ptr == out_ptr);	/* 1 == queue_is_empty */
}

static int mv_handle_fbs_ncq_dev_err(struct ata_port *ap)
{
	struct mv_port_priv *pp = ap->private_data;
	int failed_links;
	unsigned int old_map, new_map;

	/*
	 * Device error during FBS+NCQ operation:
	 *
	 * Set a port flag to prevent further I/O being enqueued.
	 * Leave the EDMA running to drain outstanding commands from this port.
	 * Perform the post-mortem/EH only when all responses are complete.
	 * Follow recovery sequence from 6042/7042 datasheet (7.3.15.4.2.2).
	 */
	if (!(pp->pp_flags & MV_PP_FLAG_DELAYED_EH)) {
		pp->pp_flags |= MV_PP_FLAG_DELAYED_EH;
		pp->delayed_eh_pmp_map = 0;
	}
	old_map = pp->delayed_eh_pmp_map;
	new_map = old_map | mv_get_err_pmp_map(ap);

	if (old_map != new_map) {
		pp->delayed_eh_pmp_map = new_map;
		mv_pmp_eh_prep(ap, new_map & ~old_map);
	}
	failed_links = hweight16(new_map);

	ata_port_info(ap,
		      "%s: pmp_map=%04x qc_map=%04llx failed_links=%d nr_active_links=%d\n",
		      __func__, pp->delayed_eh_pmp_map,
		      ap->qc_active, failed_links,
		      ap->nr_active_links);

	if (ap->nr_active_links <= failed_links && mv_req_q_empty(ap)) {
		mv_process_crpb_entries(ap, pp);
		mv_stop_edma(ap);
		mv_eh_freeze(ap);
		ata_port_info(ap, "%s: done\n", __func__);
		return 1;	/* handled */
	}
	ata_port_info(ap, "%s: waiting\n", __func__);
	return 1;	/* handled */
}

static int mv_handle_fbs_non_ncq_dev_err(struct ata_port *ap)
{
	/*
	 * Possible future enhancement:
	 *
	 * FBS+non-NCQ operation is not yet implemented.
	 * See related notes in mv_edma_cfg().
	 *
	 * Device error during FBS+non-NCQ operation:
	 *
	 * We need to snapshot the shadow registers for each failed command.
	 * Follow recovery sequence from 6042/7042 datasheet (7.3.15.4.2.3).
	 */
	return 0;	/* not handled */
}

static int mv_handle_dev_err(struct ata_port *ap, u32 edma_err_cause)
{
	struct mv_port_priv *pp = ap->private_data;

	if (!(pp->pp_flags & MV_PP_FLAG_EDMA_EN))
		return 0;	/* EDMA was not active: not handled */
	if (!(pp->pp_flags & MV_PP_FLAG_FBS_EN))
		return 0;	/* FBS was not active: not handled */

	if (!(edma_err_cause & EDMA_ERR_DEV))
		return 0;	/* non DEV error: not handled */
	edma_err_cause &= ~EDMA_ERR_IRQ_TRANSIENT;
	if (edma_err_cause & ~(EDMA_ERR_DEV | EDMA_ERR_SELF_DIS))
		return 0;	/* other problems: not handled */

	if (pp->pp_flags & MV_PP_FLAG_NCQ_EN) {
		/*
		 * EDMA should NOT have self-disabled for this case.
		 * If it did, then something is wrong elsewhere,
		 * and we cannot handle it here.
		 */
		if (edma_err_cause & EDMA_ERR_SELF_DIS) {
			ata_port_warn(ap, "%s: err_cause=0x%x pp_flags=0x%x\n",
				      __func__, edma_err_cause, pp->pp_flags);
			return 0; /* not handled */
		}
		return mv_handle_fbs_ncq_dev_err(ap);
	} else {
		/*
		 * EDMA should have self-disabled for this case.
		 * If it did not, then something is wrong elsewhere,
		 * and we cannot handle it here.
		 */
		if (!(edma_err_cause & EDMA_ERR_SELF_DIS)) {
			ata_port_warn(ap, "%s: err_cause=0x%x pp_flags=0x%x\n",
				      __func__, edma_err_cause, pp->pp_flags);
			return 0; /* not handled */
		}
		return mv_handle_fbs_non_ncq_dev_err(ap);
	}
	return 0;	/* not handled */
}

static void mv_unexpected_intr(struct ata_port *ap, int edma_was_enabled)
{
	struct ata_eh_info *ehi = &ap->link.eh_info;
	char *when = "idle";

	ata_ehi_clear_desc(ehi);
	if (edma_was_enabled) {
		when = "EDMA enabled";
	} else {
		struct ata_queued_cmd *qc = ata_qc_from_tag(ap, ap->link.active_tag);
		if (qc && (qc->tf.flags & ATA_TFLAG_POLLING))
			when = "polling";
	}
	ata_ehi_push_desc(ehi, "unexpected device interrupt while %s", when);
	ehi->err_mask |= AC_ERR_OTHER;
	ehi->action   |= ATA_EH_RESET;
	ata_port_freeze(ap);
}

/**
 *      mv_err_intr - Handle error interrupts on the port
 *      @ap: ATA channel to manipulate
 *
 *      Most cases require a full reset of the chip's state machine,
 *      which also performs a COMRESET.
 *      Also, if the port disabled DMA, update our cached copy to match.
 *
 *      LOCKING:
 *      Inherited from caller.
 */
static void mv_err_intr(struct ata_port *ap)
{
	void __iomem *port_mmio = mv_ap_base(ap);
	u32 edma_err_cause, eh_freeze_mask, serr = 0;
	u32 fis_cause = 0;
	struct mv_port_priv *pp = ap->private_data;
	struct mv_host_priv *hpriv = ap->host->private_data;
	unsigned int action = 0, err_mask = 0;
	struct ata_eh_info *ehi = &ap->link.eh_info;
	struct ata_queued_cmd *qc;
	int abort = 0;

	/*
	 * Read and clear the SError and err_cause bits.
	 * For GenIIe, if EDMA_ERR_TRANS_IRQ_7 is set, we also must read/clear
	 * the FIS_IRQ_CAUSE register before clearing edma_err_cause.
	 */
	sata_scr_read(&ap->link, SCR_ERROR, &serr);
	sata_scr_write_flush(&ap->link, SCR_ERROR, serr);

	edma_err_cause = readl(port_mmio + EDMA_ERR_IRQ_CAUSE);
	if (IS_GEN_IIE(hpriv) && (edma_err_cause & EDMA_ERR_TRANS_IRQ_7)) {
		fis_cause = readl(port_mmio + FIS_IRQ_CAUSE);
		writelfl(~fis_cause, port_mmio + FIS_IRQ_CAUSE);
	}
	writelfl(~edma_err_cause, port_mmio + EDMA_ERR_IRQ_CAUSE);

	if (edma_err_cause & EDMA_ERR_DEV) {
		/*
		 * Device errors during FIS-based switching operation
		 * require special handling.
		 */
		if (mv_handle_dev_err(ap, edma_err_cause))
			return;
	}

	qc = mv_get_active_qc(ap);
	ata_ehi_clear_desc(ehi);
	ata_ehi_push_desc(ehi, "edma_err_cause=%08x pp_flags=%08x",
			  edma_err_cause, pp->pp_flags);

	if (IS_GEN_IIE(hpriv) && (edma_err_cause & EDMA_ERR_TRANS_IRQ_7)) {
		ata_ehi_push_desc(ehi, "fis_cause=%08x", fis_cause);
		if (fis_cause & FIS_IRQ_CAUSE_AN) {
			u32 ec = edma_err_cause &
			       ~(EDMA_ERR_TRANS_IRQ_7 | EDMA_ERR_IRQ_TRANSIENT);
			sata_async_notification(ap);
			if (!ec)
				return; /* Just an AN; no need for the nukes */
			ata_ehi_push_desc(ehi, "SDB notify");
		}
	}
	/*
	 * All generations share these EDMA error cause bits:
	 */
	if (edma_err_cause & EDMA_ERR_DEV) {
		err_mask |= AC_ERR_DEV;
		action |= ATA_EH_RESET;
		ata_ehi_push_desc(ehi, "dev error");
	}
	if (edma_err_cause & (EDMA_ERR_D_PAR | EDMA_ERR_PRD_PAR |
			EDMA_ERR_CRQB_PAR | EDMA_ERR_CRPB_PAR |
			EDMA_ERR_INTRL_PAR)) {
		err_mask |= AC_ERR_ATA_BUS;
		action |= ATA_EH_RESET;
		ata_ehi_push_desc(ehi, "parity error");
	}
	if (edma_err_cause & (EDMA_ERR_DEV_DCON | EDMA_ERR_DEV_CON)) {
		ata_ehi_hotplugged(ehi);
		ata_ehi_push_desc(ehi, edma_err_cause & EDMA_ERR_DEV_DCON ?
			"dev disconnect" : "dev connect");
		action |= ATA_EH_RESET;
	}

	/*
	 * Gen-I has a different SELF_DIS bit,
	 * different FREEZE bits, and no SERR bit:
	 */
	if (IS_GEN_I(hpriv)) {
		eh_freeze_mask = EDMA_EH_FREEZE_5;
		if (edma_err_cause & EDMA_ERR_SELF_DIS_5) {
			pp->pp_flags &= ~MV_PP_FLAG_EDMA_EN;
			ata_ehi_push_desc(ehi, "EDMA self-disable");
		}
	} else {
		eh_freeze_mask = EDMA_EH_FREEZE;
		if (edma_err_cause & EDMA_ERR_SELF_DIS) {
			pp->pp_flags &= ~MV_PP_FLAG_EDMA_EN;
			ata_ehi_push_desc(ehi, "EDMA self-disable");
		}
		if (edma_err_cause & EDMA_ERR_SERR) {
			ata_ehi_push_desc(ehi, "SError=%08x", serr);
			err_mask |= AC_ERR_ATA_BUS;
			action |= ATA_EH_RESET;
		}
	}

	if (!err_mask) {
		err_mask = AC_ERR_OTHER;
		action |= ATA_EH_RESET;
	}

	ehi->serror |= serr;
	ehi->action |= action;

	if (qc)
		qc->err_mask |= err_mask;
	else
		ehi->err_mask |= err_mask;

	if (err_mask == AC_ERR_DEV) {
		/*
		 * Cannot do ata_port_freeze() here,
		 * because it would kill PIO access,
		 * which is needed for further diagnosis.
		 */
		mv_eh_freeze(ap);
		abort = 1;
	} else if (edma_err_cause & eh_freeze_mask) {
		/*
		 * Note to self: ata_port_freeze() calls ata_port_abort()
		 */
		ata_port_freeze(ap);
	} else {
		abort = 1;
	}

	if (abort) {
		if (qc)
			ata_link_abort(qc->dev->link);
		else
			ata_port_abort(ap);
	}
}

static bool mv_process_crpb_response(struct ata_port *ap,
		struct mv_crpb *response, unsigned int tag, int ncq_enabled)
{
	u8 ata_status;
	u16 edma_status = le16_to_cpu(response->flags);

	/*
	 * edma_status from a response queue entry:
	 *   LSB is from EDMA_ERR_IRQ_CAUSE (non-NCQ only).
	 *   MSB is saved ATA status from command completion.
	 */
	if (!ncq_enabled) {
		u8 err_cause = edma_status & 0xff & ~EDMA_ERR_DEV;
		if (err_cause) {
			/*
			 * Error will be seen/handled by
			 * mv_err_intr().  So do nothing at all here.
			 */
			return false;
		}
	}
	ata_status = edma_status >> CRPB_FLAG_STATUS_SHIFT;
	if (!ac_err_mask(ata_status))
		return true;
	/* else: leave it for mv_err_intr() */
	return false;
}

static void mv_process_crpb_entries(struct ata_port *ap, struct mv_port_priv *pp)
{
	void __iomem *port_mmio = mv_ap_base(ap);
	struct mv_host_priv *hpriv = ap->host->private_data;
	u32 in_index;
	bool work_done = false;
	u32 done_mask = 0;
	int ncq_enabled = (pp->pp_flags & MV_PP_FLAG_NCQ_EN);

	/* Get the hardware queue position index */
	in_index = (readl(port_mmio + EDMA_RSP_Q_IN_PTR)
			>> EDMA_RSP_Q_PTR_SHIFT) & MV_MAX_Q_DEPTH_MASK;

	/* Process new responses from since the last time we looked */
	while (in_index != pp->resp_idx) {
		unsigned int tag;
		struct mv_crpb *response = &pp->crpb[pp->resp_idx];

		pp->resp_idx = (pp->resp_idx + 1) & MV_MAX_Q_DEPTH_MASK;

		if (IS_GEN_I(hpriv)) {
			/* 50xx: no NCQ, only one command active at a time */
			tag = ap->link.active_tag;
		} else {
			/* Gen II/IIE: get command tag from CRPB entry */
			tag = le16_to_cpu(response->id) & 0x1f;
		}
		if (mv_process_crpb_response(ap, response, tag, ncq_enabled))
			done_mask |= 1 << tag;
		work_done = true;
	}

	if (work_done) {
		ata_qc_complete_multiple(ap, ata_qc_get_active(ap) ^ done_mask);

		/* Update the software queue position index in hardware */
		writelfl((pp->crpb_dma & EDMA_RSP_Q_BASE_LO_MASK) |
			 (pp->resp_idx << EDMA_RSP_Q_PTR_SHIFT),
			 port_mmio + EDMA_RSP_Q_OUT_PTR);
	}
}

static void mv_port_intr(struct ata_port *ap, u32 port_cause)
{
	struct mv_port_priv *pp;
	int edma_was_enabled;

	/*
	 * Grab a snapshot of the EDMA_EN flag setting,
	 * so that we have a consistent view for this port,
	 * even if something we call of our routines changes it.
	 */
	pp = ap->private_data;
	edma_was_enabled = (pp->pp_flags & MV_PP_FLAG_EDMA_EN);
	/*
	 * Process completed CRPB response(s) before other events.
	 */
	if (edma_was_enabled && (port_cause & DONE_IRQ)) {
		mv_process_crpb_entries(ap, pp);
		if (pp->pp_flags & MV_PP_FLAG_DELAYED_EH)
			mv_handle_fbs_ncq_dev_err(ap);
	}
	/*
	 * Handle chip-reported errors, or continue on to handle PIO.
	 */
	if (unlikely(port_cause & ERR_IRQ)) {
		mv_err_intr(ap);
	} else if (!edma_was_enabled) {
		struct ata_queued_cmd *qc = mv_get_active_qc(ap);
		if (qc)
			ata_bmdma_port_intr(ap, qc);
		else
			mv_unexpected_intr(ap, edma_was_enabled);
	}
}

/**
 *      mv_host_intr - Handle all interrupts on the given host controller
 *      @host: host specific structure
 *      @main_irq_cause: Main interrupt cause register for the chip.
 *
 *      LOCKING:
 *      Inherited from caller.
 */
static int mv_host_intr(struct ata_host *host, u32 main_irq_cause)
{
	struct mv_host_priv *hpriv = host->private_data;
	void __iomem *mmio = hpriv->base, *hc_mmio;
	unsigned int handled = 0, port;

	/* If asserted, clear the "all ports" IRQ coalescing bit */
	if (main_irq_cause & ALL_PORTS_COAL_DONE)
		writel(~ALL_PORTS_COAL_IRQ, mmio + IRQ_COAL_CAUSE);

	for (port = 0; port < hpriv->n_ports; port++) {
		struct ata_port *ap = host->ports[port];
		unsigned int p, shift, hardport, port_cause;

		MV_PORT_TO_SHIFT_AND_HARDPORT(port, shift, hardport);
		/*
		 * Each hc within the host has its own hc_irq_cause register,
		 * where the interrupting ports bits get ack'd.
		 */
		if (hardport == 0) {	/* first port on this hc ? */
			u32 hc_cause = (main_irq_cause >> shift) & HC0_IRQ_PEND;
			u32 port_mask, ack_irqs;
			/*
			 * Skip this entire hc if nothing pending for any ports
			 */
			if (!hc_cause) {
				port += MV_PORTS_PER_HC - 1;
				continue;
			}
			/*
			 * We don't need/want to read the hc_irq_cause register,
			 * because doing so hurts performance, and
			 * main_irq_cause already gives us everything we need.
			 *
			 * But we do have to *write* to the hc_irq_cause to ack
			 * the ports that we are handling this time through.
			 *
			 * This requires that we create a bitmap for those
			 * ports which interrupted us, and use that bitmap
			 * to ack (only) those ports via hc_irq_cause.
			 */
			ack_irqs = 0;
			if (hc_cause & PORTS_0_3_COAL_DONE)
				ack_irqs = HC_COAL_IRQ;
			for (p = 0; p < MV_PORTS_PER_HC; ++p) {
				if ((port + p) >= hpriv->n_ports)
					break;
				port_mask = (DONE_IRQ | ERR_IRQ) << (p * 2);
				if (hc_cause & port_mask)
					ack_irqs |= (DMA_IRQ | DEV_IRQ) << p;
			}
			hc_mmio = mv_hc_base_from_port(mmio, port);
			writelfl(~ack_irqs, hc_mmio + HC_IRQ_CAUSE);
			handled = 1;
		}
		/*
		 * Handle interrupts signalled for this port:
		 */
		port_cause = (main_irq_cause >> shift) & (DONE_IRQ | ERR_IRQ);
		if (port_cause)
			mv_port_intr(ap, port_cause);
	}
	return handled;
}

static int mv_pci_error(struct ata_host *host, void __iomem *mmio)
{
	struct mv_host_priv *hpriv = host->private_data;
	struct ata_port *ap;
	struct ata_queued_cmd *qc;
	struct ata_eh_info *ehi;
	unsigned int i, err_mask, printed = 0;
	u32 err_cause;

	err_cause = readl(mmio + hpriv->irq_cause_offset);

	dev_err(host->dev, "PCI ERROR; PCI IRQ cause=0x%08x\n", err_cause);

	DPRINTK("All regs @ PCI error\n");
	mv_dump_all_regs(mmio, -1, to_pci_dev(host->dev));

	writelfl(0, mmio + hpriv->irq_cause_offset);

	for (i = 0; i < host->n_ports; i++) {
		ap = host->ports[i];
		if (!ata_link_offline(&ap->link)) {
			ehi = &ap->link.eh_info;
			ata_ehi_clear_desc(ehi);
			if (!printed++)
				ata_ehi_push_desc(ehi,
					"PCI err cause 0x%08x", err_cause);
			err_mask = AC_ERR_HOST_BUS;
			ehi->action = ATA_EH_RESET;
			qc = ata_qc_from_tag(ap, ap->link.active_tag);
			if (qc)
				qc->err_mask |= err_mask;
			else
				ehi->err_mask |= err_mask;

			ata_port_freeze(ap);
		}
	}
	return 1;	/* handled */
}

/**
 *      mv_interrupt - Main interrupt event handler
 *      @irq: unused
 *      @dev_instance: private data; in this case the host structure
 *
 *      Read the read only register to determine if any host
 *      controllers have pending interrupts.  If so, call lower level
 *      routine to handle.  Also check for PCI errors which are only
 *      reported here.
 *
 *      LOCKING:
 *      This routine holds the host lock while processing pending
 *      interrupts.
 */
static irqreturn_t mv_interrupt(int irq, void *dev_instance)
{
	struct ata_host *host = dev_instance;
	struct mv_host_priv *hpriv = host->private_data;
	unsigned int handled = 0;
	int using_msi = hpriv->hp_flags & MV_HP_FLAG_MSI;
	u32 main_irq_cause, pending_irqs;

	spin_lock(&host->lock);

	/* for MSI:  block new interrupts while in here */
	if (using_msi)
		mv_write_main_irq_mask(0, hpriv);

	main_irq_cause = readl(hpriv->main_irq_cause_addr);
	pending_irqs   = main_irq_cause & hpriv->main_irq_mask;
	/*
	 * Deal with cases where we either have nothing pending, or have read
	 * a bogus register value which can indicate HW removal or PCI fault.
	 */
	if (pending_irqs && main_irq_cause != 0xffffffffU) {
		if (unlikely((pending_irqs & PCI_ERR) && !IS_SOC(hpriv)))
			handled = mv_pci_error(host, hpriv->base);
		else
			handled = mv_host_intr(host, pending_irqs);
	}

	/* for MSI: unmask; interrupt cause bits will retrigger now */
	if (using_msi)
		mv_write_main_irq_mask(hpriv->main_irq_mask, hpriv);

	spin_unlock(&host->lock);

	return IRQ_RETVAL(handled);
}

static unsigned int mv5_scr_offset(unsigned int sc_reg_in)
{
	unsigned int ofs;

	switch (sc_reg_in) {
	case SCR_STATUS:
	case SCR_ERROR:
	case SCR_CONTROL:
		ofs = sc_reg_in * sizeof(u32);
		break;
	default:
		ofs = 0xffffffffU;
		break;
	}
	return ofs;
}

static int mv5_scr_read(struct ata_link *link, unsigned int sc_reg_in, u32 *val)
{
	struct mv_host_priv *hpriv = link->ap->host->private_data;
	void __iomem *mmio = hpriv->base;
	void __iomem *addr = mv5_phy_base(mmio, link->ap->port_no);
	unsigned int ofs = mv5_scr_offset(sc_reg_in);

	if (ofs != 0xffffffffU) {
		*val = readl(addr + ofs);
		return 0;
	} else
		return -EINVAL;
}

static int mv5_scr_write(struct ata_link *link, unsigned int sc_reg_in, u32 val)
{
	struct mv_host_priv *hpriv = link->ap->host->private_data;
	void __iomem *mmio = hpriv->base;
	void __iomem *addr = mv5_phy_base(mmio, link->ap->port_no);
	unsigned int ofs = mv5_scr_offset(sc_reg_in);

	if (ofs != 0xffffffffU) {
		writelfl(val, addr + ofs);
		return 0;
	} else
		return -EINVAL;
}

static void mv5_reset_bus(struct ata_host *host, void __iomem *mmio)
{
	struct pci_dev *pdev = to_pci_dev(host->dev);
	int early_5080;

	early_5080 = (pdev->device == 0x5080) && (pdev->revision == 0);

	if (!early_5080) {
		u32 tmp = readl(mmio + MV_PCI_EXP_ROM_BAR_CTL);
		tmp |= (1 << 0);
		writel(tmp, mmio + MV_PCI_EXP_ROM_BAR_CTL);
	}

	mv_reset_pci_bus(host, mmio);
}

static void mv5_reset_flash(struct mv_host_priv *hpriv, void __iomem *mmio)
{
	writel(0x0fcfffff, mmio + FLASH_CTL);
}

static void mv5_read_preamp(struct mv_host_priv *hpriv, int idx,
			   void __iomem *mmio)
{
	void __iomem *phy_mmio = mv5_phy_base(mmio, idx);
	u32 tmp;

	tmp = readl(phy_mmio + MV5_PHY_MODE);

	hpriv->signal[idx].pre = tmp & 0x1800;	/* bits 12:11 */
	hpriv->signal[idx].amps = tmp & 0xe0;	/* bits 7:5 */
}

static void mv5_enable_leds(struct mv_host_priv *hpriv, void __iomem *mmio)
{
	u32 tmp;

	writel(0, mmio + GPIO_PORT_CTL);

	/* FIXME: handle MV_HP_ERRATA_50XXB2 errata */

	tmp = readl(mmio + MV_PCI_EXP_ROM_BAR_CTL);
	tmp |= ~(1 << 0);
	writel(tmp, mmio + MV_PCI_EXP_ROM_BAR_CTL);
}

static void mv5_phy_errata(struct mv_host_priv *hpriv, void __iomem *mmio,
			   unsigned int port)
{
	void __iomem *phy_mmio = mv5_phy_base(mmio, port);
	const u32 mask = (1<<12) | (1<<11) | (1<<7) | (1<<6) | (1<<5);
	u32 tmp;
	int fix_apm_sq = (hpriv->hp_flags & MV_HP_ERRATA_50XXB0);

	if (fix_apm_sq) {
		tmp = readl(phy_mmio + MV5_LTMODE);
		tmp |= (1 << 19);
		writel(tmp, phy_mmio + MV5_LTMODE);

		tmp = readl(phy_mmio + MV5_PHY_CTL);
		tmp &= ~0x3;
		tmp |= 0x1;
		writel(tmp, phy_mmio + MV5_PHY_CTL);
	}

	tmp = readl(phy_mmio + MV5_PHY_MODE);
	tmp &= ~mask;
	tmp |= hpriv->signal[port].pre;
	tmp |= hpriv->signal[port].amps;
	writel(tmp, phy_mmio + MV5_PHY_MODE);
}


#undef ZERO
#define ZERO(reg) writel(0, port_mmio + (reg))
static void mv5_reset_hc_port(struct mv_host_priv *hpriv, void __iomem *mmio,
			     unsigned int port)
{
	void __iomem *port_mmio = mv_port_base(mmio, port);

	mv_reset_channel(hpriv, mmio, port);

	ZERO(0x028);	/* command */
	writel(0x11f, port_mmio + EDMA_CFG);
	ZERO(0x004);	/* timer */
	ZERO(0x008);	/* irq err cause */
	ZERO(0x00c);	/* irq err mask */
	ZERO(0x010);	/* rq bah */
	ZERO(0x014);	/* rq inp */
	ZERO(0x018);	/* rq outp */
	ZERO(0x01c);	/* respq bah */
	ZERO(0x024);	/* respq outp */
	ZERO(0x020);	/* respq inp */
	ZERO(0x02c);	/* test control */
	writel(0xbc, port_mmio + EDMA_IORDY_TMOUT);
}
#undef ZERO

#define ZERO(reg) writel(0, hc_mmio + (reg))
static void mv5_reset_one_hc(struct mv_host_priv *hpriv, void __iomem *mmio,
			unsigned int hc)
{
	void __iomem *hc_mmio = mv_hc_base(mmio, hc);
	u32 tmp;

	ZERO(0x00c);
	ZERO(0x010);
	ZERO(0x014);
	ZERO(0x018);

	tmp = readl(hc_mmio + 0x20);
	tmp &= 0x1c1c1c1c;
	tmp |= 0x03030303;
	writel(tmp, hc_mmio + 0x20);
}
#undef ZERO

static int mv5_reset_hc(struct mv_host_priv *hpriv, void __iomem *mmio,
			unsigned int n_hc)
{
	unsigned int hc, port;

	for (hc = 0; hc < n_hc; hc++) {
		for (port = 0; port < MV_PORTS_PER_HC; port++)
			mv5_reset_hc_port(hpriv, mmio,
					  (hc * MV_PORTS_PER_HC) + port);

		mv5_reset_one_hc(hpriv, mmio, hc);
	}

	return 0;
}

#undef ZERO
#define ZERO(reg) writel(0, mmio + (reg))
static void mv_reset_pci_bus(struct ata_host *host, void __iomem *mmio)
{
	struct mv_host_priv *hpriv = host->private_data;
	u32 tmp;

	tmp = readl(mmio + MV_PCI_MODE);
	tmp &= 0xff00ffff;
	writel(tmp, mmio + MV_PCI_MODE);

	ZERO(MV_PCI_DISC_TIMER);
	ZERO(MV_PCI_MSI_TRIGGER);
	writel(0x000100ff, mmio + MV_PCI_XBAR_TMOUT);
	ZERO(MV_PCI_SERR_MASK);
	ZERO(hpriv->irq_cause_offset);
	ZERO(hpriv->irq_mask_offset);
	ZERO(MV_PCI_ERR_LOW_ADDRESS);
	ZERO(MV_PCI_ERR_HIGH_ADDRESS);
	ZERO(MV_PCI_ERR_ATTRIBUTE);
	ZERO(MV_PCI_ERR_COMMAND);
}
#undef ZERO

static void mv6_reset_flash(struct mv_host_priv *hpriv, void __iomem *mmio)
{
	u32 tmp;

	mv5_reset_flash(hpriv, mmio);

	tmp = readl(mmio + GPIO_PORT_CTL);
	tmp &= 0x3;
	tmp |= (1 << 5) | (1 << 6);
	writel(tmp, mmio + GPIO_PORT_CTL);
}

/**
 *      mv6_reset_hc - Perform the 6xxx global soft reset
 *      @mmio: base address of the HBA
 *
 *      This routine only applies to 6xxx parts.
 *
 *      LOCKING:
 *      Inherited from caller.
 */
static int mv6_reset_hc(struct mv_host_priv *hpriv, void __iomem *mmio,
			unsigned int n_hc)
{
	void __iomem *reg = mmio + PCI_MAIN_CMD_STS;
	int i, rc = 0;
	u32 t;

	/* Following procedure defined in PCI "main command and status
	 * register" table.
	 */
	t = readl(reg);
	writel(t | STOP_PCI_MASTER, reg);

	for (i = 0; i < 1000; i++) {
		udelay(1);
		t = readl(reg);
		if (PCI_MASTER_EMPTY & t)
			break;
	}
	if (!(PCI_MASTER_EMPTY & t)) {
		printk(KERN_ERR DRV_NAME ": PCI master won't flush\n");
		rc = 1;
		goto done;
	}

	/* set reset */
	i = 5;
	do {
		writel(t | GLOB_SFT_RST, reg);
		t = readl(reg);
		udelay(1);
	} while (!(GLOB_SFT_RST & t) && (i-- > 0));

	if (!(GLOB_SFT_RST & t)) {
		printk(KERN_ERR DRV_NAME ": can't set global reset\n");
		rc = 1;
		goto done;
	}

	/* clear reset and *reenable the PCI master* (not mentioned in spec) */
	i = 5;
	do {
		writel(t & ~(GLOB_SFT_RST | STOP_PCI_MASTER), reg);
		t = readl(reg);
		udelay(1);
	} while ((GLOB_SFT_RST & t) && (i-- > 0));

	if (GLOB_SFT_RST & t) {
		printk(KERN_ERR DRV_NAME ": can't clear global reset\n");
		rc = 1;
	}
done:
	return rc;
}

static void mv6_read_preamp(struct mv_host_priv *hpriv, int idx,
			   void __iomem *mmio)
{
	void __iomem *port_mmio;
	u32 tmp;

	tmp = readl(mmio + RESET_CFG);
	if ((tmp & (1 << 0)) == 0) {
		hpriv->signal[idx].amps = 0x7 << 8;
		hpriv->signal[idx].pre = 0x1 << 5;
		return;
	}

	port_mmio = mv_port_base(mmio, idx);
	tmp = readl(port_mmio + PHY_MODE2);

	hpriv->signal[idx].amps = tmp & 0x700;	/* bits 10:8 */
	hpriv->signal[idx].pre = tmp & 0xe0;	/* bits 7:5 */
}

static void mv6_enable_leds(struct mv_host_priv *hpriv, void __iomem *mmio)
{
	writel(0x00000060, mmio + GPIO_PORT_CTL);
}

static void mv6_phy_errata(struct mv_host_priv *hpriv, void __iomem *mmio,
			   unsigned int port)
{
	void __iomem *port_mmio = mv_port_base(mmio, port);

	u32 hp_flags = hpriv->hp_flags;
	int fix_phy_mode2 =
		hp_flags & (MV_HP_ERRATA_60X1B2 | MV_HP_ERRATA_60X1C0);
	int fix_phy_mode4 =
		hp_flags & (MV_HP_ERRATA_60X1B2 | MV_HP_ERRATA_60X1C0);
	u32 m2, m3;

	if (fix_phy_mode2) {
		m2 = readl(port_mmio + PHY_MODE2);
		m2 &= ~(1 << 16);
		m2 |= (1 << 31);
		writel(m2, port_mmio + PHY_MODE2);

		udelay(200);

		m2 = readl(port_mmio + PHY_MODE2);
		m2 &= ~((1 << 16) | (1 << 31));
		writel(m2, port_mmio + PHY_MODE2);

		udelay(200);
	}

	/*
	 * Gen-II/IIe PHY_MODE3 errata RM#2:
	 * Achieves better receiver noise performance than the h/w default:
	 */
	m3 = readl(port_mmio + PHY_MODE3);
	m3 = (m3 & 0x1f) | (0x5555601 << 5);

	/* Guideline 88F5182 (GL# SATA-S11) */
	if (IS_SOC(hpriv))
		m3 &= ~0x1c;

	if (fix_phy_mode4) {
		u32 m4 = readl(port_mmio + PHY_MODE4);
		/*
		 * Enforce reserved-bit restrictions on GenIIe devices only.
		 * For earlier chipsets, force only the internal config field
		 *  (workaround for errata FEr SATA#10 part 1).
		 */
		if (IS_GEN_IIE(hpriv))
			m4 = (m4 & ~PHY_MODE4_RSVD_ZEROS) | PHY_MODE4_RSVD_ONES;
		else
			m4 = (m4 & ~PHY_MODE4_CFG_MASK) | PHY_MODE4_CFG_VALUE;
		writel(m4, port_mmio + PHY_MODE4);
	}
	/*
	 * Workaround for 60x1-B2 errata SATA#13:
	 * Any write to PHY_MODE4 (above) may corrupt PHY_MODE3,
	 * so we must always rewrite PHY_MODE3 after PHY_MODE4.
	 * Or ensure we use writelfl() when writing PHY_MODE4.
	 */
	writel(m3, port_mmio + PHY_MODE3);

	/* Revert values of pre-emphasis and signal amps to the saved ones */
	m2 = readl(port_mmio + PHY_MODE2);

	m2 &= ~MV_M2_PREAMP_MASK;
	m2 |= hpriv->signal[port].amps;
	m2 |= hpriv->signal[port].pre;
	m2 &= ~(1 << 16);

	/* according to mvSata 3.6.1, some IIE values are fixed */
	if (IS_GEN_IIE(hpriv)) {
		m2 &= ~0xC30FF01F;
		m2 |= 0x0000900F;
	}

	writel(m2, port_mmio + PHY_MODE2);
}

/* TODO: use the generic LED interface to configure the SATA Presence */
/* & Acitivy LEDs on the board */
static void mv_soc_enable_leds(struct mv_host_priv *hpriv,
				      void __iomem *mmio)
{
	return;
}

static void mv_soc_read_preamp(struct mv_host_priv *hpriv, int idx,
			   void __iomem *mmio)
{
	void __iomem *port_mmio;
	u32 tmp;

	port_mmio = mv_port_base(mmio, idx);
	tmp = readl(port_mmio + PHY_MODE2);

	hpriv->signal[idx].amps = tmp & 0x700;	/* bits 10:8 */
	hpriv->signal[idx].pre = tmp & 0xe0;	/* bits 7:5 */
}

#undef ZERO
#define ZERO(reg) writel(0, port_mmio + (reg))
static void mv_soc_reset_hc_port(struct mv_host_priv *hpriv,
					void __iomem *mmio, unsigned int port)
{
	void __iomem *port_mmio = mv_port_base(mmio, port);

	mv_reset_channel(hpriv, mmio, port);

	ZERO(0x028);		/* command */
	writel(0x101f, port_mmio + EDMA_CFG);
	ZERO(0x004);		/* timer */
	ZERO(0x008);		/* irq err cause */
	ZERO(0x00c);		/* irq err mask */
	ZERO(0x010);		/* rq bah */
	ZERO(0x014);		/* rq inp */
	ZERO(0x018);		/* rq outp */
	ZERO(0x01c);		/* respq bah */
	ZERO(0x024);		/* respq outp */
	ZERO(0x020);		/* respq inp */
	ZERO(0x02c);		/* test control */
	writel(0x800, port_mmio + EDMA_IORDY_TMOUT);
}

#undef ZERO

#define ZERO(reg) writel(0, hc_mmio + (reg))
static void mv_soc_reset_one_hc(struct mv_host_priv *hpriv,
				       void __iomem *mmio)
{
	void __iomem *hc_mmio = mv_hc_base(mmio, 0);

	ZERO(0x00c);
	ZERO(0x010);
	ZERO(0x014);

}

#undef ZERO

static int mv_soc_reset_hc(struct mv_host_priv *hpriv,
				  void __iomem *mmio, unsigned int n_hc)
{
	unsigned int port;

	for (port = 0; port < hpriv->n_ports; port++)
		mv_soc_reset_hc_port(hpriv, mmio, port);

	mv_soc_reset_one_hc(hpriv, mmio);

	return 0;
}

static void mv_soc_reset_flash(struct mv_host_priv *hpriv,
				      void __iomem *mmio)
{
	return;
}

static void mv_soc_reset_bus(struct ata_host *host, void __iomem *mmio)
{
	return;
}

static void mv_soc_65n_phy_errata(struct mv_host_priv *hpriv,
				  void __iomem *mmio, unsigned int port)
{
	void __iomem *port_mmio = mv_port_base(mmio, port);
	u32	reg;

	reg = readl(port_mmio + PHY_MODE3);
	reg &= ~(0x3 << 27);	/* SELMUPF (bits 28:27) to 1 */
	reg |= (0x1 << 27);
	reg &= ~(0x3 << 29);	/* SELMUPI (bits 30:29) to 1 */
	reg |= (0x1 << 29);
	writel(reg, port_mmio + PHY_MODE3);

	reg = readl(port_mmio + PHY_MODE4);
	reg &= ~0x1;	/* SATU_OD8 (bit 0) to 0, reserved bit 16 must be set */
	reg |= (0x1 << 16);
	writel(reg, port_mmio + PHY_MODE4);

	reg = readl(port_mmio + PHY_MODE9_GEN2);
	reg &= ~0xf;	/* TXAMP[3:0] (bits 3:0) to 8 */
	reg |= 0x8;
	reg &= ~(0x1 << 14);	/* TXAMP[4] (bit 14) to 0 */
	writel(reg, port_mmio + PHY_MODE9_GEN2);

	reg = readl(port_mmio + PHY_MODE9_GEN1);
	reg &= ~0xf;	/* TXAMP[3:0] (bits 3:0) to 8 */
	reg |= 0x8;
	reg &= ~(0x1 << 14);	/* TXAMP[4] (bit 14) to 0 */
	writel(reg, port_mmio + PHY_MODE9_GEN1);
}

/**
 *	soc_is_65 - check if the soc is 65 nano device
 *
 *	Detect the type of the SoC, this is done by reading the PHYCFG_OFS
 *	register, this register should contain non-zero value and it exists only
 *	in the 65 nano devices, when reading it from older devices we get 0.
 */
static bool soc_is_65n(struct mv_host_priv *hpriv)
{
	void __iomem *port0_mmio = mv_port_base(hpriv->base, 0);

	if (readl(port0_mmio + PHYCFG_OFS))
		return true;
	return false;
}

static void mv_setup_ifcfg(void __iomem *port_mmio, int want_gen2i)
{
	u32 ifcfg = readl(port_mmio + SATA_IFCFG);

	ifcfg = (ifcfg & 0xf7f) | 0x9b1000;	/* from chip spec */
	if (want_gen2i)
		ifcfg |= (1 << 7);		/* enable gen2i speed */
	writelfl(ifcfg, port_mmio + SATA_IFCFG);
}

static void mv_reset_channel(struct mv_host_priv *hpriv, void __iomem *mmio,
			     unsigned int port_no)
{
	void __iomem *port_mmio = mv_port_base(mmio, port_no);

	/*
	 * The datasheet warns against setting EDMA_RESET when EDMA is active
	 * (but doesn't say what the problem might be).  So we first try
	 * to disable the EDMA engine before doing the EDMA_RESET operation.
	 */
	mv_stop_edma_engine(port_mmio);
	writelfl(EDMA_RESET, port_mmio + EDMA_CMD);

	if (!IS_GEN_I(hpriv)) {
		/* Enable 3.0gb/s link speed: this survives EDMA_RESET */
		mv_setup_ifcfg(port_mmio, 1);
	}
	/*
	 * Strobing EDMA_RESET here causes a hard reset of the SATA transport,
	 * link, and physical layers.  It resets all SATA interface registers
	 * (except for SATA_IFCFG), and issues a COMRESET to the dev.
	 */
	writelfl(EDMA_RESET, port_mmio + EDMA_CMD);
	udelay(25);	/* allow reset propagation */
	writelfl(0, port_mmio + EDMA_CMD);

	hpriv->ops->phy_errata(hpriv, mmio, port_no);

	if (IS_GEN_I(hpriv))
		usleep_range(500, 1000);
}

static void mv_pmp_select(struct ata_port *ap, int pmp)
{
	if (sata_pmp_supported(ap)) {
		void __iomem *port_mmio = mv_ap_base(ap);
		u32 reg = readl(port_mmio + SATA_IFCTL);
		int old = reg & 0xf;

		if (old != pmp) {
			reg = (reg & ~0xf) | pmp;
			writelfl(reg, port_mmio + SATA_IFCTL);
		}
	}
}

static int mv_pmp_hardreset(struct ata_link *link, unsigned int *class,
				unsigned long deadline)
{
	mv_pmp_select(link->ap, sata_srst_pmp(link));
	return sata_std_hardreset(link, class, deadline);
}

static int mv_softreset(struct ata_link *link, unsigned int *class,
				unsigned long deadline)
{
	mv_pmp_select(link->ap, sata_srst_pmp(link));
	return ata_sff_softreset(link, class, deadline);
}

static int mv_hardreset(struct ata_link *link, unsigned int *class,
			unsigned long deadline)
{
	struct ata_port *ap = link->ap;
	struct mv_host_priv *hpriv = ap->host->private_data;
	struct mv_port_priv *pp = ap->private_data;
	void __iomem *mmio = hpriv->base;
	int rc, attempts = 0, extra = 0;
	u32 sstatus;
	bool online;

	mv_reset_channel(hpriv, mmio, ap->port_no);
	pp->pp_flags &= ~MV_PP_FLAG_EDMA_EN;
	pp->pp_flags &=
	  ~(MV_PP_FLAG_FBS_EN | MV_PP_FLAG_NCQ_EN | MV_PP_FLAG_FAKE_ATA_BUSY);

	/* Workaround for errata FEr SATA#10 (part 2) */
	do {
		const unsigned long *timing =
				sata_ehc_deb_timing(&link->eh_context);

		rc = sata_link_hardreset(link, timing, deadline + extra,
					 &online, NULL);
		rc = online ? -EAGAIN : rc;
		if (rc)
			return rc;
		sata_scr_read(link, SCR_STATUS, &sstatus);
		if (!IS_GEN_I(hpriv) && ++attempts >= 5 && sstatus == 0x121) {
			/* Force 1.5gb/s link speed and try again */
			mv_setup_ifcfg(mv_ap_base(ap), 0);
			if (time_after(jiffies + HZ, deadline))
				extra = HZ; /* only extend it once, max */
		}
	} while (sstatus != 0x0 && sstatus != 0x113 && sstatus != 0x123);
	mv_save_cached_regs(ap);
	mv_edma_cfg(ap, 0, 0);

	return rc;
}

static void mv_eh_freeze(struct ata_port *ap)
{
	mv_stop_edma(ap);
	mv_enable_port_irqs(ap, 0);
}

static void mv_eh_thaw(struct ata_port *ap)
{
	struct mv_host_priv *hpriv = ap->host->private_data;
	unsigned int port = ap->port_no;
	unsigned int hardport = mv_hardport_from_port(port);
	void __iomem *hc_mmio = mv_hc_base_from_port(hpriv->base, port);
	void __iomem *port_mmio = mv_ap_base(ap);
	u32 hc_irq_cause;

	/* clear EDMA errors on this port */
	writel(0, port_mmio + EDMA_ERR_IRQ_CAUSE);

	/* clear pending irq events */
	hc_irq_cause = ~((DEV_IRQ | DMA_IRQ) << hardport);
	writelfl(hc_irq_cause, hc_mmio + HC_IRQ_CAUSE);

	mv_enable_port_irqs(ap, ERR_IRQ);
}

/**
 *      mv_port_init - Perform some early initialization on a single port.
 *      @port: libata data structure storing shadow register addresses
 *      @port_mmio: base address of the port
 *
 *      Initialize shadow register mmio addresses, clear outstanding
 *      interrupts on the port, and unmask interrupts for the future
 *      start of the port.
 *
 *      LOCKING:
 *      Inherited from caller.
 */
static void mv_port_init(struct ata_ioports *port,  void __iomem *port_mmio)
{
	void __iomem *serr, *shd_base = port_mmio + SHD_BLK;

	/* PIO related setup
	 */
	port->data_addr = shd_base + (sizeof(u32) * ATA_REG_DATA);
	port->error_addr =
		port->feature_addr = shd_base + (sizeof(u32) * ATA_REG_ERR);
	port->nsect_addr = shd_base + (sizeof(u32) * ATA_REG_NSECT);
	port->lbal_addr = shd_base + (sizeof(u32) * ATA_REG_LBAL);
	port->lbam_addr = shd_base + (sizeof(u32) * ATA_REG_LBAM);
	port->lbah_addr = shd_base + (sizeof(u32) * ATA_REG_LBAH);
	port->device_addr = shd_base + (sizeof(u32) * ATA_REG_DEVICE);
	port->status_addr =
		port->command_addr = shd_base + (sizeof(u32) * ATA_REG_STATUS);
	/* special case: control/altstatus doesn't have ATA_REG_ address */
	port->altstatus_addr = port->ctl_addr = shd_base + SHD_CTL_AST;

	/* Clear any currently outstanding port interrupt conditions */
	serr = port_mmio + mv_scr_offset(SCR_ERROR);
	writelfl(readl(serr), serr);
	writelfl(0, port_mmio + EDMA_ERR_IRQ_CAUSE);

	/* unmask all non-transient EDMA error interrupts */
	writelfl(~EDMA_ERR_IRQ_TRANSIENT, port_mmio + EDMA_ERR_IRQ_MASK);

	VPRINTK("EDMA cfg=0x%08x EDMA IRQ err cause/mask=0x%08x/0x%08x\n",
		readl(port_mmio + EDMA_CFG),
		readl(port_mmio + EDMA_ERR_IRQ_CAUSE),
		readl(port_mmio + EDMA_ERR_IRQ_MASK));
}

static unsigned int mv_in_pcix_mode(struct ata_host *host)
{
	struct mv_host_priv *hpriv = host->private_data;
	void __iomem *mmio = hpriv->base;
	u32 reg;

	if (IS_SOC(hpriv) || !IS_PCIE(hpriv))
		return 0;	/* not PCI-X capable */
	reg = readl(mmio + MV_PCI_MODE);
	if ((reg & MV_PCI_MODE_MASK) == 0)
		return 0;	/* conventional PCI mode */
	return 1;	/* chip is in PCI-X mode */
}

static int mv_pci_cut_through_okay(struct ata_host *host)
{
	struct mv_host_priv *hpriv = host->private_data;
	void __iomem *mmio = hpriv->base;
	u32 reg;

	if (!mv_in_pcix_mode(host)) {
		reg = readl(mmio + MV_PCI_COMMAND);
		if (reg & MV_PCI_COMMAND_MRDTRIG)
			return 0; /* not okay */
	}
	return 1; /* okay */
}

static void mv_60x1b2_errata_pci7(struct ata_host *host)
{
	struct mv_host_priv *hpriv = host->private_data;
	void __iomem *mmio = hpriv->base;

	/* workaround for 60x1-B2 errata PCI#7 */
	if (mv_in_pcix_mode(host)) {
		u32 reg = readl(mmio + MV_PCI_COMMAND);
		writelfl(reg & ~MV_PCI_COMMAND_MWRCOM, mmio + MV_PCI_COMMAND);
	}
}

static int mv_chip_id(struct ata_host *host, unsigned int board_idx)
{
	struct pci_dev *pdev = to_pci_dev(host->dev);
	struct mv_host_priv *hpriv = host->private_data;
	u32 hp_flags = hpriv->hp_flags;

	switch (board_idx) {
	case chip_5080:
		hpriv->ops = &mv5xxx_ops;
		hp_flags |= MV_HP_GEN_I;

		switch (pdev->revision) {
		case 0x1:
			hp_flags |= MV_HP_ERRATA_50XXB0;
			break;
		case 0x3:
			hp_flags |= MV_HP_ERRATA_50XXB2;
			break;
		default:
			dev_warn(&pdev->dev,
				 "Applying 50XXB2 workarounds to unknown rev\n");
			hp_flags |= MV_HP_ERRATA_50XXB2;
			break;
		}
		break;

	case chip_504x:
	case chip_508x:
		hpriv->ops = &mv5xxx_ops;
		hp_flags |= MV_HP_GEN_I;

		switch (pdev->revision) {
		case 0x0:
			hp_flags |= MV_HP_ERRATA_50XXB0;
			break;
		case 0x3:
			hp_flags |= MV_HP_ERRATA_50XXB2;
			break;
		default:
			dev_warn(&pdev->dev,
				 "Applying B2 workarounds to unknown rev\n");
			hp_flags |= MV_HP_ERRATA_50XXB2;
			break;
		}
		break;

	case chip_604x:
	case chip_608x:
		hpriv->ops = &mv6xxx_ops;
		hp_flags |= MV_HP_GEN_II;

		switch (pdev->revision) {
		case 0x7:
			mv_60x1b2_errata_pci7(host);
			hp_flags |= MV_HP_ERRATA_60X1B2;
			break;
		case 0x9:
			hp_flags |= MV_HP_ERRATA_60X1C0;
			break;
		default:
			dev_warn(&pdev->dev,
				 "Applying B2 workarounds to unknown rev\n");
			hp_flags |= MV_HP_ERRATA_60X1B2;
			break;
		}
		break;

	case chip_7042:
		hp_flags |= MV_HP_PCIE | MV_HP_CUT_THROUGH;
		if (pdev->vendor == PCI_VENDOR_ID_TTI &&
		    (pdev->device == 0x2300 || pdev->device == 0x2310))
		{
			/*
			 * Highpoint RocketRAID PCIe 23xx series cards:
			 *
			 * Unconfigured drives are treated as "Legacy"
			 * by the BIOS, and it overwrites sector 8 with
			 * a "Lgcy" metadata block prior to Linux boot.
			 *
			 * Configured drives (RAID or JBOD) leave sector 8
			 * alone, but instead overwrite a high numbered
			 * sector for the RAID metadata.  This sector can
			 * be determined exactly, by truncating the physical
			 * drive capacity to a nice even GB value.
			 *
			 * RAID metadata is at: (dev->n_sectors & ~0xfffff)
			 *
			 * Warn the user, lest they think we're just buggy.
			 */
			printk(KERN_WARNING DRV_NAME ": Highpoint RocketRAID"
				" BIOS CORRUPTS DATA on all attached drives,"
				" regardless of if/how they are configured."
				" BEWARE!\n");
			printk(KERN_WARNING DRV_NAME ": For data safety, do not"
				" use sectors 8-9 on \"Legacy\" drives,"
				" and avoid the final two gigabytes on"
				" all RocketRAID BIOS initialized drives.\n");
		}
		fallthrough;
	case chip_6042:
		hpriv->ops = &mv6xxx_ops;
		hp_flags |= MV_HP_GEN_IIE;
		if (board_idx == chip_6042 && mv_pci_cut_through_okay(host))
			hp_flags |= MV_HP_CUT_THROUGH;

		switch (pdev->revision) {
		case 0x2: /* Rev.B0: the first/only public release */
			hp_flags |= MV_HP_ERRATA_60X1C0;
			break;
		default:
			dev_warn(&pdev->dev,
				 "Applying 60X1C0 workarounds to unknown rev\n");
			hp_flags |= MV_HP_ERRATA_60X1C0;
			break;
		}
		break;
	case chip_soc:
		if (soc_is_65n(hpriv))
			hpriv->ops = &mv_soc_65n_ops;
		else
			hpriv->ops = &mv_soc_ops;
		hp_flags |= MV_HP_FLAG_SOC | MV_HP_GEN_IIE |
			MV_HP_ERRATA_60X1C0;
		break;

	default:
		dev_err(host->dev, "BUG: invalid board index %u\n", board_idx);
		return 1;
	}

	hpriv->hp_flags = hp_flags;
	if (hp_flags & MV_HP_PCIE) {
		hpriv->irq_cause_offset	= PCIE_IRQ_CAUSE;
		hpriv->irq_mask_offset	= PCIE_IRQ_MASK;
		hpriv->unmask_all_irqs	= PCIE_UNMASK_ALL_IRQS;
	} else {
		hpriv->irq_cause_offset	= PCI_IRQ_CAUSE;
		hpriv->irq_mask_offset	= PCI_IRQ_MASK;
		hpriv->unmask_all_irqs	= PCI_UNMASK_ALL_IRQS;
	}

	return 0;
}

/**
 *      mv_init_host - Perform some early initialization of the host.
 *	@host: ATA host to initialize
 *
 *      If possible, do an early global reset of the host.  Then do
 *      our port init and clear/unmask all/relevant host interrupts.
 *
 *      LOCKING:
 *      Inherited from caller.
 */
static int mv_init_host(struct ata_host *host)
{
	int rc = 0, n_hc, port, hc;
	struct mv_host_priv *hpriv = host->private_data;
	void __iomem *mmio = hpriv->base;

	rc = mv_chip_id(host, hpriv->board_idx);
	if (rc)
		goto done;

	if (IS_SOC(hpriv)) {
		hpriv->main_irq_cause_addr = mmio + SOC_HC_MAIN_IRQ_CAUSE;
		hpriv->main_irq_mask_addr  = mmio + SOC_HC_MAIN_IRQ_MASK;
	} else {
		hpriv->main_irq_cause_addr = mmio + PCI_HC_MAIN_IRQ_CAUSE;
		hpriv->main_irq_mask_addr  = mmio + PCI_HC_MAIN_IRQ_MASK;
	}

	/* initialize shadow irq mask with register's value */
	hpriv->main_irq_mask = readl(hpriv->main_irq_mask_addr);

	/* global interrupt mask: 0 == mask everything */
	mv_set_main_irq_mask(host, ~0, 0);

	n_hc = mv_get_hc_count(host->ports[0]->flags);

	for (port = 0; port < host->n_ports; port++)
		if (hpriv->ops->read_preamp)
			hpriv->ops->read_preamp(hpriv, port, mmio);

	rc = hpriv->ops->reset_hc(hpriv, mmio, n_hc);
	if (rc)
		goto done;

	hpriv->ops->reset_flash(hpriv, mmio);
	hpriv->ops->reset_bus(host, mmio);
	hpriv->ops->enable_leds(hpriv, mmio);

	for (port = 0; port < host->n_ports; port++) {
		struct ata_port *ap = host->ports[port];
		void __iomem *port_mmio = mv_port_base(mmio, port);

		mv_port_init(&ap->ioaddr, port_mmio);
	}

	for (hc = 0; hc < n_hc; hc++) {
		void __iomem *hc_mmio = mv_hc_base(mmio, hc);

		VPRINTK("HC%i: HC config=0x%08x HC IRQ cause "
			"(before clear)=0x%08x\n", hc,
			readl(hc_mmio + HC_CFG),
			readl(hc_mmio + HC_IRQ_CAUSE));

		/* Clear any currently outstanding hc interrupt conditions */
		writelfl(0, hc_mmio + HC_IRQ_CAUSE);
	}

	if (!IS_SOC(hpriv)) {
		/* Clear any currently outstanding host interrupt conditions */
		writelfl(0, mmio + hpriv->irq_cause_offset);

		/* and unmask interrupt generation for host regs */
		writelfl(hpriv->unmask_all_irqs, mmio + hpriv->irq_mask_offset);
	}

	/*
	 * enable only global host interrupts for now.
	 * The per-port interrupts get done later as ports are set up.
	 */
	mv_set_main_irq_mask(host, 0, PCI_ERR);
	mv_set_irq_coalescing(host, irq_coalescing_io_count,
				    irq_coalescing_usecs);
done:
	return rc;
}

static int mv_create_dma_pools(struct mv_host_priv *hpriv, struct device *dev)
{
	hpriv->crqb_pool   = dmam_pool_create("crqb_q", dev, MV_CRQB_Q_SZ,
							     MV_CRQB_Q_SZ, 0);
	if (!hpriv->crqb_pool)
		return -ENOMEM;

	hpriv->crpb_pool   = dmam_pool_create("crpb_q", dev, MV_CRPB_Q_SZ,
							     MV_CRPB_Q_SZ, 0);
	if (!hpriv->crpb_pool)
		return -ENOMEM;

	hpriv->sg_tbl_pool = dmam_pool_create("sg_tbl", dev, MV_SG_TBL_SZ,
							     MV_SG_TBL_SZ, 0);
	if (!hpriv->sg_tbl_pool)
		return -ENOMEM;

	return 0;
}

static void mv_conf_mbus_windows(struct mv_host_priv *hpriv,
				 const struct mbus_dram_target_info *dram)
{
	int i;

	for (i = 0; i < 4; i++) {
		writel(0, hpriv->base + WINDOW_CTRL(i));
		writel(0, hpriv->base + WINDOW_BASE(i));
	}

	for (i = 0; i < dram->num_cs; i++) {
		const struct mbus_dram_window *cs = dram->cs + i;

		writel(((cs->size - 1) & 0xffff0000) |
			(cs->mbus_attr << 8) |
			(dram->mbus_dram_target_id << 4) | 1,
			hpriv->base + WINDOW_CTRL(i));
		writel(cs->base, hpriv->base + WINDOW_BASE(i));
	}
}

/**
 *      mv_platform_probe - handle a positive probe of an soc Marvell
 *      host
 *      @pdev: platform device found
 *
 *      LOCKING:
 *      Inherited from caller.
 */
static int mv_platform_probe(struct platform_device *pdev)
{
	const struct mv_sata_platform_data *mv_platform_data;
	const struct mbus_dram_target_info *dram;
	const struct ata_port_info *ppi[] =
	    { &mv_port_info[chip_soc], NULL };
	struct ata_host *host;
	struct mv_host_priv *hpriv;
	struct resource *res;
	int n_ports = 0, irq = 0;
	int rc;
	int port;

	ata_print_version_once(&pdev->dev, DRV_VERSION);

	/*
	 * Simple resource validation ..
	 */
	if (unlikely(pdev->num_resources != 2)) {
		dev_err(&pdev->dev, "invalid number of resources\n");
		return -EINVAL;
	}

	/*
	 * Get the register base first
	 */
	res = platform_get_resource(pdev, IORESOURCE_MEM, 0);
	if (res == NULL)
		return -EINVAL;

	/* allocate host */
	if (pdev->dev.of_node) {
		rc = of_property_read_u32(pdev->dev.of_node, "nr-ports",
					   &n_ports);
		if (rc) {
			dev_err(&pdev->dev,
				"error parsing nr-ports property: %d\n", rc);
			return rc;
		}

		if (n_ports <= 0) {
			dev_err(&pdev->dev, "nr-ports must be positive: %d\n",
				n_ports);
			return -EINVAL;
		}

		irq = irq_of_parse_and_map(pdev->dev.of_node, 0);
	} else {
		mv_platform_data = dev_get_platdata(&pdev->dev);
		n_ports = mv_platform_data->n_ports;
		irq = platform_get_irq(pdev, 0);
	}

	host = ata_host_alloc_pinfo(&pdev->dev, ppi, n_ports);
	hpriv = devm_kzalloc(&pdev->dev, sizeof(*hpriv), GFP_KERNEL);

	if (!host || !hpriv)
		return -ENOMEM;
	hpriv->port_clks = devm_kcalloc(&pdev->dev,
					n_ports, sizeof(struct clk *),
					GFP_KERNEL);
	if (!hpriv->port_clks)
		return -ENOMEM;
	hpriv->port_phys = devm_kcalloc(&pdev->dev,
					n_ports, sizeof(struct phy *),
					GFP_KERNEL);
	if (!hpriv->port_phys)
		return -ENOMEM;
	host->private_data = hpriv;
	hpriv->board_idx = chip_soc;

	host->iomap = NULL;
	hpriv->base = devm_ioremap(&pdev->dev, res->start,
				   resource_size(res));
	if (!hpriv->base)
		return -ENOMEM;

	hpriv->base -= SATAHC0_REG_BASE;

	hpriv->clk = clk_get(&pdev->dev, NULL);
	if (IS_ERR(hpriv->clk))
		dev_notice(&pdev->dev, "cannot get optional clkdev\n");
	else
		clk_prepare_enable(hpriv->clk);

	for (port = 0; port < n_ports; port++) {
		char port_number[16];
		sprintf(port_number, "%d", port);
		hpriv->port_clks[port] = clk_get(&pdev->dev, port_number);
		if (!IS_ERR(hpriv->port_clks[port]))
			clk_prepare_enable(hpriv->port_clks[port]);

		sprintf(port_number, "port%d", port);
		hpriv->port_phys[port] = devm_phy_optional_get(&pdev->dev,
							       port_number);
		if (IS_ERR(hpriv->port_phys[port])) {
			rc = PTR_ERR(hpriv->port_phys[port]);
			hpriv->port_phys[port] = NULL;
			if (rc != -EPROBE_DEFER)
				dev_warn(&pdev->dev, "error getting phy %d", rc);

			/* Cleanup only the initialized ports */
			hpriv->n_ports = port;
			goto err;
		} else
			phy_power_on(hpriv->port_phys[port]);
	}

	/* All the ports have been initialized */
	hpriv->n_ports = n_ports;

	/*
	 * (Re-)program MBUS remapping windows if we are asked to.
	 */
	dram = mv_mbus_dram_info();
	if (dram)
		mv_conf_mbus_windows(hpriv, dram);

	rc = mv_create_dma_pools(hpriv, &pdev->dev);
	if (rc)
		goto err;

	/*
	 * To allow disk hotplug on Armada 370/XP SoCs, the PHY speed must be
	 * updated in the LP_PHY_CTL register.
	 */
	if (pdev->dev.of_node &&
		of_device_is_compatible(pdev->dev.of_node,
					"marvell,armada-370-sata"))
		hpriv->hp_flags |= MV_HP_FIX_LP_PHY_CTL;

	/* initialize adapter */
	rc = mv_init_host(host);
	if (rc)
		goto err;

	dev_info(&pdev->dev, "slots %u ports %d\n",
		 (unsigned)MV_MAX_Q_DEPTH, host->n_ports);

	rc = ata_host_activate(host, irq, mv_interrupt, IRQF_SHARED, &mv6_sht);
	if (!rc)
		return 0;

err:
	if (!IS_ERR(hpriv->clk)) {
		clk_disable_unprepare(hpriv->clk);
		clk_put(hpriv->clk);
	}
	for (port = 0; port < hpriv->n_ports; port++) {
		if (!IS_ERR(hpriv->port_clks[port])) {
			clk_disable_unprepare(hpriv->port_clks[port]);
			clk_put(hpriv->port_clks[port]);
		}
		phy_power_off(hpriv->port_phys[port]);
	}

	return rc;
}

/*
 *
 *      mv_platform_remove    -       unplug a platform interface
 *      @pdev: platform device
 *
 *      A platform bus SATA device has been unplugged. Perform the needed
 *      cleanup. Also called on module unload for any active devices.
 */
static int mv_platform_remove(struct platform_device *pdev)
{
	struct ata_host *host = platform_get_drvdata(pdev);
	struct mv_host_priv *hpriv = host->private_data;
	int port;
	ata_host_detach(host);

	if (!IS_ERR(hpriv->clk)) {
		clk_disable_unprepare(hpriv->clk);
		clk_put(hpriv->clk);
	}
	for (port = 0; port < host->n_ports; port++) {
		if (!IS_ERR(hpriv->port_clks[port])) {
			clk_disable_unprepare(hpriv->port_clks[port]);
			clk_put(hpriv->port_clks[port]);
		}
		phy_power_off(hpriv->port_phys[port]);
	}
	return 0;
}

#ifdef CONFIG_PM_SLEEP
static int mv_platform_suspend(struct platform_device *pdev, pm_message_t state)
{
	struct ata_host *host = platform_get_drvdata(pdev);
	if (host)
		return ata_host_suspend(host, state);
	else
		return 0;
}

static int mv_platform_resume(struct platform_device *pdev)
{
	struct ata_host *host = platform_get_drvdata(pdev);
	const struct mbus_dram_target_info *dram;
	int ret;

	if (host) {
		struct mv_host_priv *hpriv = host->private_data;

		/*
		 * (Re-)program MBUS remapping windows if we are asked to.
		 */
		dram = mv_mbus_dram_info();
		if (dram)
			mv_conf_mbus_windows(hpriv, dram);

		/* initialize adapter */
		ret = mv_init_host(host);
		if (ret) {
			printk(KERN_ERR DRV_NAME ": Error during HW init\n");
			return ret;
		}
		ata_host_resume(host);
	}

	return 0;
}
#else
#define mv_platform_suspend NULL
#define mv_platform_resume NULL
#endif

#ifdef CONFIG_OF
static const struct of_device_id mv_sata_dt_ids[] = {
	{ .compatible = "marvell,armada-370-sata", },
	{ .compatible = "marvell,orion-sata", },
	{},
};
MODULE_DEVICE_TABLE(of, mv_sata_dt_ids);
#endif

static struct platform_driver mv_platform_driver = {
	.probe		= mv_platform_probe,
	.remove		= mv_platform_remove,
	.suspend	= mv_platform_suspend,
	.resume		= mv_platform_resume,
	.driver		= {
		.name = DRV_NAME,
		.of_match_table = of_match_ptr(mv_sata_dt_ids),
	},
};


#ifdef CONFIG_PCI
static int mv_pci_init_one(struct pci_dev *pdev,
			   const struct pci_device_id *ent);
#ifdef CONFIG_PM_SLEEP
static int mv_pci_device_resume(struct pci_dev *pdev);
#endif


static struct pci_driver mv_pci_driver = {
	.name			= DRV_NAME,
	.id_table		= mv_pci_tbl,
	.probe			= mv_pci_init_one,
	.remove			= ata_pci_remove_one,
#ifdef CONFIG_PM_SLEEP
	.suspend		= ata_pci_device_suspend,
	.resume			= mv_pci_device_resume,
#endif

};

/**
 *      mv_print_info - Dump key info to kernel log for perusal.
 *      @host: ATA host to print info about
 *
 *      FIXME: complete this.
 *
 *      LOCKING:
 *      Inherited from caller.
 */
static void mv_print_info(struct ata_host *host)
{
	struct pci_dev *pdev = to_pci_dev(host->dev);
	struct mv_host_priv *hpriv = host->private_data;
	u8 scc;
	const char *scc_s, *gen;

	/* Use this to determine the HW stepping of the chip so we know
	 * what errata to workaround
	 */
	pci_read_config_byte(pdev, PCI_CLASS_DEVICE, &scc);
	if (scc == 0)
		scc_s = "SCSI";
	else if (scc == 0x01)
		scc_s = "RAID";
	else
		scc_s = "?";

	if (IS_GEN_I(hpriv))
		gen = "I";
	else if (IS_GEN_II(hpriv))
		gen = "II";
	else if (IS_GEN_IIE(hpriv))
		gen = "IIE";
	else
		gen = "?";

	dev_info(&pdev->dev, "Gen-%s %u slots %u ports %s mode IRQ via %s\n",
		 gen, (unsigned)MV_MAX_Q_DEPTH, host->n_ports,
		 scc_s, (MV_HP_FLAG_MSI & hpriv->hp_flags) ? "MSI" : "INTx");
}

/**
 *      mv_pci_init_one - handle a positive probe of a PCI Marvell host
 *      @pdev: PCI device found
 *      @ent: PCI device ID entry for the matched host
 *
 *      LOCKING:
 *      Inherited from caller.
 */
static int mv_pci_init_one(struct pci_dev *pdev,
			   const struct pci_device_id *ent)
{
	unsigned int board_idx = (unsigned int)ent->driver_data;
	const struct ata_port_info *ppi[] = { &mv_port_info[board_idx], NULL };
	struct ata_host *host;
	struct mv_host_priv *hpriv;
	int n_ports, port, rc;

	ata_print_version_once(&pdev->dev, DRV_VERSION);

	/* allocate host */
	n_ports = mv_get_hc_count(ppi[0]->flags) * MV_PORTS_PER_HC;

	host = ata_host_alloc_pinfo(&pdev->dev, ppi, n_ports);
	hpriv = devm_kzalloc(&pdev->dev, sizeof(*hpriv), GFP_KERNEL);
	if (!host || !hpriv)
		return -ENOMEM;
	host->private_data = hpriv;
	hpriv->n_ports = n_ports;
	hpriv->board_idx = board_idx;

	/* acquire resources */
	rc = pcim_enable_device(pdev);
	if (rc)
		return rc;

	rc = pcim_iomap_regions(pdev, 1 << MV_PRIMARY_BAR, DRV_NAME);
	if (rc == -EBUSY)
		pcim_pin_device(pdev);
	if (rc)
		return rc;
	host->iomap = pcim_iomap_table(pdev);
	hpriv->base = host->iomap[MV_PRIMARY_BAR];

	rc = dma_set_mask_and_coherent(&pdev->dev, DMA_BIT_MASK(64));
	if (rc) {
		dev_err(&pdev->dev, "DMA enable failed\n");
		return rc;
	}

	rc = mv_create_dma_pools(hpriv, &pdev->dev);
	if (rc)
		return rc;

	for (port = 0; port < host->n_ports; port++) {
		struct ata_port *ap = host->ports[port];
		void __iomem *port_mmio = mv_port_base(hpriv->base, port);
		unsigned int offset = port_mmio - hpriv->base;

		ata_port_pbar_desc(ap, MV_PRIMARY_BAR, -1, "mmio");
		ata_port_pbar_desc(ap, MV_PRIMARY_BAR, offset, "port");
	}

	/* initialize adapter */
	rc = mv_init_host(host);
	if (rc)
		return rc;

	/* Enable message-switched interrupts, if requested */
	if (msi && pci_enable_msi(pdev) == 0)
		hpriv->hp_flags |= MV_HP_FLAG_MSI;

	mv_dump_pci_cfg(pdev, 0x68);
	mv_print_info(host);

	pci_set_master(pdev);
	pci_try_set_mwi(pdev);
	return ata_host_activate(host, pdev->irq, mv_interrupt, IRQF_SHARED,
				 IS_GEN_I(hpriv) ? &mv5_sht : &mv6_sht);
}

#ifdef CONFIG_PM_SLEEP
static int mv_pci_device_resume(struct pci_dev *pdev)
{
	struct ata_host *host = pci_get_drvdata(pdev);
	int rc;

	rc = ata_pci_device_do_resume(pdev);
	if (rc)
		return rc;

	/* initialize adapter */
	rc = mv_init_host(host);
	if (rc)
		return rc;

	ata_host_resume(host);

	return 0;
}
#endif
#endif

static int __init mv_init(void)
{
	int rc = -ENODEV;
#ifdef CONFIG_PCI
	rc = pci_register_driver(&mv_pci_driver);
	if (rc < 0)
		return rc;
#endif
	rc = platform_driver_register(&mv_platform_driver);

#ifdef CONFIG_PCI
	if (rc < 0)
		pci_unregister_driver(&mv_pci_driver);
#endif
	return rc;
}

static void __exit mv_exit(void)
{
#ifdef CONFIG_PCI
	pci_unregister_driver(&mv_pci_driver);
#endif
	platform_driver_unregister(&mv_platform_driver);
}

MODULE_AUTHOR("Brett Russ");
MODULE_DESCRIPTION("SCSI low-level driver for Marvell SATA controllers");
MODULE_LICENSE("GPL v2");
MODULE_DEVICE_TABLE(pci, mv_pci_tbl);
MODULE_VERSION(DRV_VERSION);
MODULE_ALIAS("platform:" DRV_NAME);

module_init(mv_init);
module_exit(mv_exit);<|MERGE_RESOLUTION|>--- conflicted
+++ resolved
@@ -2044,11 +2044,7 @@
 	case ATA_PROT_DMA:
 		if (tf->command == ATA_CMD_DSM)
 			return AC_ERR_OK;
-<<<<<<< HEAD
-		/* fall-thru */
-=======
 		fallthrough;
->>>>>>> d1988041
 	case ATA_PROT_NCQ:
 		break;	/* continue below */
 	case ATA_PROT_PIO:
