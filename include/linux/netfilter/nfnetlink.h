/* SPDX-License-Identifier: GPL-2.0 */
#ifndef _NFNETLINK_H
#define _NFNETLINK_H

#include <linux/netlink.h>
#include <linux/capability.h>
#include <net/netlink.h>
#include <uapi/linux/netfilter/nfnetlink.h>

struct nfnl_callback {
	int (*call)(struct net *net, struct sock *nl, struct sk_buff *skb,
		    const struct nlmsghdr *nlh,
		    const struct nlattr * const cda[],
		    struct netlink_ext_ack *extack);
	int (*call_rcu)(struct net *net, struct sock *nl, struct sk_buff *skb,
			const struct nlmsghdr *nlh,
			const struct nlattr * const cda[],
			struct netlink_ext_ack *extack);
	int (*call_batch)(struct net *net, struct sock *nl, struct sk_buff *skb,
			  const struct nlmsghdr *nlh,
			  const struct nlattr * const cda[],
			  struct netlink_ext_ack *extack);
	const struct nla_policy *policy;	/* netlink attribute policy */
	const u_int16_t attr_count;		/* number of nlattr's */
};

struct nfnetlink_subsystem {
	const char *name;
	__u8 subsys_id;			/* nfnetlink subsystem ID */
	__u8 cb_count;			/* number of callbacks */
	const struct nfnl_callback *cb;	/* callback for individual types */
	int (*commit)(struct net *net, struct sk_buff *skb);
	int (*abort)(struct net *net, struct sk_buff *skb);
	bool (*valid_genid)(struct net *net, u32 genid);
};

int nfnetlink_subsys_register(const struct nfnetlink_subsystem *n);
int nfnetlink_subsys_unregister(const struct nfnetlink_subsystem *n);

int nfnetlink_has_listeners(struct net *net, unsigned int group);
int nfnetlink_send(struct sk_buff *skb, struct net *net, u32 portid,
		   unsigned int group, int echo, gfp_t flags);
int nfnetlink_set_err(struct net *net, u32 portid, u32 group, int error);
int nfnetlink_unicast(struct sk_buff *skb, struct net *net, u32 portid,
		      int flags);

static inline u16 nfnl_msg_type(u8 subsys, u8 msg_type)
{
	return subsys << 8 | msg_type;
}

void nfnl_lock(__u8 subsys_id);
void nfnl_unlock(__u8 subsys_id);
#ifdef CONFIG_PROVE_LOCKING
bool lockdep_nfnl_is_held(__u8 subsys_id);
#else
static inline bool lockdep_nfnl_is_held(__u8 subsys_id)
{
	return true;
}
#endif /* CONFIG_PROVE_LOCKING */

/*
 * nfnl_dereference - fetch RCU pointer when updates are prevented by subsys mutex
 *
 * @p: The pointer to read, prior to dereferencing
 * @ss: The nfnetlink subsystem ID
 *
 * Return the value of the specified RCU-protected pointer, but omit
<<<<<<< HEAD
 * both the smp_read_barrier_depends() and the READ_ONCE(), because
 * caller holds the NFNL subsystem mutex.
=======
 * the READ_ONCE(), because caller holds the NFNL subsystem mutex.
>>>>>>> 5fa4ec9c
 */
#define nfnl_dereference(p, ss)					\
	rcu_dereference_protected(p, lockdep_nfnl_is_held(ss))

#define MODULE_ALIAS_NFNL_SUBSYS(subsys) \
	MODULE_ALIAS("nfnetlink-subsys-" __stringify(subsys))

#endif	/* _NFNETLINK_H */<|MERGE_RESOLUTION|>--- conflicted
+++ resolved
@@ -67,12 +67,7 @@
  * @ss: The nfnetlink subsystem ID
  *
  * Return the value of the specified RCU-protected pointer, but omit
-<<<<<<< HEAD
- * both the smp_read_barrier_depends() and the READ_ONCE(), because
- * caller holds the NFNL subsystem mutex.
-=======
  * the READ_ONCE(), because caller holds the NFNL subsystem mutex.
->>>>>>> 5fa4ec9c
  */
 #define nfnl_dereference(p, ss)					\
 	rcu_dereference_protected(p, lockdep_nfnl_is_held(ss))
