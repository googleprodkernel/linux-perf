--- conflicted
+++ resolved
@@ -24,7 +24,6 @@
 #define NUMA_BALANCING_DISABLED		0x0
 #define NUMA_BALANCING_NORMAL		0x1
 #define NUMA_BALANCING_MEMORY_TIERING	0x2
-<<<<<<< HEAD
 
 #ifdef CONFIG_NUMA_BALANCING
 extern int sysctl_numa_balancing_mode;
@@ -32,46 +31,6 @@
 #define sysctl_numa_balancing_mode	0
 #endif
 
-/*
- *  control realtime throttling:
- *
- *  /proc/sys/kernel/sched_rt_period_us
- *  /proc/sys/kernel/sched_rt_runtime_us
- */
-extern unsigned int sysctl_sched_rt_period;
-extern int sysctl_sched_rt_runtime;
-
-extern unsigned int sysctl_sched_dl_period_max;
-extern unsigned int sysctl_sched_dl_period_min;
-
-#ifdef CONFIG_UCLAMP_TASK
-extern unsigned int sysctl_sched_uclamp_util_min;
-extern unsigned int sysctl_sched_uclamp_util_max;
-extern unsigned int sysctl_sched_uclamp_util_min_rt_default;
-#endif
-
-#ifdef CONFIG_CFS_BANDWIDTH
-extern unsigned int sysctl_sched_cfs_bandwidth_slice;
-#endif
-
-extern int sysctl_sched_rr_timeslice;
-extern int sched_rr_timeslice;
-
-int sched_rr_handler(struct ctl_table *table, int write, void *buffer,
-		size_t *lenp, loff_t *ppos);
-int sched_rt_handler(struct ctl_table *table, int write, void *buffer,
-		size_t *lenp, loff_t *ppos);
-int sysctl_sched_uclamp_handler(struct ctl_table *table, int write,
-		void *buffer, size_t *lenp, loff_t *ppos);
-=======
-
-#ifdef CONFIG_NUMA_BALANCING
-extern int sysctl_numa_balancing_mode;
-#else
-#define sysctl_numa_balancing_mode	0
-#endif
-
->>>>>>> 88084a3d
 int sysctl_numa_balancing(struct ctl_table *table, int write, void *buffer,
 		size_t *lenp, loff_t *ppos);
 
