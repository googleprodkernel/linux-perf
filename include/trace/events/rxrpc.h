--- conflicted
+++ resolved
@@ -1103,19 +1103,12 @@
 		     rxrpc_serial_t send_serial, rxrpc_serial_t resp_serial,
 		     u32 rtt, u32 rto),
 
-<<<<<<< HEAD
-	    TP_ARGS(call, why, send_serial, resp_serial, rtt, rto),
-=======
 	    TP_ARGS(call, why, slot, send_serial, resp_serial, rtt, rto),
->>>>>>> d1988041
 
 	    TP_STRUCT__entry(
 		    __field(unsigned int,		call		)
 		    __field(enum rxrpc_rtt_rx_trace,	why		)
-<<<<<<< HEAD
-=======
 		    __field(int,			slot		)
->>>>>>> d1988041
 		    __field(rxrpc_serial_t,		send_serial	)
 		    __field(rxrpc_serial_t,		resp_serial	)
 		    __field(u32,			rtt		)
@@ -1132,11 +1125,7 @@
 		    __entry->rto = rto;
 			   ),
 
-<<<<<<< HEAD
-	    TP_printk("c=%08x %s sr=%08x rr=%08x rtt=%u rto=%u",
-=======
 	    TP_printk("c=%08x [%d] %s sr=%08x rr=%08x rtt=%u rto=%u",
->>>>>>> d1988041
 		      __entry->call,
 		      __entry->slot,
 		      __print_symbolic(__entry->why, rxrpc_rtt_rx_traces),
