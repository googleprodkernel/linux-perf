/*
 * Helper macros to support writing architecture specific
 * linker scripts.
 *
 * A minimal linker scripts has following content:
 * [This is a sample, architectures may have special requiriements]
 *
 * OUTPUT_FORMAT(...)
 * OUTPUT_ARCH(...)
 * ENTRY(...)
 * SECTIONS
 * {
 *	. = START;
 *	__init_begin = .;
 *	HEAD_TEXT_SECTION
 *	INIT_TEXT_SECTION(PAGE_SIZE)
 *	INIT_DATA_SECTION(...)
 *	PERCPU_SECTION(CACHELINE_SIZE)
 *	__init_end = .;
 *
 *	_stext = .;
 *	TEXT_SECTION = 0
 *	_etext = .;
 *
 *      _sdata = .;
 *	RO_DATA(PAGE_SIZE)
 *	RW_DATA(...)
 *	_edata = .;
 *
 *	EXCEPTION_TABLE(...)
 *
 *	BSS_SECTION(0, 0, 0)
 *	_end = .;
 *
 *	STABS_DEBUG
 *	DWARF_DEBUG
 *	ELF_DETAILS
 *
 *	DISCARDS		// must be the last
 * }
 *
 * [__init_begin, __init_end] is the init section that may be freed after init
 * 	// __init_begin and __init_end should be page aligned, so that we can
 *	// free the whole .init memory
 * [_stext, _etext] is the text section
 * [_sdata, _edata] is the data section
 *
 * Some of the included output section have their own set of constants.
 * Examples are: [__initramfs_start, __initramfs_end] for initramfs and
 *               [__nosave_begin, __nosave_end] for the nosave data
 */

#ifndef LOAD_OFFSET
#define LOAD_OFFSET 0
#endif

/*
 * Only some architectures want to have the .notes segment visible in
 * a separate PT_NOTE ELF Program Header. When this happens, it needs
 * to be visible in both the kernel text's PT_LOAD and the PT_NOTE
 * Program Headers. In this case, though, the PT_LOAD needs to be made
 * the default again so that all the following sections don't also end
 * up in the PT_NOTE Program Header.
 */
#ifdef EMITS_PT_NOTE
#define NOTES_HEADERS		:text :note
#define NOTES_HEADERS_RESTORE	__restore_ph : { *(.__restore_ph) } :text
#else
#define NOTES_HEADERS
#define NOTES_HEADERS_RESTORE
#endif

/*
 * Some architectures have non-executable read-only exception tables.
 * They can be added to the RO_DATA segment by specifying their desired
 * alignment.
 */
#ifdef RO_EXCEPTION_TABLE_ALIGN
#define RO_EXCEPTION_TABLE	EXCEPTION_TABLE(RO_EXCEPTION_TABLE_ALIGN)
#else
#define RO_EXCEPTION_TABLE
#endif

/* Align . to a 8 byte boundary equals to maximum function alignment. */
#define ALIGN_FUNCTION()  . = ALIGN(8)

/*
 * LD_DEAD_CODE_DATA_ELIMINATION option enables -fdata-sections, which
 * generates .data.identifier sections, which need to be pulled in with
 * .data. We don't want to pull in .data..other sections, which Linux
 * has defined. Same for text and bss.
 *
 * RODATA_MAIN is not used because existing code already defines .rodata.x
 * sections to be brought in with rodata.
 */
#ifdef CONFIG_LD_DEAD_CODE_DATA_ELIMINATION
#define TEXT_MAIN .text .text.[0-9a-zA-Z_]*
#define DATA_MAIN .data .data.[0-9a-zA-Z_]* .data..LPBX*
#define SDATA_MAIN .sdata .sdata.[0-9a-zA-Z_]*
#define RODATA_MAIN .rodata .rodata.[0-9a-zA-Z_]*
#define BSS_MAIN .bss .bss.[0-9a-zA-Z_]*
#define SBSS_MAIN .sbss .sbss.[0-9a-zA-Z_]*
#else
#define TEXT_MAIN .text
#define DATA_MAIN .data
#define SDATA_MAIN .sdata
#define RODATA_MAIN .rodata
#define BSS_MAIN .bss
#define SBSS_MAIN .sbss
#endif

/*
 * GCC 4.5 and later have a 32 bytes section alignment for structures.
 * Except GCC 4.9, that feels the need to align on 64 bytes.
 */
#if __GNUC__ == 4 && __GNUC_MINOR__ == 9
#define STRUCT_ALIGNMENT 64
#else
#define STRUCT_ALIGNMENT 32
#endif
#define STRUCT_ALIGN() . = ALIGN(STRUCT_ALIGNMENT)

/*
 * The order of the sched class addresses are important, as they are
 * used to determine the order of the priority of each sched class in
 * relation to each other.
 */
#define SCHED_DATA				\
	STRUCT_ALIGN();				\
	__begin_sched_classes = .;		\
	*(__idle_sched_class)			\
	*(__fair_sched_class)			\
	*(__rt_sched_class)			\
	*(__dl_sched_class)			\
	*(__stop_sched_class)			\
	__end_sched_classes = .;

/* The actual configuration determine if the init/exit sections
 * are handled as text/data or they can be discarded (which
 * often happens at runtime)
 */
#ifdef CONFIG_HOTPLUG_CPU
#define CPU_KEEP(sec)    *(.cpu##sec)
#define CPU_DISCARD(sec)
#else
#define CPU_KEEP(sec)
#define CPU_DISCARD(sec) *(.cpu##sec)
#endif

#if defined(CONFIG_MEMORY_HOTPLUG)
#define MEM_KEEP(sec)    *(.mem##sec)
#define MEM_DISCARD(sec)
#else
#define MEM_KEEP(sec)
#define MEM_DISCARD(sec) *(.mem##sec)
#endif

#ifdef CONFIG_FTRACE_MCOUNT_RECORD
/*
 * The ftrace call sites are logged to a section whose name depends on the
 * compiler option used. A given kernel image will only use one, AKA
 * FTRACE_CALLSITE_SECTION. We capture all of them here to avoid header
 * dependencies for FTRACE_CALLSITE_SECTION's definition.
 *
 * Need to also make ftrace_stub_graph point to ftrace_stub
 * so that the same stub location may have different protocols
 * and not mess up with C verifiers.
 */
#define MCOUNT_REC()	. = ALIGN(8);				\
			__start_mcount_loc = .;			\
			KEEP(*(__mcount_loc))			\
			KEEP(*(__patchable_function_entries))	\
			__stop_mcount_loc = .;			\
			ftrace_stub_graph = ftrace_stub;
#else
# ifdef CONFIG_FUNCTION_TRACER
#  define MCOUNT_REC()	ftrace_stub_graph = ftrace_stub;
# else
#  define MCOUNT_REC()
# endif
#endif

#ifdef CONFIG_TRACE_BRANCH_PROFILING
#define LIKELY_PROFILE()	__start_annotated_branch_profile = .;	\
				KEEP(*(_ftrace_annotated_branch))	\
				__stop_annotated_branch_profile = .;
#else
#define LIKELY_PROFILE()
#endif

#ifdef CONFIG_PROFILE_ALL_BRANCHES
#define BRANCH_PROFILE()	__start_branch_profile = .;		\
				KEEP(*(_ftrace_branch))			\
				__stop_branch_profile = .;
#else
#define BRANCH_PROFILE()
#endif

#ifdef CONFIG_KPROBES
#define KPROBE_BLACKLIST()	. = ALIGN(8);				      \
				__start_kprobe_blacklist = .;		      \
				KEEP(*(_kprobe_blacklist))		      \
				__stop_kprobe_blacklist = .;
#else
#define KPROBE_BLACKLIST()
#endif

#ifdef CONFIG_FUNCTION_ERROR_INJECTION
#define ERROR_INJECT_WHITELIST()	STRUCT_ALIGN();			      \
			__start_error_injection_whitelist = .;		      \
			KEEP(*(_error_injection_whitelist))		      \
			__stop_error_injection_whitelist = .;
#else
#define ERROR_INJECT_WHITELIST()
#endif

#ifdef CONFIG_EVENT_TRACING
#define FTRACE_EVENTS()	. = ALIGN(8);					\
			__start_ftrace_events = .;			\
			KEEP(*(_ftrace_events))				\
			__stop_ftrace_events = .;			\
			__start_ftrace_eval_maps = .;			\
			KEEP(*(_ftrace_eval_map))			\
			__stop_ftrace_eval_maps = .;
#else
#define FTRACE_EVENTS()
#endif

#ifdef CONFIG_TRACING
#define TRACE_PRINTKS()	 __start___trace_bprintk_fmt = .;      \
			 KEEP(*(__trace_printk_fmt)) /* Trace_printk fmt' pointer */ \
			 __stop___trace_bprintk_fmt = .;
#define TRACEPOINT_STR() __start___tracepoint_str = .;	\
			 KEEP(*(__tracepoint_str)) /* Trace_printk fmt' pointer */ \
			 __stop___tracepoint_str = .;
#else
#define TRACE_PRINTKS()
#define TRACEPOINT_STR()
#endif

#ifdef CONFIG_FTRACE_SYSCALLS
#define TRACE_SYSCALLS() . = ALIGN(8);					\
			 __start_syscalls_metadata = .;			\
			 KEEP(*(__syscalls_metadata))			\
			 __stop_syscalls_metadata = .;
#else
#define TRACE_SYSCALLS()
#endif

#ifdef CONFIG_BPF_EVENTS
#define BPF_RAW_TP() STRUCT_ALIGN();					\
			 __start__bpf_raw_tp = .;			\
			 KEEP(*(__bpf_raw_tp_map))			\
			 __stop__bpf_raw_tp = .;
#else
#define BPF_RAW_TP()
#endif

#ifdef CONFIG_SERIAL_EARLYCON
#define EARLYCON_TABLE() . = ALIGN(8);				\
			 __earlycon_table = .;			\
			 KEEP(*(__earlycon_table))		\
			 __earlycon_table_end = .;
#else
#define EARLYCON_TABLE()
#endif

#ifdef CONFIG_SECURITY
#define LSM_TABLE()	. = ALIGN(8);					\
			__start_lsm_info = .;				\
			KEEP(*(.lsm_info.init))				\
			__end_lsm_info = .;
#define EARLY_LSM_TABLE()	. = ALIGN(8);				\
			__start_early_lsm_info = .;			\
			KEEP(*(.early_lsm_info.init))			\
			__end_early_lsm_info = .;
#else
#define LSM_TABLE()
#define EARLY_LSM_TABLE()
#endif

#define ___OF_TABLE(cfg, name)	_OF_TABLE_##cfg(name)
#define __OF_TABLE(cfg, name)	___OF_TABLE(cfg, name)
#define OF_TABLE(cfg, name)	__OF_TABLE(IS_ENABLED(cfg), name)
#define _OF_TABLE_0(name)
#define _OF_TABLE_1(name)						\
	. = ALIGN(8);							\
	__##name##_of_table = .;					\
	KEEP(*(__##name##_of_table))					\
	KEEP(*(__##name##_of_table_end))

#define TIMER_OF_TABLES()	OF_TABLE(CONFIG_TIMER_OF, timer)
#define IRQCHIP_OF_MATCH_TABLE() OF_TABLE(CONFIG_IRQCHIP, irqchip)
#define CLK_OF_TABLES()		OF_TABLE(CONFIG_COMMON_CLK, clk)
#define RESERVEDMEM_OF_TABLES()	OF_TABLE(CONFIG_OF_RESERVED_MEM, reservedmem)
#define CPU_METHOD_OF_TABLES()	OF_TABLE(CONFIG_SMP, cpu_method)
#define CPUIDLE_METHOD_OF_TABLES() OF_TABLE(CONFIG_CPU_IDLE, cpuidle_method)

#ifdef CONFIG_ACPI
#define ACPI_PROBE_TABLE(name)						\
	. = ALIGN(8);							\
	__##name##_acpi_probe_table = .;				\
	KEEP(*(__##name##_acpi_probe_table))				\
	__##name##_acpi_probe_table_end = .;
#else
#define ACPI_PROBE_TABLE(name)
#endif

#ifdef CONFIG_THERMAL
#define THERMAL_TABLE(name)						\
	. = ALIGN(8);							\
	__##name##_thermal_table = .;					\
	KEEP(*(__##name##_thermal_table))				\
	__##name##_thermal_table_end = .;
#else
#define THERMAL_TABLE(name)
#endif

#define KERNEL_DTB()							\
	STRUCT_ALIGN();							\
	__dtb_start = .;						\
	KEEP(*(.dtb.init.rodata))					\
	__dtb_end = .;

/*
 * .data section
 */
#define DATA_DATA							\
	*(.xiptext)							\
	*(DATA_MAIN)							\
	*(.ref.data)							\
	*(.data..shared_aligned) /* percpu related */			\
	MEM_KEEP(init.data*)						\
	MEM_KEEP(exit.data*)						\
	*(.data.unlikely)						\
	__start_once = .;						\
	*(.data.once)							\
	__end_once = .;							\
	STRUCT_ALIGN();							\
	*(__tracepoints)						\
	/* implement dynamic printk debug */				\
	. = ALIGN(8);							\
	__start___dyndbg = .;						\
	KEEP(*(__dyndbg))						\
	__stop___dyndbg = .;						\
	LIKELY_PROFILE()		       				\
	BRANCH_PROFILE()						\
	TRACE_PRINTKS()							\
	BPF_RAW_TP()							\
	TRACEPOINT_STR()

/*
 * Data section helpers
 */
#define NOSAVE_DATA							\
	. = ALIGN(PAGE_SIZE);						\
	__nosave_begin = .;						\
	*(.data..nosave)						\
	. = ALIGN(PAGE_SIZE);						\
	__nosave_end = .;

#define PAGE_ALIGNED_DATA(page_align)					\
	. = ALIGN(page_align);						\
	*(.data..page_aligned)						\
	. = ALIGN(page_align);

#define READ_MOSTLY_DATA(align)						\
	. = ALIGN(align);						\
	*(.data..read_mostly)						\
	. = ALIGN(align);

#define CACHELINE_ALIGNED_DATA(align)					\
	. = ALIGN(align);						\
	*(.data..cacheline_aligned)

#define INIT_TASK_DATA(align)						\
	. = ALIGN(align);						\
	__start_init_task = .;						\
	init_thread_union = .;						\
	init_stack = .;							\
	KEEP(*(.data..init_task))					\
	KEEP(*(.data..init_thread_info))				\
	. = __start_init_task + THREAD_SIZE;				\
	__end_init_task = .;

#define JUMP_TABLE_DATA							\
	. = ALIGN(8);							\
	__start___jump_table = .;					\
	KEEP(*(__jump_table))						\
	__stop___jump_table = .;

#define STATIC_CALL_DATA						\
	. = ALIGN(8);							\
	__start_static_call_sites = .;					\
	KEEP(*(.static_call_sites))					\
	__stop_static_call_sites = .;

/*
 * Allow architectures to handle ro_after_init data on their
 * own by defining an empty RO_AFTER_INIT_DATA.
 */
#ifndef RO_AFTER_INIT_DATA
#define RO_AFTER_INIT_DATA						\
	. = ALIGN(8);							\
	__start_ro_after_init = .;					\
	*(.data..ro_after_init)						\
	JUMP_TABLE_DATA							\
	STATIC_CALL_DATA						\
	__end_ro_after_init = .;
#endif

/*
 * Read only Data
 */
#define RO_DATA(align)							\
	. = ALIGN((align));						\
	.rodata           : AT(ADDR(.rodata) - LOAD_OFFSET) {		\
		__start_rodata = .;					\
		*(.rodata) *(.rodata.*)					\
		SCHED_DATA						\
		RO_AFTER_INIT_DATA	/* Read only after init */	\
		. = ALIGN(8);						\
		__start___tracepoints_ptrs = .;				\
		KEEP(*(__tracepoints_ptrs)) /* Tracepoints: pointer array */ \
		__stop___tracepoints_ptrs = .;				\
		*(__tracepoints_strings)/* Tracepoints: strings */	\
	}								\
									\
	.rodata1          : AT(ADDR(.rodata1) - LOAD_OFFSET) {		\
		*(.rodata1)						\
	}								\
									\
	/* PCI quirks */						\
	.pci_fixup        : AT(ADDR(.pci_fixup) - LOAD_OFFSET) {	\
		__start_pci_fixups_early = .;				\
		KEEP(*(.pci_fixup_early))				\
		__end_pci_fixups_early = .;				\
		__start_pci_fixups_header = .;				\
		KEEP(*(.pci_fixup_header))				\
		__end_pci_fixups_header = .;				\
		__start_pci_fixups_final = .;				\
		KEEP(*(.pci_fixup_final))				\
		__end_pci_fixups_final = .;				\
		__start_pci_fixups_enable = .;				\
		KEEP(*(.pci_fixup_enable))				\
		__end_pci_fixups_enable = .;				\
		__start_pci_fixups_resume = .;				\
		KEEP(*(.pci_fixup_resume))				\
		__end_pci_fixups_resume = .;				\
		__start_pci_fixups_resume_early = .;			\
		KEEP(*(.pci_fixup_resume_early))			\
		__end_pci_fixups_resume_early = .;			\
		__start_pci_fixups_suspend = .;				\
		KEEP(*(.pci_fixup_suspend))				\
		__end_pci_fixups_suspend = .;				\
		__start_pci_fixups_suspend_late = .;			\
		KEEP(*(.pci_fixup_suspend_late))			\
		__end_pci_fixups_suspend_late = .;			\
	}								\
									\
	/* Built-in firmware blobs */					\
	.builtin_fw        : AT(ADDR(.builtin_fw) - LOAD_OFFSET) {	\
		__start_builtin_fw = .;					\
		KEEP(*(.builtin_fw))					\
		__end_builtin_fw = .;					\
	}								\
									\
	TRACEDATA							\
									\
	/* Kernel symbol table: Normal symbols */			\
	__ksymtab         : AT(ADDR(__ksymtab) - LOAD_OFFSET) {		\
		__start___ksymtab = .;					\
		KEEP(*(SORT(___ksymtab+*)))				\
		__stop___ksymtab = .;					\
	}								\
									\
	/* Kernel symbol table: GPL-only symbols */			\
	__ksymtab_gpl     : AT(ADDR(__ksymtab_gpl) - LOAD_OFFSET) {	\
		__start___ksymtab_gpl = .;				\
		KEEP(*(SORT(___ksymtab_gpl+*)))				\
		__stop___ksymtab_gpl = .;				\
	}								\
									\
	/* Kernel symbol table: Normal unused symbols */		\
	__ksymtab_unused  : AT(ADDR(__ksymtab_unused) - LOAD_OFFSET) {	\
		__start___ksymtab_unused = .;				\
		KEEP(*(SORT(___ksymtab_unused+*)))			\
		__stop___ksymtab_unused = .;				\
	}								\
									\
	/* Kernel symbol table: GPL-only unused symbols */		\
	__ksymtab_unused_gpl : AT(ADDR(__ksymtab_unused_gpl) - LOAD_OFFSET) { \
		__start___ksymtab_unused_gpl = .;			\
		KEEP(*(SORT(___ksymtab_unused_gpl+*)))			\
		__stop___ksymtab_unused_gpl = .;			\
	}								\
									\
	/* Kernel symbol table: GPL-future-only symbols */		\
	__ksymtab_gpl_future : AT(ADDR(__ksymtab_gpl_future) - LOAD_OFFSET) { \
		__start___ksymtab_gpl_future = .;			\
		KEEP(*(SORT(___ksymtab_gpl_future+*)))			\
		__stop___ksymtab_gpl_future = .;			\
	}								\
									\
	/* Kernel symbol table: Normal symbols */			\
	__kcrctab         : AT(ADDR(__kcrctab) - LOAD_OFFSET) {		\
		__start___kcrctab = .;					\
		KEEP(*(SORT(___kcrctab+*)))				\
		__stop___kcrctab = .;					\
	}								\
									\
	/* Kernel symbol table: GPL-only symbols */			\
	__kcrctab_gpl     : AT(ADDR(__kcrctab_gpl) - LOAD_OFFSET) {	\
		__start___kcrctab_gpl = .;				\
		KEEP(*(SORT(___kcrctab_gpl+*)))				\
		__stop___kcrctab_gpl = .;				\
	}								\
									\
	/* Kernel symbol table: Normal unused symbols */		\
	__kcrctab_unused  : AT(ADDR(__kcrctab_unused) - LOAD_OFFSET) {	\
		__start___kcrctab_unused = .;				\
		KEEP(*(SORT(___kcrctab_unused+*)))			\
		__stop___kcrctab_unused = .;				\
	}								\
									\
	/* Kernel symbol table: GPL-only unused symbols */		\
	__kcrctab_unused_gpl : AT(ADDR(__kcrctab_unused_gpl) - LOAD_OFFSET) { \
		__start___kcrctab_unused_gpl = .;			\
		KEEP(*(SORT(___kcrctab_unused_gpl+*)))			\
		__stop___kcrctab_unused_gpl = .;			\
	}								\
									\
	/* Kernel symbol table: GPL-future-only symbols */		\
	__kcrctab_gpl_future : AT(ADDR(__kcrctab_gpl_future) - LOAD_OFFSET) { \
		__start___kcrctab_gpl_future = .;			\
		KEEP(*(SORT(___kcrctab_gpl_future+*)))			\
		__stop___kcrctab_gpl_future = .;			\
	}								\
									\
	/* Kernel symbol table: strings */				\
        __ksymtab_strings : AT(ADDR(__ksymtab_strings) - LOAD_OFFSET) {	\
		*(__ksymtab_strings)					\
	}								\
									\
	/* __*init sections */						\
	__init_rodata : AT(ADDR(__init_rodata) - LOAD_OFFSET) {		\
		*(.ref.rodata)						\
		MEM_KEEP(init.rodata)					\
		MEM_KEEP(exit.rodata)					\
	}								\
									\
	/* Built-in module parameters. */				\
	__param : AT(ADDR(__param) - LOAD_OFFSET) {			\
		__start___param = .;					\
		KEEP(*(__param))					\
		__stop___param = .;					\
	}								\
									\
	/* Built-in module versions. */					\
	__modver : AT(ADDR(__modver) - LOAD_OFFSET) {			\
		__start___modver = .;					\
		KEEP(*(__modver))					\
		__stop___modver = .;					\
	}								\
									\
<<<<<<< HEAD
=======
	RO_EXCEPTION_TABLE						\
	NOTES								\
>>>>>>> d1988041
	BTF								\
									\
	. = ALIGN((align));						\
	__end_rodata = .;

/*
 * Non-instrumentable text section
 */
#define NOINSTR_TEXT							\
		ALIGN_FUNCTION();					\
		__noinstr_text_start = .;				\
		*(.noinstr.text)					\
		__noinstr_text_end = .;

/*
 * .text section. Map to function alignment to avoid address changes
 * during second ld run in second ld pass when generating System.map
 *
 * TEXT_MAIN here will match .text.fixup and .text.unlikely if dead
 * code elimination is enabled, so these sections should be converted
 * to use ".." first.
 */
#define TEXT_TEXT							\
		ALIGN_FUNCTION();					\
		*(.text.hot .text.hot.*)				\
		*(TEXT_MAIN .text.fixup)				\
		*(.text.unlikely .text.unlikely.*)			\
		*(.text.unknown .text.unknown.*)			\
		NOINSTR_TEXT						\
		*(.text..refcount)					\
		*(.ref.text)						\
	MEM_KEEP(init.text*)						\
	MEM_KEEP(exit.text*)						\


/* sched.text is aling to function alignment to secure we have same
 * address even at second ld pass when generating System.map */
#define SCHED_TEXT							\
		ALIGN_FUNCTION();					\
		__sched_text_start = .;					\
		*(.sched.text)						\
		__sched_text_end = .;

/* spinlock.text is aling to function alignment to secure we have same
 * address even at second ld pass when generating System.map */
#define LOCK_TEXT							\
		ALIGN_FUNCTION();					\
		__lock_text_start = .;					\
		*(.spinlock.text)					\
		__lock_text_end = .;

#define CPUIDLE_TEXT							\
		ALIGN_FUNCTION();					\
		__cpuidle_text_start = .;				\
		*(.cpuidle.text)					\
		__cpuidle_text_end = .;

#define KPROBES_TEXT							\
		ALIGN_FUNCTION();					\
		__kprobes_text_start = .;				\
		*(.kprobes.text)					\
		__kprobes_text_end = .;

#define ENTRY_TEXT							\
		ALIGN_FUNCTION();					\
		__entry_text_start = .;					\
		*(.entry.text)						\
		__entry_text_end = .;

#define IRQENTRY_TEXT							\
		ALIGN_FUNCTION();					\
		__irqentry_text_start = .;				\
		*(.irqentry.text)					\
		__irqentry_text_end = .;

#define SOFTIRQENTRY_TEXT						\
		ALIGN_FUNCTION();					\
		__softirqentry_text_start = .;				\
		*(.softirqentry.text)					\
		__softirqentry_text_end = .;

#define STATIC_CALL_TEXT						\
		ALIGN_FUNCTION();					\
		__static_call_text_start = .;				\
		*(.static_call.text)					\
		__static_call_text_end = .;

/* Section used for early init (in .S files) */
#define HEAD_TEXT  KEEP(*(.head.text))

#define HEAD_TEXT_SECTION							\
	.head.text : AT(ADDR(.head.text) - LOAD_OFFSET) {		\
		HEAD_TEXT						\
	}

/*
 * Exception table
 */
#define EXCEPTION_TABLE(align)						\
	. = ALIGN(align);						\
	__ex_table : AT(ADDR(__ex_table) - LOAD_OFFSET) {		\
		__start___ex_table = .;					\
		KEEP(*(__ex_table))					\
		__stop___ex_table = .;					\
	}

/*
 * .BTF
 */
#ifdef CONFIG_DEBUG_INFO_BTF
#define BTF								\
	.BTF : AT(ADDR(.BTF) - LOAD_OFFSET) {				\
		__start_BTF = .;					\
		KEEP(*(.BTF))						\
		__stop_BTF = .;						\
<<<<<<< HEAD
=======
	}								\
	. = ALIGN(4);							\
	.BTF_ids : AT(ADDR(.BTF_ids) - LOAD_OFFSET) {			\
		*(.BTF_ids)						\
>>>>>>> d1988041
	}
#else
#define BTF
#endif

/*
 * Init task
 */
#define INIT_TASK_DATA_SECTION(align)					\
	. = ALIGN(align);						\
	.data..init_task :  AT(ADDR(.data..init_task) - LOAD_OFFSET) {	\
		INIT_TASK_DATA(align)					\
	}

#ifdef CONFIG_CONSTRUCTORS
#define KERNEL_CTORS()	. = ALIGN(8);			   \
			__ctors_start = .;		   \
			KEEP(*(SORT(.ctors.*)))		   \
			KEEP(*(.ctors))			   \
			KEEP(*(SORT(.init_array.*)))	   \
			KEEP(*(.init_array))		   \
			__ctors_end = .;
#else
#define KERNEL_CTORS()
#endif

/* init and exit section handling */
#define INIT_DATA							\
	KEEP(*(SORT(___kentry+*)))					\
	*(.init.data init.data.*)					\
	MEM_DISCARD(init.data*)						\
	KERNEL_CTORS()							\
	MCOUNT_REC()							\
	*(.init.rodata .init.rodata.*)					\
	FTRACE_EVENTS()							\
	TRACE_SYSCALLS()						\
	KPROBE_BLACKLIST()						\
	ERROR_INJECT_WHITELIST()					\
	MEM_DISCARD(init.rodata)					\
	CLK_OF_TABLES()							\
	RESERVEDMEM_OF_TABLES()						\
	TIMER_OF_TABLES()						\
	CPU_METHOD_OF_TABLES()						\
	CPUIDLE_METHOD_OF_TABLES()					\
	KERNEL_DTB()							\
	IRQCHIP_OF_MATCH_TABLE()					\
	ACPI_PROBE_TABLE(irqchip)					\
	ACPI_PROBE_TABLE(timer)						\
	THERMAL_TABLE(governor)						\
	EARLYCON_TABLE()						\
	LSM_TABLE()							\
	EARLY_LSM_TABLE()						\
	KUNIT_TABLE()

#define INIT_TEXT							\
	*(.init.text .init.text.*)					\
	*(.text.startup)						\
	MEM_DISCARD(init.text*)

#define EXIT_DATA							\
	*(.exit.data .exit.data.*)					\
	*(.fini_array .fini_array.*)					\
	*(.dtors .dtors.*)						\
	MEM_DISCARD(exit.data*)						\
	MEM_DISCARD(exit.rodata*)

#define EXIT_TEXT							\
	*(.exit.text)							\
	*(.text.exit)							\
	MEM_DISCARD(exit.text)

#define EXIT_CALL							\
	*(.exitcall.exit)

/*
 * bss (Block Started by Symbol) - uninitialized data
 * zeroed during startup
 */
#define SBSS(sbss_align)						\
	. = ALIGN(sbss_align);						\
	.sbss : AT(ADDR(.sbss) - LOAD_OFFSET) {				\
		*(.dynsbss)						\
		*(SBSS_MAIN)						\
		*(.scommon)						\
	}

/*
 * Allow archectures to redefine BSS_FIRST_SECTIONS to add extra
 * sections to the front of bss.
 */
#ifndef BSS_FIRST_SECTIONS
#define BSS_FIRST_SECTIONS
#endif

#define BSS(bss_align)							\
	. = ALIGN(bss_align);						\
	.bss : AT(ADDR(.bss) - LOAD_OFFSET) {				\
		BSS_FIRST_SECTIONS					\
		. = ALIGN(PAGE_SIZE);					\
		*(.bss..page_aligned)					\
		. = ALIGN(PAGE_SIZE);					\
		*(.dynbss)						\
		*(BSS_MAIN)						\
		*(COMMON)						\
	}

/*
 * DWARF debug sections.
 * Symbols in the DWARF debugging sections are relative to
 * the beginning of the section so we begin them at 0.
 */
#define DWARF_DEBUG							\
		/* DWARF 1 */						\
		.debug          0 : { *(.debug) }			\
		.line           0 : { *(.line) }			\
		/* GNU DWARF 1 extensions */				\
		.debug_srcinfo  0 : { *(.debug_srcinfo) }		\
		.debug_sfnames  0 : { *(.debug_sfnames) }		\
		/* DWARF 1.1 and DWARF 2 */				\
		.debug_aranges  0 : { *(.debug_aranges) }		\
		.debug_pubnames 0 : { *(.debug_pubnames) }		\
		/* DWARF 2 */						\
		.debug_info     0 : { *(.debug_info			\
				.gnu.linkonce.wi.*) }			\
		.debug_abbrev   0 : { *(.debug_abbrev) }		\
		.debug_line     0 : { *(.debug_line) }			\
		.debug_frame    0 : { *(.debug_frame) }			\
		.debug_str      0 : { *(.debug_str) }			\
		.debug_loc      0 : { *(.debug_loc) }			\
		.debug_macinfo  0 : { *(.debug_macinfo) }		\
		.debug_pubtypes 0 : { *(.debug_pubtypes) }		\
		/* DWARF 3 */						\
		.debug_ranges	0 : { *(.debug_ranges) }		\
		/* SGI/MIPS DWARF 2 extensions */			\
		.debug_weaknames 0 : { *(.debug_weaknames) }		\
		.debug_funcnames 0 : { *(.debug_funcnames) }		\
		.debug_typenames 0 : { *(.debug_typenames) }		\
		.debug_varnames  0 : { *(.debug_varnames) }		\
		/* GNU DWARF 2 extensions */				\
		.debug_gnu_pubnames 0 : { *(.debug_gnu_pubnames) }	\
		.debug_gnu_pubtypes 0 : { *(.debug_gnu_pubtypes) }	\
		/* DWARF 4 */						\
		.debug_types	0 : { *(.debug_types) }			\
		/* DWARF 5 */						\
		.debug_macro	0 : { *(.debug_macro) }			\
		.debug_addr	0 : { *(.debug_addr) }

/* Stabs debugging sections. */
#define STABS_DEBUG							\
		.stab 0 : { *(.stab) }					\
		.stabstr 0 : { *(.stabstr) }				\
		.stab.excl 0 : { *(.stab.excl) }			\
		.stab.exclstr 0 : { *(.stab.exclstr) }			\
		.stab.index 0 : { *(.stab.index) }			\
		.stab.indexstr 0 : { *(.stab.indexstr) }

/* Required sections not related to debugging. */
#define ELF_DETAILS							\
		.comment 0 : { *(.comment) }				\
		.symtab 0 : { *(.symtab) }				\
		.strtab 0 : { *(.strtab) }				\
		.shstrtab 0 : { *(.shstrtab) }

#ifdef CONFIG_GENERIC_BUG
#define BUG_TABLE							\
	. = ALIGN(8);							\
	__bug_table : AT(ADDR(__bug_table) - LOAD_OFFSET) {		\
		__start___bug_table = .;				\
		KEEP(*(__bug_table))					\
		__stop___bug_table = .;					\
	}
#else
#define BUG_TABLE
#endif

#ifdef CONFIG_UNWINDER_ORC
#define ORC_UNWIND_TABLE						\
	. = ALIGN(4);							\
	.orc_unwind_ip : AT(ADDR(.orc_unwind_ip) - LOAD_OFFSET) {	\
		__start_orc_unwind_ip = .;				\
		KEEP(*(.orc_unwind_ip))					\
		__stop_orc_unwind_ip = .;				\
	}								\
	. = ALIGN(2);							\
	.orc_unwind : AT(ADDR(.orc_unwind) - LOAD_OFFSET) {		\
		__start_orc_unwind = .;					\
		KEEP(*(.orc_unwind))					\
		__stop_orc_unwind = .;					\
	}								\
	. = ALIGN(4);							\
	.orc_lookup : AT(ADDR(.orc_lookup) - LOAD_OFFSET) {		\
		orc_lookup = .;						\
		. += (((SIZEOF(.text) + LOOKUP_BLOCK_SIZE - 1) /	\
			LOOKUP_BLOCK_SIZE) + 1) * 4;			\
		orc_lookup_end = .;					\
	}
#else
#define ORC_UNWIND_TABLE
#endif

#ifdef CONFIG_PM_TRACE
#define TRACEDATA							\
	. = ALIGN(4);							\
	.tracedata : AT(ADDR(.tracedata) - LOAD_OFFSET) {		\
		__tracedata_start = .;					\
		KEEP(*(.tracedata))					\
		__tracedata_end = .;					\
	}
#else
#define TRACEDATA
#endif

#define NOTES								\
	.notes : AT(ADDR(.notes) - LOAD_OFFSET) {			\
		__start_notes = .;					\
		KEEP(*(.note.*))					\
		__stop_notes = .;					\
	} NOTES_HEADERS							\
	NOTES_HEADERS_RESTORE

#define INIT_SETUP(initsetup_align)					\
		. = ALIGN(initsetup_align);				\
		__setup_start = .;					\
		KEEP(*(.init.setup))					\
		__setup_end = .;

#define INIT_CALLS_LEVEL(level)						\
		__initcall##level##_start = .;				\
		KEEP(*(.initcall##level##.init))			\
		KEEP(*(.initcall##level##s.init))			\

#define INIT_CALLS							\
		__initcall_start = .;					\
		KEEP(*(.initcallearly.init))				\
		INIT_CALLS_LEVEL(0)					\
		INIT_CALLS_LEVEL(1)					\
		INIT_CALLS_LEVEL(2)					\
		INIT_CALLS_LEVEL(3)					\
		INIT_CALLS_LEVEL(4)					\
		INIT_CALLS_LEVEL(5)					\
		INIT_CALLS_LEVEL(rootfs)				\
		INIT_CALLS_LEVEL(6)					\
		INIT_CALLS_LEVEL(7)					\
		__initcall_end = .;

#define CON_INITCALL							\
		__con_initcall_start = .;				\
		KEEP(*(.con_initcall.init))				\
		__con_initcall_end = .;

/* Alignment must be consistent with (kunit_suite *) in include/kunit/test.h */
#define KUNIT_TABLE()							\
		. = ALIGN(8);						\
		__kunit_suites_start = .;				\
		KEEP(*(.kunit_test_suites))				\
		__kunit_suites_end = .;

#ifdef CONFIG_BLK_DEV_INITRD
#define INIT_RAM_FS							\
	. = ALIGN(4);							\
	__initramfs_start = .;						\
	KEEP(*(.init.ramfs))						\
	. = ALIGN(8);							\
	KEEP(*(.init.ramfs.info))
#else
#define INIT_RAM_FS
#endif

/*
 * Memory encryption operates on a page basis. Since we need to clear
 * the memory encryption mask for this section, it needs to be aligned
 * on a page boundary and be a page-size multiple in length.
 *
 * Note: We use a separate section so that only this section gets
 * decrypted to avoid exposing more than we wish.
 */
#ifdef CONFIG_AMD_MEM_ENCRYPT
#define PERCPU_DECRYPTED_SECTION					\
	. = ALIGN(PAGE_SIZE);						\
	*(.data..percpu..decrypted)					\
	. = ALIGN(PAGE_SIZE);
#else
#define PERCPU_DECRYPTED_SECTION
#endif


/*
 * Default discarded sections.
 *
 * Some archs want to discard exit text/data at runtime rather than
 * link time due to cross-section references such as alt instructions,
 * bug table, eh_frame, etc.  DISCARDS must be the last of output
 * section definitions so that such archs put those in earlier section
 * definitions.
 */
#ifdef RUNTIME_DISCARD_EXIT
#define EXIT_DISCARDS
#else
#define EXIT_DISCARDS							\
	EXIT_TEXT							\
	EXIT_DATA
#endif

/*
 * Clang's -fsanitize=kernel-address and -fsanitize=thread produce
 * unwanted sections (.eh_frame and .init_array.*), but
 * CONFIG_CONSTRUCTORS wants to keep any .init_array.* sections.
 * https://bugs.llvm.org/show_bug.cgi?id=46478
 */
#if defined(CONFIG_KASAN_GENERIC) || defined(CONFIG_KCSAN)
# ifdef CONFIG_CONSTRUCTORS
#  define SANITIZER_DISCARDS						\
	*(.eh_frame)
# else
#  define SANITIZER_DISCARDS						\
	*(.init_array) *(.init_array.*)					\
	*(.eh_frame)
# endif
#else
# define SANITIZER_DISCARDS
#endif

#define COMMON_DISCARDS							\
	SANITIZER_DISCARDS						\
	*(.discard)							\
	*(.discard.*)							\
	*(.modinfo)							\
	/* ld.bfd warns about .gnu.version* even when not emitted */	\
	*(.gnu.version*)						\

#define DISCARDS							\
	/DISCARD/ : {							\
	EXIT_DISCARDS							\
	EXIT_CALL							\
	COMMON_DISCARDS							\
	}

/**
 * PERCPU_INPUT - the percpu input sections
 * @cacheline: cacheline size
 *
 * The core percpu section names and core symbols which do not rely
 * directly upon load addresses.
 *
 * @cacheline is used to align subsections to avoid false cacheline
 * sharing between subsections for different purposes.
 */
#define PERCPU_INPUT(cacheline)						\
	__per_cpu_start = .;						\
	*(.data..percpu..first)						\
	. = ALIGN(PAGE_SIZE);						\
	*(.data..percpu..page_aligned)					\
	. = ALIGN(cacheline);						\
	*(.data..percpu..read_mostly)					\
	. = ALIGN(cacheline);						\
	*(.data..percpu)						\
	*(.data..percpu..shared_aligned)				\
	PERCPU_DECRYPTED_SECTION					\
	__per_cpu_end = .;

/**
 * PERCPU_VADDR - define output section for percpu area
 * @cacheline: cacheline size
 * @vaddr: explicit base address (optional)
 * @phdr: destination PHDR (optional)
 *
 * Macro which expands to output section for percpu area.
 *
 * @cacheline is used to align subsections to avoid false cacheline
 * sharing between subsections for different purposes.
 *
 * If @vaddr is not blank, it specifies explicit base address and all
 * percpu symbols will be offset from the given address.  If blank,
 * @vaddr always equals @laddr + LOAD_OFFSET.
 *
 * @phdr defines the output PHDR to use if not blank.  Be warned that
 * output PHDR is sticky.  If @phdr is specified, the next output
 * section in the linker script will go there too.  @phdr should have
 * a leading colon.
 *
 * Note that this macros defines __per_cpu_load as an absolute symbol.
 * If there is no need to put the percpu section at a predetermined
 * address, use PERCPU_SECTION.
 */
#define PERCPU_VADDR(cacheline, vaddr, phdr)				\
	__per_cpu_load = .;						\
	.data..percpu vaddr : AT(__per_cpu_load - LOAD_OFFSET) {	\
		PERCPU_INPUT(cacheline)					\
	} phdr								\
	. = __per_cpu_load + SIZEOF(.data..percpu);

/**
 * PERCPU_SECTION - define output section for percpu area, simple version
 * @cacheline: cacheline size
 *
 * Align to PAGE_SIZE and outputs output section for percpu area.  This
 * macro doesn't manipulate @vaddr or @phdr and __per_cpu_load and
 * __per_cpu_start will be identical.
 *
 * This macro is equivalent to ALIGN(PAGE_SIZE); PERCPU_VADDR(@cacheline,,)
 * except that __per_cpu_load is defined as a relative symbol against
 * .data..percpu which is required for relocatable x86_32 configuration.
 */
#define PERCPU_SECTION(cacheline)					\
	. = ALIGN(PAGE_SIZE);						\
	.data..percpu	: AT(ADDR(.data..percpu) - LOAD_OFFSET) {	\
		__per_cpu_load = .;					\
		PERCPU_INPUT(cacheline)					\
	}


/*
 * Definition of the high level *_SECTION macros
 * They will fit only a subset of the architectures
 */


/*
 * Writeable data.
 * All sections are combined in a single .data section.
 * The sections following CONSTRUCTORS are arranged so their
 * typical alignment matches.
 * A cacheline is typical/always less than a PAGE_SIZE so
 * the sections that has this restriction (or similar)
 * is located before the ones requiring PAGE_SIZE alignment.
 * NOSAVE_DATA starts and ends with a PAGE_SIZE alignment which
 * matches the requirement of PAGE_ALIGNED_DATA.
 *
 * use 0 as page_align if page_aligned data is not used */
#define RW_DATA(cacheline, pagealigned, inittask)			\
	. = ALIGN(PAGE_SIZE);						\
	.data : AT(ADDR(.data) - LOAD_OFFSET) {				\
		INIT_TASK_DATA(inittask)				\
		NOSAVE_DATA						\
		PAGE_ALIGNED_DATA(pagealigned)				\
		CACHELINE_ALIGNED_DATA(cacheline)			\
		READ_MOSTLY_DATA(cacheline)				\
		DATA_DATA						\
		CONSTRUCTORS						\
	}								\
	BUG_TABLE							\

#define INIT_TEXT_SECTION(inittext_align)				\
	. = ALIGN(inittext_align);					\
	.init.text : AT(ADDR(.init.text) - LOAD_OFFSET) {		\
		_sinittext = .;						\
		INIT_TEXT						\
		_einittext = .;						\
	}

#define INIT_DATA_SECTION(initsetup_align)				\
	.init.data : AT(ADDR(.init.data) - LOAD_OFFSET) {		\
		INIT_DATA						\
		INIT_SETUP(initsetup_align)				\
		INIT_CALLS						\
		CON_INITCALL						\
		INIT_RAM_FS						\
	}

#define BSS_SECTION(sbss_align, bss_align, stop_align)			\
	. = ALIGN(sbss_align);						\
	__bss_start = .;						\
	SBSS(sbss_align)						\
	BSS(bss_align)							\
	. = ALIGN(stop_align);						\
	__bss_stop = .;<|MERGE_RESOLUTION|>--- conflicted
+++ resolved
@@ -563,11 +563,8 @@
 		__stop___modver = .;					\
 	}								\
 									\
-<<<<<<< HEAD
-=======
 	RO_EXCEPTION_TABLE						\
 	NOTES								\
->>>>>>> d1988041
 	BTF								\
 									\
 	. = ALIGN((align));						\
@@ -683,13 +680,10 @@
 		__start_BTF = .;					\
 		KEEP(*(.BTF))						\
 		__stop_BTF = .;						\
-<<<<<<< HEAD
-=======
 	}								\
 	. = ALIGN(4);							\
 	.BTF_ids : AT(ADDR(.BTF_ids) - LOAD_OFFSET) {			\
 		*(.BTF_ids)						\
->>>>>>> d1988041
 	}
 #else
 #define BTF
