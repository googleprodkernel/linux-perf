--- conflicted
+++ resolved
@@ -36,10 +36,7 @@
 					  struct sk_buff *skb,
 					  int hdr_len);
 extern int reuseport_attach_prog(struct sock *sk, struct bpf_prog *prog);
-<<<<<<< HEAD
-=======
 extern int reuseport_detach_prog(struct sock *sk);
->>>>>>> f7688b48
 
 static inline bool reuseport_has_conns(struct sock *sk, bool set)
 {
