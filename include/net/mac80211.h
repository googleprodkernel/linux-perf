--- conflicted
+++ resolved
@@ -2129,15 +2129,6 @@
  *
  * @addr: MAC address
  * @aid: AID we assigned to the station if we're an AP
-<<<<<<< HEAD
- * @supp_rates: Bitmap of supported rates (per band)
- * @ht_cap: HT capabilities of this STA; restricted to our own capabilities
- * @vht_cap: VHT capabilities of this STA; restricted to our own capabilities
- * @he_cap: HE capabilities of this STA
- * @he_6ghz_capa: on 6 GHz, holds the HE 6 GHz band capabilities
- * @eht_cap: EHT capabilities of this STA
-=======
->>>>>>> 88084a3d
  * @max_rx_aggregation_subframes: maximal amount of frames in a single AMPDU
  *	that this station is allowed to transmit to us.
  *	Can be modified by driver.
@@ -2179,14 +2170,6 @@
 struct ieee80211_sta {
 	u8 addr[ETH_ALEN];
 	u16 aid;
-<<<<<<< HEAD
-	struct ieee80211_sta_ht_cap ht_cap;
-	struct ieee80211_sta_vht_cap vht_cap;
-	struct ieee80211_sta_he_cap he_cap;
-	struct ieee80211_he_6ghz_capa he_6ghz_capa;
-	struct ieee80211_sta_eht_cap eht_cap;
-=======
->>>>>>> 88084a3d
 	u16 max_rx_aggregation_subframes;
 	bool wme;
 	u8 uapsd_queues;
