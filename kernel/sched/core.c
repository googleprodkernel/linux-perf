--- conflicted
+++ resolved
@@ -941,14 +941,6 @@
 	return clamp_value / UCLAMP_BUCKET_DELTA;
 }
 
-<<<<<<< HEAD
-static inline unsigned int uclamp_bucket_base_value(unsigned int clamp_value)
-{
-	return UCLAMP_BUCKET_DELTA * uclamp_bucket_id(clamp_value);
-}
-
-=======
->>>>>>> d1988041
 static inline unsigned int uclamp_none(enum uclamp_id clamp_id)
 {
 	if (clamp_id == UCLAMP_MIN)
@@ -1115,11 +1107,7 @@
 	return uc_req;
 }
 
-<<<<<<< HEAD
-unsigned int uclamp_eff_value(struct task_struct *p, enum uclamp_id clamp_id)
-=======
 unsigned long uclamp_eff_value(struct task_struct *p, enum uclamp_id clamp_id)
->>>>>>> d1988041
 {
 	struct uclamp_se uc_eff;
 
@@ -1398,14 +1386,11 @@
 		static_branch_enable(&sched_uclamp_used);
 		uclamp_update_root_tg();
 	}
-<<<<<<< HEAD
-=======
 
 	if (old_min_rt != sysctl_sched_uclamp_util_min_rt_default) {
 		static_branch_enable(&sched_uclamp_used);
 		uclamp_sync_util_min_rt_default();
 	}
->>>>>>> d1988041
 
 	/*
 	 * We update all RUNNABLE tasks only when task groups are in use.
@@ -1514,24 +1499,16 @@
 	}
 }
 
-<<<<<<< HEAD
+static void uclamp_post_fork(struct task_struct *p)
+{
+	uclamp_update_util_min_rt_default(p);
+}
+
 static void __init init_uclamp_rq(struct rq *rq)
 {
 	enum uclamp_id clamp_id;
 	struct uclamp_rq *uc_rq = rq->uclamp;
 
-=======
-static void uclamp_post_fork(struct task_struct *p)
-{
-	uclamp_update_util_min_rt_default(p);
-}
-
-static void __init init_uclamp_rq(struct rq *rq)
-{
-	enum uclamp_id clamp_id;
-	struct uclamp_rq *uc_rq = rq->uclamp;
-
->>>>>>> d1988041
 	for_each_clamp_id(clamp_id) {
 		uc_rq[clamp_id] = (struct uclamp_rq) {
 			.value = uclamp_none(clamp_id)
@@ -1547,11 +1524,6 @@
 	enum uclamp_id clamp_id;
 	int cpu;
 
-<<<<<<< HEAD
-	mutex_init(&uclamp_mutex);
-
-=======
->>>>>>> d1988041
 	for_each_possible_cpu(cpu)
 		init_uclamp_rq(cpu_rq(cpu));
 
@@ -4940,11 +4912,7 @@
 		if (!dl_prio(p->normal_prio) ||
 		    (pi_task && dl_prio(pi_task->prio) &&
 		     dl_entity_preempt(&pi_task->dl, &p->dl))) {
-<<<<<<< HEAD
-			p->dl.dl_boosted = 1;
-=======
 			p->dl.pi_se = pi_task->dl.pi_se;
->>>>>>> d1988041
 			queue_flag |= ENQUEUE_REPLENISH;
 		} else {
 			p->dl.pi_se = &p->dl;
