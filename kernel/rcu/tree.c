--- conflicted
+++ resolved
@@ -632,10 +632,7 @@
 	}
 
 	lockdep_assert_irqs_disabled();
-<<<<<<< HEAD
-=======
 	instrumentation_begin();
->>>>>>> d1988041
 	trace_rcu_dyntick(TPS("Start"), rdp->dynticks_nesting, 0, atomic_read(&rdp->dynticks));
 	WARN_ON_ONCE(IS_ENABLED(CONFIG_RCU_EQS_DEBUG) && !user && !is_idle_task(current));
 	rdp = this_cpu_ptr(&rcu_data);
@@ -1024,10 +1021,7 @@
 	trace_rcu_dyntick(incby == 1 ? TPS("Endirq") : TPS("++="),
 			  rdp->dynticks_nmi_nesting,
 			  rdp->dynticks_nmi_nesting + incby, atomic_read(&rdp->dynticks));
-<<<<<<< HEAD
-=======
 	instrumentation_end();
->>>>>>> d1988041
 	WRITE_ONCE(rdp->dynticks_nmi_nesting, /* Prevent store tearing. */
 		   rdp->dynticks_nmi_nesting + incby);
 	barrier();
