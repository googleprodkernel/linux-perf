--- conflicted
+++ resolved
@@ -10621,17 +10621,10 @@
 		 * cannot be deleted by user space, so keep the reference
 		 * to it.
 		 */
-<<<<<<< HEAD
-		if (start)
-			tr->flags |= TRACE_ARRAY_FL_BOOT;
-		else
-			trace_array_put(tr);
-=======
 		if (start) {
 			tr->flags |= TRACE_ARRAY_FL_BOOT;
 			tr->ref++;
 		}
->>>>>>> 8ee0f23e
 
 		while ((tok = strsep(&curr_str, ","))) {
 			early_enable_events(tr, tok, true);
