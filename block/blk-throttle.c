// SPDX-License-Identifier: GPL-2.0
/*
 * Interface for controlling IO bandwidth on a request queue
 *
 * Copyright (C) 2010 Vivek Goyal <vgoyal@redhat.com>
 */

#include <linux/module.h>
#include <linux/slab.h>
#include <linux/blkdev.h>
#include <linux/bio.h>
#include <linux/blktrace_api.h>
#include "blk.h"
#include "blk-cgroup-rwstat.h"
#include "blk-stat.h"
#include "blk-throttle.h"

/* Max dispatch from a group in 1 round */
#define THROTL_GRP_QUANTUM 8

/* Total max dispatch from all groups in one round */
#define THROTL_QUANTUM 32

/* Throttling is performed over a slice and after that slice is renewed */
#define DFL_THROTL_SLICE_HD (HZ / 10)
#define DFL_THROTL_SLICE_SSD (HZ / 50)
#define MAX_THROTL_SLICE (HZ)

/* A workqueue to queue throttle related work */
static struct workqueue_struct *kthrotld_workqueue;

#define rb_entry_tg(node)	rb_entry((node), struct throtl_grp, rb_node)

/* We measure latency for request size from <= 4k to >= 1M */
#define LATENCY_BUCKET_SIZE 9

struct latency_bucket {
	unsigned long total_latency; /* ns / 1024 */
	int samples;
};

struct throtl_data
{
	/* service tree for active throtl groups */
	struct throtl_service_queue service_queue;

	struct request_queue *queue;

	/* Total Number of queued bios on READ and WRITE lists */
	unsigned int nr_queued[2];

	unsigned int throtl_slice;

	/* Work for dispatching throttled bios */
	struct work_struct dispatch_work;

	bool track_bio_latency;
};

static void throtl_pending_timer_fn(struct timer_list *t);

static inline struct blkcg_gq *tg_to_blkg(struct throtl_grp *tg)
{
	return pd_to_blkg(&tg->pd);
}

/**
 * sq_to_tg - return the throl_grp the specified service queue belongs to
 * @sq: the throtl_service_queue of interest
 *
 * Return the throtl_grp @sq belongs to.  If @sq is the top-level one
 * embedded in throtl_data, %NULL is returned.
 */
static struct throtl_grp *sq_to_tg(struct throtl_service_queue *sq)
{
	if (sq && sq->parent_sq)
		return container_of(sq, struct throtl_grp, service_queue);
	else
		return NULL;
}

/**
 * sq_to_td - return throtl_data the specified service queue belongs to
 * @sq: the throtl_service_queue of interest
 *
 * A service_queue can be embedded in either a throtl_grp or throtl_data.
 * Determine the associated throtl_data accordingly and return it.
 */
static struct throtl_data *sq_to_td(struct throtl_service_queue *sq)
{
	struct throtl_grp *tg = sq_to_tg(sq);

	if (tg)
		return tg->td;
	else
		return container_of(sq, struct throtl_data, service_queue);
}

static uint64_t tg_bps_limit(struct throtl_grp *tg, int rw)
{
	struct blkcg_gq *blkg = tg_to_blkg(tg);

	if (cgroup_subsys_on_dfl(io_cgrp_subsys) && !blkg->parent)
		return U64_MAX;

	return tg->bps[rw];
}

static unsigned int tg_iops_limit(struct throtl_grp *tg, int rw)
{
	struct blkcg_gq *blkg = tg_to_blkg(tg);

	if (cgroup_subsys_on_dfl(io_cgrp_subsys) && !blkg->parent)
		return UINT_MAX;

	return tg->iops[rw];
}

#define request_bucket_index(sectors) \
	clamp_t(int, order_base_2(sectors) - 3, 0, LATENCY_BUCKET_SIZE - 1)

/**
 * throtl_log - log debug message via blktrace
 * @sq: the service_queue being reported
 * @fmt: printf format string
 * @args: printf args
 *
 * The messages are prefixed with "throtl BLKG_NAME" if @sq belongs to a
 * throtl_grp; otherwise, just "throtl".
 */
#define throtl_log(sq, fmt, args...)	do {				\
	struct throtl_grp *__tg = sq_to_tg((sq));			\
	struct throtl_data *__td = sq_to_td((sq));			\
									\
	(void)__td;							\
	if (likely(!blk_trace_note_message_enabled(__td->queue)))	\
		break;							\
	if ((__tg)) {							\
		blk_add_cgroup_trace_msg(__td->queue,			\
			&tg_to_blkg(__tg)->blkcg->css, "throtl " fmt, ##args);\
	} else {							\
		blk_add_trace_msg(__td->queue, "throtl " fmt, ##args);	\
	}								\
} while (0)

static inline unsigned int throtl_bio_data_size(struct bio *bio)
{
	/* assume it's one sector */
	if (unlikely(bio_op(bio) == REQ_OP_DISCARD))
		return 512;
	return bio->bi_iter.bi_size;
}

static void throtl_qnode_init(struct throtl_qnode *qn, struct throtl_grp *tg)
{
	INIT_LIST_HEAD(&qn->node);
	bio_list_init(&qn->bios);
	qn->tg = tg;
}

/**
 * throtl_qnode_add_bio - add a bio to a throtl_qnode and activate it
 * @bio: bio being added
 * @qn: qnode to add bio to
 * @queued: the service_queue->queued[] list @qn belongs to
 *
 * Add @bio to @qn and put @qn on @queued if it's not already on.
 * @qn->tg's reference count is bumped when @qn is activated.  See the
 * comment on top of throtl_qnode definition for details.
 */
static void throtl_qnode_add_bio(struct bio *bio, struct throtl_qnode *qn,
				 struct list_head *queued)
{
	bio_list_add(&qn->bios, bio);
	if (list_empty(&qn->node)) {
		list_add_tail(&qn->node, queued);
		blkg_get(tg_to_blkg(qn->tg));
	}
}

/**
 * throtl_peek_queued - peek the first bio on a qnode list
 * @queued: the qnode list to peek
 */
static struct bio *throtl_peek_queued(struct list_head *queued)
{
	struct throtl_qnode *qn;
	struct bio *bio;

	if (list_empty(queued))
		return NULL;

	qn = list_first_entry(queued, struct throtl_qnode, node);
	bio = bio_list_peek(&qn->bios);
	WARN_ON_ONCE(!bio);
	return bio;
}

/**
 * throtl_pop_queued - pop the first bio form a qnode list
 * @queued: the qnode list to pop a bio from
 * @tg_to_put: optional out argument for throtl_grp to put
 *
 * Pop the first bio from the qnode list @queued.  After popping, the first
 * qnode is removed from @queued if empty or moved to the end of @queued so
 * that the popping order is round-robin.
 *
 * When the first qnode is removed, its associated throtl_grp should be put
 * too.  If @tg_to_put is NULL, this function automatically puts it;
 * otherwise, *@tg_to_put is set to the throtl_grp to put and the caller is
 * responsible for putting it.
 */
static struct bio *throtl_pop_queued(struct list_head *queued,
				     struct throtl_grp **tg_to_put)
{
	struct throtl_qnode *qn;
	struct bio *bio;

	if (list_empty(queued))
		return NULL;

	qn = list_first_entry(queued, struct throtl_qnode, node);
	bio = bio_list_pop(&qn->bios);
	WARN_ON_ONCE(!bio);

	if (bio_list_empty(&qn->bios)) {
		list_del_init(&qn->node);
		if (tg_to_put)
			*tg_to_put = qn->tg;
		else
			blkg_put(tg_to_blkg(qn->tg));
	} else {
		list_move_tail(&qn->node, queued);
	}

	return bio;
}

/* init a service_queue, assumes the caller zeroed it */
static void throtl_service_queue_init(struct throtl_service_queue *sq)
{
	INIT_LIST_HEAD(&sq->queued[READ]);
	INIT_LIST_HEAD(&sq->queued[WRITE]);
	sq->pending_tree = RB_ROOT_CACHED;
	timer_setup(&sq->pending_timer, throtl_pending_timer_fn, 0);
}

static struct blkg_policy_data *throtl_pd_alloc(struct gendisk *disk,
		struct blkcg *blkcg, gfp_t gfp)
{
	struct throtl_grp *tg;
	int rw;

	tg = kzalloc_node(sizeof(*tg), gfp, disk->node_id);
	if (!tg)
		return NULL;

	if (blkg_rwstat_init(&tg->stat_bytes, gfp))
		goto err_free_tg;

	if (blkg_rwstat_init(&tg->stat_ios, gfp))
		goto err_exit_stat_bytes;

	throtl_service_queue_init(&tg->service_queue);

	for (rw = READ; rw <= WRITE; rw++) {
		throtl_qnode_init(&tg->qnode_on_self[rw], tg);
		throtl_qnode_init(&tg->qnode_on_parent[rw], tg);
	}

	RB_CLEAR_NODE(&tg->rb_node);
	tg->bps[READ] = U64_MAX;
	tg->bps[WRITE] = U64_MAX;
	tg->iops[READ] = UINT_MAX;
	tg->iops[WRITE] = UINT_MAX;

	return &tg->pd;

err_exit_stat_bytes:
	blkg_rwstat_exit(&tg->stat_bytes);
err_free_tg:
	kfree(tg);
	return NULL;
}

static void throtl_pd_init(struct blkg_policy_data *pd)
{
	struct throtl_grp *tg = pd_to_tg(pd);
	struct blkcg_gq *blkg = tg_to_blkg(tg);
	struct throtl_data *td = blkg->q->td;
	struct throtl_service_queue *sq = &tg->service_queue;

	/*
	 * If on the default hierarchy, we switch to properly hierarchical
	 * behavior where limits on a given throtl_grp are applied to the
	 * whole subtree rather than just the group itself.  e.g. If 16M
	 * read_bps limit is set on a parent group, summary bps of
	 * parent group and its subtree groups can't exceed 16M for the
	 * device.
	 *
	 * If not on the default hierarchy, the broken flat hierarchy
	 * behavior is retained where all throtl_grps are treated as if
	 * they're all separate root groups right below throtl_data.
	 * Limits of a group don't interact with limits of other groups
	 * regardless of the position of the group in the hierarchy.
	 */
	sq->parent_sq = &td->service_queue;
	if (cgroup_subsys_on_dfl(io_cgrp_subsys) && blkg->parent)
		sq->parent_sq = &blkg_to_tg(blkg->parent)->service_queue;
	tg->td = td;
}

/*
 * Set has_rules[] if @tg or any of its parents have limits configured.
 * This doesn't require walking up to the top of the hierarchy as the
 * parent's has_rules[] is guaranteed to be correct.
 */
static void tg_update_has_rules(struct throtl_grp *tg)
{
	struct throtl_grp *parent_tg = sq_to_tg(tg->service_queue.parent_sq);
	int rw;

	for (rw = READ; rw <= WRITE; rw++) {
		tg->has_rules_iops[rw] =
			(parent_tg && parent_tg->has_rules_iops[rw]) ||
			tg_iops_limit(tg, rw) != UINT_MAX;
		tg->has_rules_bps[rw] =
			(parent_tg && parent_tg->has_rules_bps[rw]) ||
			tg_bps_limit(tg, rw) != U64_MAX;
	}
}

static void throtl_pd_online(struct blkg_policy_data *pd)
{
	struct throtl_grp *tg = pd_to_tg(pd);
	/*
	 * We don't want new groups to escape the limits of its ancestors.
	 * Update has_rules[] after a new group is brought online.
	 */
	tg_update_has_rules(tg);
}

static void throtl_pd_free(struct blkg_policy_data *pd)
{
	struct throtl_grp *tg = pd_to_tg(pd);

	del_timer_sync(&tg->service_queue.pending_timer);
	blkg_rwstat_exit(&tg->stat_bytes);
	blkg_rwstat_exit(&tg->stat_ios);
	kfree(tg);
}

static struct throtl_grp *
throtl_rb_first(struct throtl_service_queue *parent_sq)
{
	struct rb_node *n;

	n = rb_first_cached(&parent_sq->pending_tree);
	WARN_ON_ONCE(!n);
	if (!n)
		return NULL;
	return rb_entry_tg(n);
}

static void throtl_rb_erase(struct rb_node *n,
			    struct throtl_service_queue *parent_sq)
{
	rb_erase_cached(n, &parent_sq->pending_tree);
	RB_CLEAR_NODE(n);
}

static void update_min_dispatch_time(struct throtl_service_queue *parent_sq)
{
	struct throtl_grp *tg;

	tg = throtl_rb_first(parent_sq);
	if (!tg)
		return;

	parent_sq->first_pending_disptime = tg->disptime;
}

static void tg_service_queue_add(struct throtl_grp *tg)
{
	struct throtl_service_queue *parent_sq = tg->service_queue.parent_sq;
	struct rb_node **node = &parent_sq->pending_tree.rb_root.rb_node;
	struct rb_node *parent = NULL;
	struct throtl_grp *__tg;
	unsigned long key = tg->disptime;
	bool leftmost = true;

	while (*node != NULL) {
		parent = *node;
		__tg = rb_entry_tg(parent);

		if (time_before(key, __tg->disptime))
			node = &parent->rb_left;
		else {
			node = &parent->rb_right;
			leftmost = false;
		}
	}

	rb_link_node(&tg->rb_node, parent, node);
	rb_insert_color_cached(&tg->rb_node, &parent_sq->pending_tree,
			       leftmost);
}

static void throtl_enqueue_tg(struct throtl_grp *tg)
{
	if (!(tg->flags & THROTL_TG_PENDING)) {
		tg_service_queue_add(tg);
		tg->flags |= THROTL_TG_PENDING;
		tg->service_queue.parent_sq->nr_pending++;
	}
}

static void throtl_dequeue_tg(struct throtl_grp *tg)
{
	if (tg->flags & THROTL_TG_PENDING) {
		struct throtl_service_queue *parent_sq =
			tg->service_queue.parent_sq;

		throtl_rb_erase(&tg->rb_node, parent_sq);
		--parent_sq->nr_pending;
		tg->flags &= ~THROTL_TG_PENDING;
	}
}

/* Call with queue lock held */
static void throtl_schedule_pending_timer(struct throtl_service_queue *sq,
					  unsigned long expires)
{
	unsigned long max_expire = jiffies + 8 * sq_to_td(sq)->throtl_slice;

	/*
	 * Since we are adjusting the throttle limit dynamically, the sleep
	 * time calculated according to previous limit might be invalid. It's
	 * possible the cgroup sleep time is very long and no other cgroups
	 * have IO running so notify the limit changes. Make sure the cgroup
	 * doesn't sleep too long to avoid the missed notification.
	 */
	if (time_after(expires, max_expire))
		expires = max_expire;
	mod_timer(&sq->pending_timer, expires);
	throtl_log(sq, "schedule timer. delay=%lu jiffies=%lu",
		   expires - jiffies, jiffies);
}

/**
 * throtl_schedule_next_dispatch - schedule the next dispatch cycle
 * @sq: the service_queue to schedule dispatch for
 * @force: force scheduling
 *
 * Arm @sq->pending_timer so that the next dispatch cycle starts on the
 * dispatch time of the first pending child.  Returns %true if either timer
 * is armed or there's no pending child left.  %false if the current
 * dispatch window is still open and the caller should continue
 * dispatching.
 *
 * If @force is %true, the dispatch timer is always scheduled and this
 * function is guaranteed to return %true.  This is to be used when the
 * caller can't dispatch itself and needs to invoke pending_timer
 * unconditionally.  Note that forced scheduling is likely to induce short
 * delay before dispatch starts even if @sq->first_pending_disptime is not
 * in the future and thus shouldn't be used in hot paths.
 */
static bool throtl_schedule_next_dispatch(struct throtl_service_queue *sq,
					  bool force)
{
	/* any pending children left? */
	if (!sq->nr_pending)
		return true;

	update_min_dispatch_time(sq);

	/* is the next dispatch time in the future? */
	if (force || time_after(sq->first_pending_disptime, jiffies)) {
		throtl_schedule_pending_timer(sq, sq->first_pending_disptime);
		return true;
	}

	/* tell the caller to continue dispatching */
	return false;
}

static inline void throtl_start_new_slice_with_credit(struct throtl_grp *tg,
		bool rw, unsigned long start)
{
	tg->bytes_disp[rw] = 0;
	tg->io_disp[rw] = 0;
	tg->carryover_bytes[rw] = 0;
	tg->carryover_ios[rw] = 0;

	/*
	 * Previous slice has expired. We must have trimmed it after last
	 * bio dispatch. That means since start of last slice, we never used
	 * that bandwidth. Do try to make use of that bandwidth while giving
	 * credit.
	 */
	if (time_after(start, tg->slice_start[rw]))
		tg->slice_start[rw] = start;

	tg->slice_end[rw] = jiffies + tg->td->throtl_slice;
	throtl_log(&tg->service_queue,
		   "[%c] new slice with credit start=%lu end=%lu jiffies=%lu",
		   rw == READ ? 'R' : 'W', tg->slice_start[rw],
		   tg->slice_end[rw], jiffies);
}

static inline void throtl_start_new_slice(struct throtl_grp *tg, bool rw,
					  bool clear_carryover)
{
	tg->bytes_disp[rw] = 0;
	tg->io_disp[rw] = 0;
	tg->slice_start[rw] = jiffies;
	tg->slice_end[rw] = jiffies + tg->td->throtl_slice;
	if (clear_carryover) {
		tg->carryover_bytes[rw] = 0;
		tg->carryover_ios[rw] = 0;
	}

	throtl_log(&tg->service_queue,
		   "[%c] new slice start=%lu end=%lu jiffies=%lu",
		   rw == READ ? 'R' : 'W', tg->slice_start[rw],
		   tg->slice_end[rw], jiffies);
}

static inline void throtl_set_slice_end(struct throtl_grp *tg, bool rw,
					unsigned long jiffy_end)
{
	tg->slice_end[rw] = roundup(jiffy_end, tg->td->throtl_slice);
}

static inline void throtl_extend_slice(struct throtl_grp *tg, bool rw,
				       unsigned long jiffy_end)
{
	throtl_set_slice_end(tg, rw, jiffy_end);
	throtl_log(&tg->service_queue,
		   "[%c] extend slice start=%lu end=%lu jiffies=%lu",
		   rw == READ ? 'R' : 'W', tg->slice_start[rw],
		   tg->slice_end[rw], jiffies);
}

/* Determine if previously allocated or extended slice is complete or not */
static bool throtl_slice_used(struct throtl_grp *tg, bool rw)
{
	if (time_in_range(jiffies, tg->slice_start[rw], tg->slice_end[rw]))
		return false;

	return true;
}

static unsigned int calculate_io_allowed(u32 iops_limit,
					 unsigned long jiffy_elapsed)
{
	unsigned int io_allowed;
	u64 tmp;

	/*
	 * jiffy_elapsed should not be a big value as minimum iops can be
	 * 1 then at max jiffy elapsed should be equivalent of 1 second as we
	 * will allow dispatch after 1 second and after that slice should
	 * have been trimmed.
	 */

	tmp = (u64)iops_limit * jiffy_elapsed;
	do_div(tmp, HZ);

	if (tmp > UINT_MAX)
		io_allowed = UINT_MAX;
	else
		io_allowed = tmp;

	return io_allowed;
}

static u64 calculate_bytes_allowed(u64 bps_limit, unsigned long jiffy_elapsed)
{
	/*
	 * Can result be wider than 64 bits?
	 * We check against 62, not 64, due to ilog2 truncation.
	 */
	if (ilog2(bps_limit) + ilog2(jiffy_elapsed) - ilog2(HZ) > 62)
		return U64_MAX;
	return mul_u64_u64_div_u64(bps_limit, (u64)jiffy_elapsed, (u64)HZ);
}

/* Trim the used slices and adjust slice start accordingly */
static inline void throtl_trim_slice(struct throtl_grp *tg, bool rw)
{
	unsigned long time_elapsed;
	long long bytes_trim;
	int io_trim;

	BUG_ON(time_before(tg->slice_end[rw], tg->slice_start[rw]));

	/*
	 * If bps are unlimited (-1), then time slice don't get
	 * renewed. Don't try to trim the slice if slice is used. A new
	 * slice will start when appropriate.
	 */
	if (throtl_slice_used(tg, rw))
		return;

	/*
	 * A bio has been dispatched. Also adjust slice_end. It might happen
	 * that initially cgroup limit was very low resulting in high
	 * slice_end, but later limit was bumped up and bio was dispatched
	 * sooner, then we need to reduce slice_end. A high bogus slice_end
	 * is bad because it does not allow new slice to start.
	 */

	throtl_set_slice_end(tg, rw, jiffies + tg->td->throtl_slice);

	time_elapsed = rounddown(jiffies - tg->slice_start[rw],
				 tg->td->throtl_slice);
	if (!time_elapsed)
		return;

	bytes_trim = calculate_bytes_allowed(tg_bps_limit(tg, rw),
					     time_elapsed) +
		     tg->carryover_bytes[rw];
	io_trim = calculate_io_allowed(tg_iops_limit(tg, rw), time_elapsed) +
		  tg->carryover_ios[rw];
	if (bytes_trim <= 0 && io_trim <= 0)
		return;

	tg->carryover_bytes[rw] = 0;
	if ((long long)tg->bytes_disp[rw] >= bytes_trim)
		tg->bytes_disp[rw] -= bytes_trim;
	else
		tg->bytes_disp[rw] = 0;

	tg->carryover_ios[rw] = 0;
	if ((int)tg->io_disp[rw] >= io_trim)
		tg->io_disp[rw] -= io_trim;
	else
		tg->io_disp[rw] = 0;

	tg->slice_start[rw] += time_elapsed;

	throtl_log(&tg->service_queue,
		   "[%c] trim slice nr=%lu bytes=%lld io=%d start=%lu end=%lu jiffies=%lu",
		   rw == READ ? 'R' : 'W', time_elapsed / tg->td->throtl_slice,
		   bytes_trim, io_trim, tg->slice_start[rw], tg->slice_end[rw],
		   jiffies);
}

static void __tg_update_carryover(struct throtl_grp *tg, bool rw)
{
	unsigned long jiffy_elapsed = jiffies - tg->slice_start[rw];
	u64 bps_limit = tg_bps_limit(tg, rw);
	u32 iops_limit = tg_iops_limit(tg, rw);

	/*
	 * If config is updated while bios are still throttled, calculate and
	 * accumulate how many bytes/ios are waited across changes. And
	 * carryover_bytes/ios will be used to calculate new wait time under new
	 * configuration.
	 */
	if (bps_limit != U64_MAX)
		tg->carryover_bytes[rw] +=
			calculate_bytes_allowed(bps_limit, jiffy_elapsed) -
			tg->bytes_disp[rw];
	if (iops_limit != UINT_MAX)
		tg->carryover_ios[rw] +=
			calculate_io_allowed(iops_limit, jiffy_elapsed) -
			tg->io_disp[rw];
}

static void tg_update_carryover(struct throtl_grp *tg)
{
	if (tg->service_queue.nr_queued[READ])
		__tg_update_carryover(tg, READ);
	if (tg->service_queue.nr_queued[WRITE])
		__tg_update_carryover(tg, WRITE);

	/* see comments in struct throtl_grp for meaning of these fields. */
	throtl_log(&tg->service_queue, "%s: %lld %lld %d %d\n", __func__,
		   tg->carryover_bytes[READ], tg->carryover_bytes[WRITE],
		   tg->carryover_ios[READ], tg->carryover_ios[WRITE]);
}

static unsigned long tg_within_iops_limit(struct throtl_grp *tg, struct bio *bio,
				 u32 iops_limit)
{
	bool rw = bio_data_dir(bio);
	int io_allowed;
	unsigned long jiffy_elapsed, jiffy_wait, jiffy_elapsed_rnd;

	if (iops_limit == UINT_MAX) {
		return 0;
	}

	jiffy_elapsed = jiffies - tg->slice_start[rw];

	/* Round up to the next throttle slice, wait time must be nonzero */
	jiffy_elapsed_rnd = roundup(jiffy_elapsed + 1, tg->td->throtl_slice);
	io_allowed = calculate_io_allowed(iops_limit, jiffy_elapsed_rnd) +
		     tg->carryover_ios[rw];
	if (io_allowed > 0 && tg->io_disp[rw] + 1 <= io_allowed)
		return 0;

	/* Calc approx time to dispatch */
	jiffy_wait = jiffy_elapsed_rnd - jiffy_elapsed;
	return jiffy_wait;
}

static unsigned long tg_within_bps_limit(struct throtl_grp *tg, struct bio *bio,
				u64 bps_limit)
{
	bool rw = bio_data_dir(bio);
	long long bytes_allowed;
	u64 extra_bytes;
	unsigned long jiffy_elapsed, jiffy_wait, jiffy_elapsed_rnd;
	unsigned int bio_size = throtl_bio_data_size(bio);

	/* no need to throttle if this bio's bytes have been accounted */
	if (bps_limit == U64_MAX || bio_flagged(bio, BIO_BPS_THROTTLED)) {
		return 0;
	}

	jiffy_elapsed = jiffy_elapsed_rnd = jiffies - tg->slice_start[rw];

	/* Slice has just started. Consider one slice interval */
	if (!jiffy_elapsed)
		jiffy_elapsed_rnd = tg->td->throtl_slice;

	jiffy_elapsed_rnd = roundup(jiffy_elapsed_rnd, tg->td->throtl_slice);
	bytes_allowed = calculate_bytes_allowed(bps_limit, jiffy_elapsed_rnd) +
			tg->carryover_bytes[rw];
	if (bytes_allowed > 0 && tg->bytes_disp[rw] + bio_size <= bytes_allowed)
		return 0;

	/* Calc approx time to dispatch */
	extra_bytes = tg->bytes_disp[rw] + bio_size - bytes_allowed;
	jiffy_wait = div64_u64(extra_bytes * HZ, bps_limit);

	if (!jiffy_wait)
		jiffy_wait = 1;

	/*
	 * This wait time is without taking into consideration the rounding
	 * up we did. Add that time also.
	 */
	jiffy_wait = jiffy_wait + (jiffy_elapsed_rnd - jiffy_elapsed);
	return jiffy_wait;
}

/*
 * Returns whether one can dispatch a bio or not. Also returns approx number
 * of jiffies to wait before this bio is with-in IO rate and can be dispatched
 */
static bool tg_may_dispatch(struct throtl_grp *tg, struct bio *bio,
			    unsigned long *wait)
{
	bool rw = bio_data_dir(bio);
	unsigned long bps_wait = 0, iops_wait = 0, max_wait = 0;
	u64 bps_limit = tg_bps_limit(tg, rw);
	u32 iops_limit = tg_iops_limit(tg, rw);

	/*
 	 * Currently whole state machine of group depends on first bio
	 * queued in the group bio list. So one should not be calling
	 * this function with a different bio if there are other bios
	 * queued.
	 */
	BUG_ON(tg->service_queue.nr_queued[rw] &&
	       bio != throtl_peek_queued(&tg->service_queue.queued[rw]));

	/* If tg->bps = -1, then BW is unlimited */
	if ((bps_limit == U64_MAX && iops_limit == UINT_MAX) ||
	    tg->flags & THROTL_TG_CANCELING) {
		if (wait)
			*wait = 0;
		return true;
	}

	/*
	 * If previous slice expired, start a new one otherwise renew/extend
	 * existing slice to make sure it is at least throtl_slice interval
	 * long since now. New slice is started only for empty throttle group.
	 * If there is queued bio, that means there should be an active
	 * slice and it should be extended instead.
	 */
	if (throtl_slice_used(tg, rw) && !(tg->service_queue.nr_queued[rw]))
		throtl_start_new_slice(tg, rw, true);
	else {
		if (time_before(tg->slice_end[rw],
		    jiffies + tg->td->throtl_slice))
			throtl_extend_slice(tg, rw,
				jiffies + tg->td->throtl_slice);
	}

	bps_wait = tg_within_bps_limit(tg, bio, bps_limit);
	iops_wait = tg_within_iops_limit(tg, bio, iops_limit);
	if (bps_wait + iops_wait == 0) {
		if (wait)
			*wait = 0;
		return true;
	}

	max_wait = max(bps_wait, iops_wait);

	if (wait)
		*wait = max_wait;

	if (time_before(tg->slice_end[rw], jiffies + max_wait))
		throtl_extend_slice(tg, rw, jiffies + max_wait);

	return false;
}

static void throtl_charge_bio(struct throtl_grp *tg, struct bio *bio)
{
	bool rw = bio_data_dir(bio);
	unsigned int bio_size = throtl_bio_data_size(bio);

	/* Charge the bio to the group */
	if (!bio_flagged(bio, BIO_BPS_THROTTLED)) {
		tg->bytes_disp[rw] += bio_size;
		tg->last_bytes_disp[rw] += bio_size;
	}

	tg->io_disp[rw]++;
	tg->last_io_disp[rw]++;
}

/**
 * throtl_add_bio_tg - add a bio to the specified throtl_grp
 * @bio: bio to add
 * @qn: qnode to use
 * @tg: the target throtl_grp
 *
 * Add @bio to @tg's service_queue using @qn.  If @qn is not specified,
 * tg->qnode_on_self[] is used.
 */
static void throtl_add_bio_tg(struct bio *bio, struct throtl_qnode *qn,
			      struct throtl_grp *tg)
{
	struct throtl_service_queue *sq = &tg->service_queue;
	bool rw = bio_data_dir(bio);

	if (!qn)
		qn = &tg->qnode_on_self[rw];

	/*
	 * If @tg doesn't currently have any bios queued in the same
	 * direction, queueing @bio can change when @tg should be
	 * dispatched.  Mark that @tg was empty.  This is automatically
	 * cleared on the next tg_update_disptime().
	 */
	if (!sq->nr_queued[rw])
		tg->flags |= THROTL_TG_WAS_EMPTY;

	throtl_qnode_add_bio(bio, qn, &sq->queued[rw]);

	sq->nr_queued[rw]++;
	throtl_enqueue_tg(tg);
}

static void tg_update_disptime(struct throtl_grp *tg)
{
	struct throtl_service_queue *sq = &tg->service_queue;
	unsigned long read_wait = -1, write_wait = -1, min_wait = -1, disptime;
	struct bio *bio;

	bio = throtl_peek_queued(&sq->queued[READ]);
	if (bio)
		tg_may_dispatch(tg, bio, &read_wait);

	bio = throtl_peek_queued(&sq->queued[WRITE]);
	if (bio)
		tg_may_dispatch(tg, bio, &write_wait);

	min_wait = min(read_wait, write_wait);
	disptime = jiffies + min_wait;

	/* Update dispatch time */
	throtl_rb_erase(&tg->rb_node, tg->service_queue.parent_sq);
	tg->disptime = disptime;
	tg_service_queue_add(tg);

	/* see throtl_add_bio_tg() */
	tg->flags &= ~THROTL_TG_WAS_EMPTY;
}

static void start_parent_slice_with_credit(struct throtl_grp *child_tg,
					struct throtl_grp *parent_tg, bool rw)
{
	if (throtl_slice_used(parent_tg, rw)) {
		throtl_start_new_slice_with_credit(parent_tg, rw,
				child_tg->slice_start[rw]);
	}

}

static void tg_dispatch_one_bio(struct throtl_grp *tg, bool rw)
{
	struct throtl_service_queue *sq = &tg->service_queue;
	struct throtl_service_queue *parent_sq = sq->parent_sq;
	struct throtl_grp *parent_tg = sq_to_tg(parent_sq);
	struct throtl_grp *tg_to_put = NULL;
	struct bio *bio;

	/*
	 * @bio is being transferred from @tg to @parent_sq.  Popping a bio
	 * from @tg may put its reference and @parent_sq might end up
	 * getting released prematurely.  Remember the tg to put and put it
	 * after @bio is transferred to @parent_sq.
	 */
	bio = throtl_pop_queued(&sq->queued[rw], &tg_to_put);
	sq->nr_queued[rw]--;

	throtl_charge_bio(tg, bio);

	/*
	 * If our parent is another tg, we just need to transfer @bio to
	 * the parent using throtl_add_bio_tg().  If our parent is
	 * @td->service_queue, @bio is ready to be issued.  Put it on its
	 * bio_lists[] and decrease total number queued.  The caller is
	 * responsible for issuing these bios.
	 */
	if (parent_tg) {
		throtl_add_bio_tg(bio, &tg->qnode_on_parent[rw], parent_tg);
		start_parent_slice_with_credit(tg, parent_tg, rw);
	} else {
		bio_set_flag(bio, BIO_BPS_THROTTLED);
		throtl_qnode_add_bio(bio, &tg->qnode_on_parent[rw],
				     &parent_sq->queued[rw]);
		BUG_ON(tg->td->nr_queued[rw] <= 0);
		tg->td->nr_queued[rw]--;
	}

	throtl_trim_slice(tg, rw);

	if (tg_to_put)
		blkg_put(tg_to_blkg(tg_to_put));
}

static int throtl_dispatch_tg(struct throtl_grp *tg)
{
	struct throtl_service_queue *sq = &tg->service_queue;
	unsigned int nr_reads = 0, nr_writes = 0;
	unsigned int max_nr_reads = THROTL_GRP_QUANTUM * 3 / 4;
	unsigned int max_nr_writes = THROTL_GRP_QUANTUM - max_nr_reads;
	struct bio *bio;

	/* Try to dispatch 75% READS and 25% WRITES */

	while ((bio = throtl_peek_queued(&sq->queued[READ])) &&
	       tg_may_dispatch(tg, bio, NULL)) {

		tg_dispatch_one_bio(tg, READ);
		nr_reads++;

		if (nr_reads >= max_nr_reads)
			break;
	}

	while ((bio = throtl_peek_queued(&sq->queued[WRITE])) &&
	       tg_may_dispatch(tg, bio, NULL)) {

		tg_dispatch_one_bio(tg, WRITE);
		nr_writes++;

		if (nr_writes >= max_nr_writes)
			break;
	}

	return nr_reads + nr_writes;
}

static int throtl_select_dispatch(struct throtl_service_queue *parent_sq)
{
	unsigned int nr_disp = 0;

	while (1) {
		struct throtl_grp *tg;
		struct throtl_service_queue *sq;

		if (!parent_sq->nr_pending)
			break;

		tg = throtl_rb_first(parent_sq);
		if (!tg)
			break;

		if (time_before(jiffies, tg->disptime))
			break;

		nr_disp += throtl_dispatch_tg(tg);

		sq = &tg->service_queue;
		if (sq->nr_queued[READ] || sq->nr_queued[WRITE])
			tg_update_disptime(tg);
		else
			throtl_dequeue_tg(tg);

		if (nr_disp >= THROTL_QUANTUM)
			break;
	}

	return nr_disp;
}

/**
 * throtl_pending_timer_fn - timer function for service_queue->pending_timer
 * @t: the pending_timer member of the throtl_service_queue being serviced
 *
 * This timer is armed when a child throtl_grp with active bio's become
 * pending and queued on the service_queue's pending_tree and expires when
 * the first child throtl_grp should be dispatched.  This function
 * dispatches bio's from the children throtl_grps to the parent
 * service_queue.
 *
 * If the parent's parent is another throtl_grp, dispatching is propagated
 * by either arming its pending_timer or repeating dispatch directly.  If
 * the top-level service_tree is reached, throtl_data->dispatch_work is
 * kicked so that the ready bio's are issued.
 */
static void throtl_pending_timer_fn(struct timer_list *t)
{
	struct throtl_service_queue *sq = from_timer(sq, t, pending_timer);
	struct throtl_grp *tg = sq_to_tg(sq);
	struct throtl_data *td = sq_to_td(sq);
	struct throtl_service_queue *parent_sq;
	struct request_queue *q;
	bool dispatched;
	int ret;

	/* throtl_data may be gone, so figure out request queue by blkg */
	if (tg)
		q = tg->pd.blkg->q;
	else
		q = td->queue;

	spin_lock_irq(&q->queue_lock);

	if (!q->root_blkg)
		goto out_unlock;

again:
	parent_sq = sq->parent_sq;
	dispatched = false;

	while (true) {
		throtl_log(sq, "dispatch nr_queued=%u read=%u write=%u",
			   sq->nr_queued[READ] + sq->nr_queued[WRITE],
			   sq->nr_queued[READ], sq->nr_queued[WRITE]);

		ret = throtl_select_dispatch(sq);
		if (ret) {
			throtl_log(sq, "bios disp=%u", ret);
			dispatched = true;
		}

		if (throtl_schedule_next_dispatch(sq, false))
			break;

		/* this dispatch windows is still open, relax and repeat */
		spin_unlock_irq(&q->queue_lock);
		cpu_relax();
		spin_lock_irq(&q->queue_lock);
	}

	if (!dispatched)
		goto out_unlock;

	if (parent_sq) {
		/* @parent_sq is another throl_grp, propagate dispatch */
		if (tg->flags & THROTL_TG_WAS_EMPTY) {
			tg_update_disptime(tg);
			if (!throtl_schedule_next_dispatch(parent_sq, false)) {
				/* window is already open, repeat dispatching */
				sq = parent_sq;
				tg = sq_to_tg(sq);
				goto again;
			}
		}
	} else {
		/* reached the top-level, queue issuing */
		queue_work(kthrotld_workqueue, &td->dispatch_work);
	}
out_unlock:
	spin_unlock_irq(&q->queue_lock);
}

/**
 * blk_throtl_dispatch_work_fn - work function for throtl_data->dispatch_work
 * @work: work item being executed
 *
 * This function is queued for execution when bios reach the bio_lists[]
 * of throtl_data->service_queue.  Those bios are ready and issued by this
 * function.
 */
static void blk_throtl_dispatch_work_fn(struct work_struct *work)
{
	struct throtl_data *td = container_of(work, struct throtl_data,
					      dispatch_work);
	struct throtl_service_queue *td_sq = &td->service_queue;
	struct request_queue *q = td->queue;
	struct bio_list bio_list_on_stack;
	struct bio *bio;
	struct blk_plug plug;
	int rw;

	bio_list_init(&bio_list_on_stack);

	spin_lock_irq(&q->queue_lock);
	for (rw = READ; rw <= WRITE; rw++)
		while ((bio = throtl_pop_queued(&td_sq->queued[rw], NULL)))
			bio_list_add(&bio_list_on_stack, bio);
	spin_unlock_irq(&q->queue_lock);

	if (!bio_list_empty(&bio_list_on_stack)) {
		blk_start_plug(&plug);
		while ((bio = bio_list_pop(&bio_list_on_stack)))
			submit_bio_noacct_nocheck(bio);
		blk_finish_plug(&plug);
	}
}

static u64 tg_prfill_conf_u64(struct seq_file *sf, struct blkg_policy_data *pd,
			      int off)
{
	struct throtl_grp *tg = pd_to_tg(pd);
	u64 v = *(u64 *)((void *)tg + off);

	if (v == U64_MAX)
		return 0;
	return __blkg_prfill_u64(sf, pd, v);
}

static u64 tg_prfill_conf_uint(struct seq_file *sf, struct blkg_policy_data *pd,
			       int off)
{
	struct throtl_grp *tg = pd_to_tg(pd);
	unsigned int v = *(unsigned int *)((void *)tg + off);

	if (v == UINT_MAX)
		return 0;
	return __blkg_prfill_u64(sf, pd, v);
}

static int tg_print_conf_u64(struct seq_file *sf, void *v)
{
	blkcg_print_blkgs(sf, css_to_blkcg(seq_css(sf)), tg_prfill_conf_u64,
			  &blkcg_policy_throtl, seq_cft(sf)->private, false);
	return 0;
}

static int tg_print_conf_uint(struct seq_file *sf, void *v)
{
	blkcg_print_blkgs(sf, css_to_blkcg(seq_css(sf)), tg_prfill_conf_uint,
			  &blkcg_policy_throtl, seq_cft(sf)->private, false);
	return 0;
}

static void tg_conf_updated(struct throtl_grp *tg, bool global)
{
	struct throtl_service_queue *sq = &tg->service_queue;
	struct cgroup_subsys_state *pos_css;
	struct blkcg_gq *blkg;

	throtl_log(&tg->service_queue,
		   "limit change rbps=%llu wbps=%llu riops=%u wiops=%u",
		   tg_bps_limit(tg, READ), tg_bps_limit(tg, WRITE),
		   tg_iops_limit(tg, READ), tg_iops_limit(tg, WRITE));

	rcu_read_lock();
	/*
	 * Update has_rules[] flags for the updated tg's subtree.  A tg is
	 * considered to have rules if either the tg itself or any of its
	 * ancestors has rules.  This identifies groups without any
	 * restrictions in the whole hierarchy and allows them to bypass
	 * blk-throttle.
	 */
	blkg_for_each_descendant_pre(blkg, pos_css,
			global ? tg->td->queue->root_blkg : tg_to_blkg(tg)) {
		struct throtl_grp *this_tg = blkg_to_tg(blkg);

		tg_update_has_rules(this_tg);
		/* ignore root/second level */
		if (!cgroup_subsys_on_dfl(io_cgrp_subsys) || !blkg->parent ||
		    !blkg->parent->parent)
			continue;
	}
	rcu_read_unlock();

	/*
	 * We're already holding queue_lock and know @tg is valid.  Let's
	 * apply the new config directly.
	 *
	 * Restart the slices for both READ and WRITES. It might happen
	 * that a group's limit are dropped suddenly and we don't want to
	 * account recently dispatched IO with new low rate.
	 */
	throtl_start_new_slice(tg, READ, false);
	throtl_start_new_slice(tg, WRITE, false);

	if (tg->flags & THROTL_TG_PENDING) {
		tg_update_disptime(tg);
		throtl_schedule_next_dispatch(sq->parent_sq, true);
	}
}

static int blk_throtl_init(struct gendisk *disk)
{
	struct request_queue *q = disk->queue;
	struct throtl_data *td;
	int ret;

	td = kzalloc_node(sizeof(*td), GFP_KERNEL, q->node);
	if (!td)
		return -ENOMEM;

	INIT_WORK(&td->dispatch_work, blk_throtl_dispatch_work_fn);
	throtl_service_queue_init(&td->service_queue);

	/*
	 * Freeze queue before activating policy, to synchronize with IO path,
	 * which is protected by 'q_usage_counter'.
	 */
	blk_mq_freeze_queue(disk->queue);
	blk_mq_quiesce_queue(disk->queue);

	q->td = td;
	td->queue = q;

	/* activate policy */
	ret = blkcg_activate_policy(disk, &blkcg_policy_throtl);
	if (ret) {
		q->td = NULL;
		kfree(td);
		goto out;
	}

	if (blk_queue_nonrot(q))
		td->throtl_slice = DFL_THROTL_SLICE_SSD;
	else
		td->throtl_slice = DFL_THROTL_SLICE_HD;
	td->track_bio_latency = !queue_is_mq(q);
	if (!td->track_bio_latency)
		blk_stat_enable_accounting(q);

out:
	blk_mq_unquiesce_queue(disk->queue);
	blk_mq_unfreeze_queue(disk->queue);

	return ret;
}


static ssize_t tg_set_conf(struct kernfs_open_file *of,
			   char *buf, size_t nbytes, loff_t off, bool is_u64)
{
	struct blkcg *blkcg = css_to_blkcg(of_css(of));
	struct blkg_conf_ctx ctx;
	struct throtl_grp *tg;
	int ret;
	u64 v;

	blkg_conf_init(&ctx, buf);

	ret = blkg_conf_open_bdev(&ctx);
	if (ret)
		goto out_finish;

	if (!blk_throtl_activated(ctx.bdev->bd_queue)) {
		ret = blk_throtl_init(ctx.bdev->bd_disk);
		if (ret)
			goto out_finish;
	}

	ret = blkg_conf_prep(blkcg, &blkcg_policy_throtl, &ctx);
	if (ret)
		goto out_finish;

	ret = -EINVAL;
	if (sscanf(ctx.body, "%llu", &v) != 1)
		goto out_finish;
	if (!v)
		v = U64_MAX;

	tg = blkg_to_tg(ctx.blkg);
	tg_update_carryover(tg);

	if (is_u64)
		*(u64 *)((void *)tg + of_cft(of)->private) = v;
	else
		*(unsigned int *)((void *)tg + of_cft(of)->private) = v;

	tg_conf_updated(tg, false);
	ret = 0;
out_finish:
	blkg_conf_exit(&ctx);
	return ret ?: nbytes;
}

static ssize_t tg_set_conf_u64(struct kernfs_open_file *of,
			       char *buf, size_t nbytes, loff_t off)
{
	return tg_set_conf(of, buf, nbytes, off, true);
}

static ssize_t tg_set_conf_uint(struct kernfs_open_file *of,
				char *buf, size_t nbytes, loff_t off)
{
	return tg_set_conf(of, buf, nbytes, off, false);
}

static int tg_print_rwstat(struct seq_file *sf, void *v)
{
	blkcg_print_blkgs(sf, css_to_blkcg(seq_css(sf)),
			  blkg_prfill_rwstat, &blkcg_policy_throtl,
			  seq_cft(sf)->private, true);
	return 0;
}

static u64 tg_prfill_rwstat_recursive(struct seq_file *sf,
				      struct blkg_policy_data *pd, int off)
{
	struct blkg_rwstat_sample sum;

	blkg_rwstat_recursive_sum(pd_to_blkg(pd), &blkcg_policy_throtl, off,
				  &sum);
	return __blkg_prfill_rwstat(sf, pd, &sum);
}

static int tg_print_rwstat_recursive(struct seq_file *sf, void *v)
{
	blkcg_print_blkgs(sf, css_to_blkcg(seq_css(sf)),
			  tg_prfill_rwstat_recursive, &blkcg_policy_throtl,
			  seq_cft(sf)->private, true);
	return 0;
}

static struct cftype throtl_legacy_files[] = {
	{
		.name = "throttle.read_bps_device",
		.private = offsetof(struct throtl_grp, bps[READ]),
		.seq_show = tg_print_conf_u64,
		.write = tg_set_conf_u64,
	},
	{
		.name = "throttle.write_bps_device",
		.private = offsetof(struct throtl_grp, bps[WRITE]),
		.seq_show = tg_print_conf_u64,
		.write = tg_set_conf_u64,
	},
	{
		.name = "throttle.read_iops_device",
		.private = offsetof(struct throtl_grp, iops[READ]),
		.seq_show = tg_print_conf_uint,
		.write = tg_set_conf_uint,
	},
	{
		.name = "throttle.write_iops_device",
		.private = offsetof(struct throtl_grp, iops[WRITE]),
		.seq_show = tg_print_conf_uint,
		.write = tg_set_conf_uint,
	},
	{
		.name = "throttle.io_service_bytes",
		.private = offsetof(struct throtl_grp, stat_bytes),
		.seq_show = tg_print_rwstat,
	},
	{
		.name = "throttle.io_service_bytes_recursive",
		.private = offsetof(struct throtl_grp, stat_bytes),
		.seq_show = tg_print_rwstat_recursive,
	},
	{
		.name = "throttle.io_serviced",
		.private = offsetof(struct throtl_grp, stat_ios),
		.seq_show = tg_print_rwstat,
	},
	{
		.name = "throttle.io_serviced_recursive",
		.private = offsetof(struct throtl_grp, stat_ios),
		.seq_show = tg_print_rwstat_recursive,
	},
	{ }	/* terminate */
};

static u64 tg_prfill_limit(struct seq_file *sf, struct blkg_policy_data *pd,
			 int off)
{
	struct throtl_grp *tg = pd_to_tg(pd);
	const char *dname = blkg_dev_name(pd->blkg);
	u64 bps_dft;
	unsigned int iops_dft;

	if (!dname)
		return 0;

	bps_dft = U64_MAX;
	iops_dft = UINT_MAX;

	if (tg->bps[READ] == bps_dft &&
	    tg->bps[WRITE] == bps_dft &&
	    tg->iops[READ] == iops_dft &&
	    tg->iops[WRITE] == iops_dft)
		return 0;

	seq_printf(sf, "%s", dname);
	if (tg->bps[READ] == U64_MAX)
		seq_printf(sf, " rbps=max");
	else
		seq_printf(sf, " rbps=%llu", tg->bps[READ]);

	if (tg->bps[WRITE] == U64_MAX)
		seq_printf(sf, " wbps=max");
	else
		seq_printf(sf, " wbps=%llu", tg->bps[WRITE]);

	if (tg->iops[READ] == UINT_MAX)
		seq_printf(sf, " riops=max");
	else
		seq_printf(sf, " riops=%u", tg->iops[READ]);

	if (tg->iops[WRITE] == UINT_MAX)
		seq_printf(sf, " wiops=max");
	else
		seq_printf(sf, " wiops=%u", tg->iops[WRITE]);

	seq_printf(sf, "\n");
	return 0;
}

static int tg_print_limit(struct seq_file *sf, void *v)
{
	blkcg_print_blkgs(sf, css_to_blkcg(seq_css(sf)), tg_prfill_limit,
			  &blkcg_policy_throtl, seq_cft(sf)->private, false);
	return 0;
}

static ssize_t tg_set_limit(struct kernfs_open_file *of,
			  char *buf, size_t nbytes, loff_t off)
{
	struct blkcg *blkcg = css_to_blkcg(of_css(of));
	struct blkg_conf_ctx ctx;
	struct throtl_grp *tg;
	u64 v[4];
	int ret;

	blkg_conf_init(&ctx, buf);

	ret = blkg_conf_open_bdev(&ctx);
	if (ret)
		goto out_finish;

	if (!blk_throtl_activated(ctx.bdev->bd_queue)) {
		ret = blk_throtl_init(ctx.bdev->bd_disk);
		if (ret)
			goto out_finish;
	}

	ret = blkg_conf_prep(blkcg, &blkcg_policy_throtl, &ctx);
	if (ret)
		goto out_finish;

	tg = blkg_to_tg(ctx.blkg);
	tg_update_carryover(tg);

	v[0] = tg->bps[READ];
	v[1] = tg->bps[WRITE];
	v[2] = tg->iops[READ];
	v[3] = tg->iops[WRITE];

	while (true) {
		char tok[27];	/* wiops=18446744073709551616 */
		char *p;
		u64 val = U64_MAX;
		int len;

		if (sscanf(ctx.body, "%26s%n", tok, &len) != 1)
			break;
		if (tok[0] == '\0')
			break;
		ctx.body += len;

		ret = -EINVAL;
		p = tok;
		strsep(&p, "=");
		if (!p || (sscanf(p, "%llu", &val) != 1 && strcmp(p, "max")))
			goto out_finish;

		ret = -ERANGE;
		if (!val)
			goto out_finish;

		ret = -EINVAL;
		if (!strcmp(tok, "rbps") && val > 1)
			v[0] = val;
		else if (!strcmp(tok, "wbps") && val > 1)
			v[1] = val;
		else if (!strcmp(tok, "riops") && val > 1)
			v[2] = min_t(u64, val, UINT_MAX);
		else if (!strcmp(tok, "wiops") && val > 1)
			v[3] = min_t(u64, val, UINT_MAX);
		else
			goto out_finish;
	}

	tg->bps[READ] = v[0];
	tg->bps[WRITE] = v[1];
	tg->iops[READ] = v[2];
	tg->iops[WRITE] = v[3];

	tg_conf_updated(tg, false);
	ret = 0;
out_finish:
	blkg_conf_exit(&ctx);
	return ret ?: nbytes;
}

static struct cftype throtl_files[] = {
	{
		.name = "max",
		.flags = CFTYPE_NOT_ON_ROOT,
		.seq_show = tg_print_limit,
		.write = tg_set_limit,
	},
	{ }	/* terminate */
};

static void throtl_shutdown_wq(struct request_queue *q)
{
	struct throtl_data *td = q->td;

	cancel_work_sync(&td->dispatch_work);
}

struct blkcg_policy blkcg_policy_throtl = {
	.dfl_cftypes		= throtl_files,
	.legacy_cftypes		= throtl_legacy_files,

	.pd_alloc_fn		= throtl_pd_alloc,
	.pd_init_fn		= throtl_pd_init,
	.pd_online_fn		= throtl_pd_online,
	.pd_free_fn		= throtl_pd_free,
};

void blk_throtl_cancel_bios(struct gendisk *disk)
{
	struct request_queue *q = disk->queue;
	struct cgroup_subsys_state *pos_css;
	struct blkcg_gq *blkg;

	if (!blk_throtl_activated(q))
		return;

	spin_lock_irq(&q->queue_lock);
	/*
	 * queue_lock is held, rcu lock is not needed here technically.
	 * However, rcu lock is still held to emphasize that following
	 * path need RCU protection and to prevent warning from lockdep.
	 */
	rcu_read_lock();
	blkg_for_each_descendant_post(blkg, pos_css, q->root_blkg) {
		struct throtl_grp *tg = blkg_to_tg(blkg);
		struct throtl_service_queue *sq = &tg->service_queue;

		/*
		 * Set the flag to make sure throtl_pending_timer_fn() won't
		 * stop until all throttled bios are dispatched.
		 */
		tg->flags |= THROTL_TG_CANCELING;

		/*
		 * Do not dispatch cgroup without THROTL_TG_PENDING or cgroup
		 * will be inserted to service queue without THROTL_TG_PENDING
		 * set in tg_update_disptime below. Then IO dispatched from
		 * child in tg_dispatch_one_bio will trigger double insertion
		 * and corrupt the tree.
		 */
		if (!(tg->flags & THROTL_TG_PENDING))
			continue;

		/*
		 * Update disptime after setting the above flag to make sure
		 * throtl_select_dispatch() won't exit without dispatching.
		 */
		tg_update_disptime(tg);

		throtl_schedule_pending_timer(sq, jiffies + 1);
	}
	rcu_read_unlock();
	spin_unlock_irq(&q->queue_lock);
}

<<<<<<< HEAD
#ifdef CONFIG_BLK_DEV_THROTTLING_LOW
static unsigned long __tg_last_low_overflow_time(struct throtl_grp *tg)
{
	unsigned long rtime = jiffies, wtime = jiffies;

	if (tg->bps[READ][LIMIT_LOW] || tg->iops[READ][LIMIT_LOW])
		rtime = tg->last_low_overflow_time[READ];
	if (tg->bps[WRITE][LIMIT_LOW] || tg->iops[WRITE][LIMIT_LOW])
		wtime = tg->last_low_overflow_time[WRITE];
	return min(rtime, wtime);
}

static unsigned long tg_last_low_overflow_time(struct throtl_grp *tg)
{
	struct throtl_service_queue *parent_sq;
	struct throtl_grp *parent = tg;
	unsigned long ret = __tg_last_low_overflow_time(tg);

	while (true) {
		parent_sq = parent->service_queue.parent_sq;
		parent = sq_to_tg(parent_sq);
		if (!parent)
			break;

		/*
		 * The parent doesn't have low limit, it always reaches low
		 * limit. Its overflow time is useless for children
		 */
		if (!parent->bps[READ][LIMIT_LOW] &&
		    !parent->iops[READ][LIMIT_LOW] &&
		    !parent->bps[WRITE][LIMIT_LOW] &&
		    !parent->iops[WRITE][LIMIT_LOW])
			continue;
		if (time_after(__tg_last_low_overflow_time(parent), ret))
			ret = __tg_last_low_overflow_time(parent);
	}
	return ret;
}

static bool throtl_tg_is_idle(struct throtl_grp *tg)
{
	/*
	 * cgroup is idle if:
	 * - single idle is too long, longer than a fixed value (in case user
	 *   configure a too big threshold) or 4 times of idletime threshold
	 * - average think time is more than threshold
	 * - IO latency is largely below threshold
	 */
	unsigned long time;
	bool ret;

	time = min_t(unsigned long, MAX_IDLE_TIME, 4 * tg->idletime_threshold);
	ret = tg->latency_target == DFL_LATENCY_TARGET ||
	      tg->idletime_threshold == DFL_IDLE_THRESHOLD ||
	      (blk_time_get_ns() >> 10) - tg->last_finish_time > time ||
	      tg->avg_idletime > tg->idletime_threshold ||
	      (tg->latency_target && tg->bio_cnt &&
		tg->bad_bio_cnt * 5 < tg->bio_cnt);
	throtl_log(&tg->service_queue,
		"avg_idle=%ld, idle_threshold=%ld, bad_bio=%d, total_bio=%d, is_idle=%d, scale=%d",
		tg->avg_idletime, tg->idletime_threshold, tg->bad_bio_cnt,
		tg->bio_cnt, ret, tg->td->scale);
	return ret;
}

static bool throtl_low_limit_reached(struct throtl_grp *tg, int rw)
{
	struct throtl_service_queue *sq = &tg->service_queue;
	bool limit = tg->bps[rw][LIMIT_LOW] || tg->iops[rw][LIMIT_LOW];

	/*
	 * if low limit is zero, low limit is always reached.
	 * if low limit is non-zero, we can check if there is any request
	 * is queued to determine if low limit is reached as we throttle
	 * request according to limit.
	 */
	return !limit || sq->nr_queued[rw];
}

static bool throtl_tg_can_upgrade(struct throtl_grp *tg)
{
	/*
	 * cgroup reaches low limit when low limit of READ and WRITE are
	 * both reached, it's ok to upgrade to next limit if cgroup reaches
	 * low limit
	 */
	if (throtl_low_limit_reached(tg, READ) &&
	    throtl_low_limit_reached(tg, WRITE))
		return true;

	if (time_after_eq(jiffies,
		tg_last_low_overflow_time(tg) + tg->td->throtl_slice) &&
	    throtl_tg_is_idle(tg))
		return true;
	return false;
}

static bool throtl_hierarchy_can_upgrade(struct throtl_grp *tg)
{
	while (true) {
		if (throtl_tg_can_upgrade(tg))
			return true;
		tg = sq_to_tg(tg->service_queue.parent_sq);
		if (!tg || !tg_to_blkg(tg)->parent)
			return false;
	}
	return false;
}

static bool throtl_can_upgrade(struct throtl_data *td,
	struct throtl_grp *this_tg)
{
	struct cgroup_subsys_state *pos_css;
	struct blkcg_gq *blkg;

	if (td->limit_index != LIMIT_LOW)
		return false;

	if (time_before(jiffies, td->low_downgrade_time + td->throtl_slice))
		return false;

	rcu_read_lock();
	blkg_for_each_descendant_post(blkg, pos_css, td->queue->root_blkg) {
		struct throtl_grp *tg = blkg_to_tg(blkg);

		if (tg == this_tg)
			continue;
		if (!list_empty(&tg_to_blkg(tg)->blkcg->css.children))
			continue;
		if (!throtl_hierarchy_can_upgrade(tg)) {
			rcu_read_unlock();
			return false;
		}
	}
	rcu_read_unlock();
	return true;
}

static void throtl_upgrade_check(struct throtl_grp *tg)
{
	unsigned long now = jiffies;

	if (tg->td->limit_index != LIMIT_LOW)
		return;

	if (time_after(tg->last_check_time + tg->td->throtl_slice, now))
		return;

	tg->last_check_time = now;

	if (!time_after_eq(now,
	     __tg_last_low_overflow_time(tg) + tg->td->throtl_slice))
		return;

	if (throtl_can_upgrade(tg->td, NULL))
		throtl_upgrade_state(tg->td);
}

static void throtl_upgrade_state(struct throtl_data *td)
{
	struct cgroup_subsys_state *pos_css;
	struct blkcg_gq *blkg;

	throtl_log(&td->service_queue, "upgrade to max");
	td->limit_index = LIMIT_MAX;
	td->low_upgrade_time = jiffies;
	td->scale = 0;
	rcu_read_lock();
	blkg_for_each_descendant_post(blkg, pos_css, td->queue->root_blkg) {
		struct throtl_grp *tg = blkg_to_tg(blkg);
		struct throtl_service_queue *sq = &tg->service_queue;

		tg->disptime = jiffies - 1;
		throtl_select_dispatch(sq);
		throtl_schedule_next_dispatch(sq, true);
	}
	rcu_read_unlock();
	throtl_select_dispatch(&td->service_queue);
	throtl_schedule_next_dispatch(&td->service_queue, true);
	queue_work(kthrotld_workqueue, &td->dispatch_work);
}

static void throtl_downgrade_state(struct throtl_data *td)
{
	td->scale /= 2;

	throtl_log(&td->service_queue, "downgrade, scale %d", td->scale);
	if (td->scale) {
		td->low_upgrade_time = jiffies - td->scale * td->throtl_slice;
		return;
	}

	td->limit_index = LIMIT_LOW;
	td->low_downgrade_time = jiffies;
}

static bool throtl_tg_can_downgrade(struct throtl_grp *tg)
{
	struct throtl_data *td = tg->td;
	unsigned long now = jiffies;

	/*
	 * If cgroup is below low limit, consider downgrade and throttle other
	 * cgroups
	 */
	if (time_after_eq(now, tg_last_low_overflow_time(tg) +
					td->throtl_slice) &&
	    (!throtl_tg_is_idle(tg) ||
	     !list_empty(&tg_to_blkg(tg)->blkcg->css.children)))
		return true;
	return false;
}

static bool throtl_hierarchy_can_downgrade(struct throtl_grp *tg)
{
	struct throtl_data *td = tg->td;

	if (time_before(jiffies, td->low_upgrade_time + td->throtl_slice))
		return false;

	while (true) {
		if (!throtl_tg_can_downgrade(tg))
			return false;
		tg = sq_to_tg(tg->service_queue.parent_sq);
		if (!tg || !tg_to_blkg(tg)->parent)
			break;
	}
	return true;
}

static void throtl_downgrade_check(struct throtl_grp *tg)
{
	uint64_t bps;
	unsigned int iops;
	unsigned long elapsed_time;
	unsigned long now = jiffies;

	if (tg->td->limit_index != LIMIT_MAX ||
	    !tg->td->limit_valid[LIMIT_LOW])
		return;
	if (!list_empty(&tg_to_blkg(tg)->blkcg->css.children))
		return;
	if (time_after(tg->last_check_time + tg->td->throtl_slice, now))
		return;

	elapsed_time = now - tg->last_check_time;
	tg->last_check_time = now;

	if (time_before(now, tg_last_low_overflow_time(tg) +
			tg->td->throtl_slice))
		return;

	if (tg->bps[READ][LIMIT_LOW]) {
		bps = tg->last_bytes_disp[READ] * HZ;
		do_div(bps, elapsed_time);
		if (bps >= tg->bps[READ][LIMIT_LOW])
			tg->last_low_overflow_time[READ] = now;
	}

	if (tg->bps[WRITE][LIMIT_LOW]) {
		bps = tg->last_bytes_disp[WRITE] * HZ;
		do_div(bps, elapsed_time);
		if (bps >= tg->bps[WRITE][LIMIT_LOW])
			tg->last_low_overflow_time[WRITE] = now;
	}

	if (tg->iops[READ][LIMIT_LOW]) {
		iops = tg->last_io_disp[READ] * HZ / elapsed_time;
		if (iops >= tg->iops[READ][LIMIT_LOW])
			tg->last_low_overflow_time[READ] = now;
	}

	if (tg->iops[WRITE][LIMIT_LOW]) {
		iops = tg->last_io_disp[WRITE] * HZ / elapsed_time;
		if (iops >= tg->iops[WRITE][LIMIT_LOW])
			tg->last_low_overflow_time[WRITE] = now;
	}

	/*
	 * If cgroup is below low limit, consider downgrade and throttle other
	 * cgroups
	 */
	if (throtl_hierarchy_can_downgrade(tg))
		throtl_downgrade_state(tg->td);

	tg->last_bytes_disp[READ] = 0;
	tg->last_bytes_disp[WRITE] = 0;
	tg->last_io_disp[READ] = 0;
	tg->last_io_disp[WRITE] = 0;
}

static void blk_throtl_update_idletime(struct throtl_grp *tg)
{
	unsigned long now;
	unsigned long last_finish_time = tg->last_finish_time;

	if (last_finish_time == 0)
		return;

	now = blk_time_get_ns() >> 10;
	if (now <= last_finish_time ||
	    last_finish_time == tg->checked_last_finish_time)
		return;

	tg->avg_idletime = (tg->avg_idletime * 7 + now - last_finish_time) >> 3;
	tg->checked_last_finish_time = last_finish_time;
}

static void throtl_update_latency_buckets(struct throtl_data *td)
{
	struct avg_latency_bucket avg_latency[2][LATENCY_BUCKET_SIZE];
	int i, cpu, rw;
	unsigned long last_latency[2] = { 0 };
	unsigned long latency[2];

	if (!blk_queue_nonrot(td->queue) || !td->limit_valid[LIMIT_LOW])
		return;
	if (time_before(jiffies, td->last_calculate_time + HZ))
		return;
	td->last_calculate_time = jiffies;

	memset(avg_latency, 0, sizeof(avg_latency));
	for (rw = READ; rw <= WRITE; rw++) {
		for (i = 0; i < LATENCY_BUCKET_SIZE; i++) {
			struct latency_bucket *tmp = &td->tmp_buckets[rw][i];

			for_each_possible_cpu(cpu) {
				struct latency_bucket *bucket;

				/* this isn't race free, but ok in practice */
				bucket = per_cpu_ptr(td->latency_buckets[rw],
					cpu);
				tmp->total_latency += bucket[i].total_latency;
				tmp->samples += bucket[i].samples;
				bucket[i].total_latency = 0;
				bucket[i].samples = 0;
			}

			if (tmp->samples >= 32) {
				int samples = tmp->samples;

				latency[rw] = tmp->total_latency;

				tmp->total_latency = 0;
				tmp->samples = 0;
				latency[rw] /= samples;
				if (latency[rw] == 0)
					continue;
				avg_latency[rw][i].latency = latency[rw];
			}
		}
	}

	for (rw = READ; rw <= WRITE; rw++) {
		for (i = 0; i < LATENCY_BUCKET_SIZE; i++) {
			if (!avg_latency[rw][i].latency) {
				if (td->avg_buckets[rw][i].latency < last_latency[rw])
					td->avg_buckets[rw][i].latency =
						last_latency[rw];
				continue;
			}

			if (!td->avg_buckets[rw][i].valid)
				latency[rw] = avg_latency[rw][i].latency;
			else
				latency[rw] = (td->avg_buckets[rw][i].latency * 7 +
					avg_latency[rw][i].latency) >> 3;

			td->avg_buckets[rw][i].latency = max(latency[rw],
				last_latency[rw]);
			td->avg_buckets[rw][i].valid = true;
			last_latency[rw] = td->avg_buckets[rw][i].latency;
		}
	}

	for (i = 0; i < LATENCY_BUCKET_SIZE; i++)
		throtl_log(&td->service_queue,
			"Latency bucket %d: read latency=%ld, read valid=%d, "
			"write latency=%ld, write valid=%d", i,
			td->avg_buckets[READ][i].latency,
			td->avg_buckets[READ][i].valid,
			td->avg_buckets[WRITE][i].latency,
			td->avg_buckets[WRITE][i].valid);
}
#else
static inline void throtl_update_latency_buckets(struct throtl_data *td)
{
}

static void blk_throtl_update_idletime(struct throtl_grp *tg)
{
}

static void throtl_downgrade_check(struct throtl_grp *tg)
{
}

static void throtl_upgrade_check(struct throtl_grp *tg)
{
}

static bool throtl_can_upgrade(struct throtl_data *td,
	struct throtl_grp *this_tg)
{
	return false;
}

static void throtl_upgrade_state(struct throtl_data *td)
{
}
#endif

=======
>>>>>>> 0c383648
bool __blk_throtl_bio(struct bio *bio)
{
	struct request_queue *q = bdev_get_queue(bio->bi_bdev);
	struct blkcg_gq *blkg = bio->bi_blkg;
	struct throtl_qnode *qn = NULL;
	struct throtl_grp *tg = blkg_to_tg(blkg);
	struct throtl_service_queue *sq;
	bool rw = bio_data_dir(bio);
	bool throttled = false;
	struct throtl_data *td = tg->td;

	rcu_read_lock();
	spin_lock_irq(&q->queue_lock);
	sq = &tg->service_queue;

	while (true) {
		if (tg->last_low_overflow_time[rw] == 0)
			tg->last_low_overflow_time[rw] = jiffies;
		/* throtl is FIFO - if bios are already queued, should queue */
		if (sq->nr_queued[rw])
			break;

		/* if above limits, break to queue */
		if (!tg_may_dispatch(tg, bio, NULL)) {
			tg->last_low_overflow_time[rw] = jiffies;
			break;
		}

		/* within limits, let's charge and dispatch directly */
		throtl_charge_bio(tg, bio);

		/*
		 * We need to trim slice even when bios are not being queued
		 * otherwise it might happen that a bio is not queued for
		 * a long time and slice keeps on extending and trim is not
		 * called for a long time. Now if limits are reduced suddenly
		 * we take into account all the IO dispatched so far at new
		 * low rate and * newly queued IO gets a really long dispatch
		 * time.
		 *
		 * So keep on trimming slice even if bio is not queued.
		 */
		throtl_trim_slice(tg, rw);

		/*
		 * @bio passed through this layer without being throttled.
		 * Climb up the ladder.  If we're already at the top, it
		 * can be executed directly.
		 */
		qn = &tg->qnode_on_parent[rw];
		sq = sq->parent_sq;
		tg = sq_to_tg(sq);
		if (!tg) {
			bio_set_flag(bio, BIO_BPS_THROTTLED);
			goto out_unlock;
		}
	}

	/* out-of-limit, queue to @tg */
	throtl_log(sq, "[%c] bio. bdisp=%llu sz=%u bps=%llu iodisp=%u iops=%u queued=%d/%d",
		   rw == READ ? 'R' : 'W',
		   tg->bytes_disp[rw], bio->bi_iter.bi_size,
		   tg_bps_limit(tg, rw),
		   tg->io_disp[rw], tg_iops_limit(tg, rw),
		   sq->nr_queued[READ], sq->nr_queued[WRITE]);

	tg->last_low_overflow_time[rw] = jiffies;

	td->nr_queued[rw]++;
	throtl_add_bio_tg(bio, qn, tg);
	throttled = true;

	/*
	 * Update @tg's dispatch time and force schedule dispatch if @tg
	 * was empty before @bio.  The forced scheduling isn't likely to
	 * cause undue delay as @bio is likely to be dispatched directly if
	 * its @tg's disptime is not in the future.
	 */
	if (tg->flags & THROTL_TG_WAS_EMPTY) {
		tg_update_disptime(tg);
		throtl_schedule_next_dispatch(tg->service_queue.parent_sq, true);
	}

out_unlock:
	spin_unlock_irq(&q->queue_lock);

	rcu_read_unlock();
	return throttled;
}

<<<<<<< HEAD
#ifdef CONFIG_BLK_DEV_THROTTLING_LOW
static void throtl_track_latency(struct throtl_data *td, sector_t size,
				 enum req_op op, unsigned long time)
{
	const bool rw = op_is_write(op);
	struct latency_bucket *latency;
	int index;

	if (!td || td->limit_index != LIMIT_LOW ||
	    !(op == REQ_OP_READ || op == REQ_OP_WRITE) ||
	    !blk_queue_nonrot(td->queue))
		return;

	index = request_bucket_index(size);

	latency = get_cpu_ptr(td->latency_buckets[rw]);
	latency[index].total_latency += time;
	latency[index].samples++;
	put_cpu_ptr(td->latency_buckets[rw]);
}

void blk_throtl_stat_add(struct request *rq, u64 time_ns)
{
	struct request_queue *q = rq->q;
	struct throtl_data *td = q->td;

	throtl_track_latency(td, blk_rq_stats_sectors(rq), req_op(rq),
			     time_ns >> 10);
}

void blk_throtl_bio_endio(struct bio *bio)
{
	struct blkcg_gq *blkg;
	struct throtl_grp *tg;
	u64 finish_time_ns;
	unsigned long finish_time;
	unsigned long start_time;
	unsigned long lat;
	int rw = bio_data_dir(bio);

	blkg = bio->bi_blkg;
	if (!blkg)
		return;
	tg = blkg_to_tg(blkg);
	if (!tg->td->limit_valid[LIMIT_LOW])
		return;

	finish_time_ns = blk_time_get_ns();
	tg->last_finish_time = finish_time_ns >> 10;

	start_time = bio_issue_time(&bio->bi_issue) >> 10;
	finish_time = __bio_issue_time(finish_time_ns) >> 10;
	if (!start_time || finish_time <= start_time)
		return;

	lat = finish_time - start_time;
	/* this is only for bio based driver */
	if (!(bio->bi_issue.value & BIO_ISSUE_THROTL_SKIP_LATENCY))
		throtl_track_latency(tg->td, bio_issue_size(&bio->bi_issue),
				     bio_op(bio), lat);

	if (tg->latency_target && lat >= tg->td->filtered_latency) {
		int bucket;
		unsigned int threshold;

		bucket = request_bucket_index(bio_issue_size(&bio->bi_issue));
		threshold = tg->td->avg_buckets[rw][bucket].latency +
			tg->latency_target;
		if (lat > threshold)
			tg->bad_bio_cnt++;
		/*
		 * Not race free, could get wrong count, which means cgroups
		 * will be throttled
		 */
		tg->bio_cnt++;
	}

	if (time_after(jiffies, tg->bio_cnt_reset_time) || tg->bio_cnt > 1024) {
		tg->bio_cnt_reset_time = tg->td->throtl_slice + jiffies;
		tg->bio_cnt /= 2;
		tg->bad_bio_cnt /= 2;
	}
}
#endif

int blk_throtl_init(struct gendisk *disk)
{
	struct request_queue *q = disk->queue;
	struct throtl_data *td;
	int ret;

	td = kzalloc_node(sizeof(*td), GFP_KERNEL, q->node);
	if (!td)
		return -ENOMEM;
	td->latency_buckets[READ] = __alloc_percpu(sizeof(struct latency_bucket) *
		LATENCY_BUCKET_SIZE, __alignof__(u64));
	if (!td->latency_buckets[READ]) {
		kfree(td);
		return -ENOMEM;
	}
	td->latency_buckets[WRITE] = __alloc_percpu(sizeof(struct latency_bucket) *
		LATENCY_BUCKET_SIZE, __alignof__(u64));
	if (!td->latency_buckets[WRITE]) {
		free_percpu(td->latency_buckets[READ]);
		kfree(td);
		return -ENOMEM;
	}

	INIT_WORK(&td->dispatch_work, blk_throtl_dispatch_work_fn);
	throtl_service_queue_init(&td->service_queue);

	q->td = td;
	td->queue = q;

	td->limit_valid[LIMIT_MAX] = true;
	td->limit_index = LIMIT_MAX;
	td->low_upgrade_time = jiffies;
	td->low_downgrade_time = jiffies;

	/* activate policy */
	ret = blkcg_activate_policy(disk, &blkcg_policy_throtl);
	if (ret) {
		free_percpu(td->latency_buckets[READ]);
		free_percpu(td->latency_buckets[WRITE]);
		kfree(td);
	}
	return ret;
}

=======
>>>>>>> 0c383648
void blk_throtl_exit(struct gendisk *disk)
{
	struct request_queue *q = disk->queue;

	if (!blk_throtl_activated(q))
		return;

	del_timer_sync(&q->td->service_queue.pending_timer);
	throtl_shutdown_wq(q);
	blkcg_deactivate_policy(disk, &blkcg_policy_throtl);
	kfree(q->td);
}

static int __init throtl_init(void)
{
	kthrotld_workqueue = alloc_workqueue("kthrotld", WQ_MEM_RECLAIM, 0);
	if (!kthrotld_workqueue)
		panic("Failed to create kthrotld\n");

	return blkcg_policy_register(&blkcg_policy_throtl);
}

module_init(throtl_init);<|MERGE_RESOLUTION|>--- conflicted
+++ resolved
@@ -1592,421 +1592,6 @@
 	spin_unlock_irq(&q->queue_lock);
 }
 
-<<<<<<< HEAD
-#ifdef CONFIG_BLK_DEV_THROTTLING_LOW
-static unsigned long __tg_last_low_overflow_time(struct throtl_grp *tg)
-{
-	unsigned long rtime = jiffies, wtime = jiffies;
-
-	if (tg->bps[READ][LIMIT_LOW] || tg->iops[READ][LIMIT_LOW])
-		rtime = tg->last_low_overflow_time[READ];
-	if (tg->bps[WRITE][LIMIT_LOW] || tg->iops[WRITE][LIMIT_LOW])
-		wtime = tg->last_low_overflow_time[WRITE];
-	return min(rtime, wtime);
-}
-
-static unsigned long tg_last_low_overflow_time(struct throtl_grp *tg)
-{
-	struct throtl_service_queue *parent_sq;
-	struct throtl_grp *parent = tg;
-	unsigned long ret = __tg_last_low_overflow_time(tg);
-
-	while (true) {
-		parent_sq = parent->service_queue.parent_sq;
-		parent = sq_to_tg(parent_sq);
-		if (!parent)
-			break;
-
-		/*
-		 * The parent doesn't have low limit, it always reaches low
-		 * limit. Its overflow time is useless for children
-		 */
-		if (!parent->bps[READ][LIMIT_LOW] &&
-		    !parent->iops[READ][LIMIT_LOW] &&
-		    !parent->bps[WRITE][LIMIT_LOW] &&
-		    !parent->iops[WRITE][LIMIT_LOW])
-			continue;
-		if (time_after(__tg_last_low_overflow_time(parent), ret))
-			ret = __tg_last_low_overflow_time(parent);
-	}
-	return ret;
-}
-
-static bool throtl_tg_is_idle(struct throtl_grp *tg)
-{
-	/*
-	 * cgroup is idle if:
-	 * - single idle is too long, longer than a fixed value (in case user
-	 *   configure a too big threshold) or 4 times of idletime threshold
-	 * - average think time is more than threshold
-	 * - IO latency is largely below threshold
-	 */
-	unsigned long time;
-	bool ret;
-
-	time = min_t(unsigned long, MAX_IDLE_TIME, 4 * tg->idletime_threshold);
-	ret = tg->latency_target == DFL_LATENCY_TARGET ||
-	      tg->idletime_threshold == DFL_IDLE_THRESHOLD ||
-	      (blk_time_get_ns() >> 10) - tg->last_finish_time > time ||
-	      tg->avg_idletime > tg->idletime_threshold ||
-	      (tg->latency_target && tg->bio_cnt &&
-		tg->bad_bio_cnt * 5 < tg->bio_cnt);
-	throtl_log(&tg->service_queue,
-		"avg_idle=%ld, idle_threshold=%ld, bad_bio=%d, total_bio=%d, is_idle=%d, scale=%d",
-		tg->avg_idletime, tg->idletime_threshold, tg->bad_bio_cnt,
-		tg->bio_cnt, ret, tg->td->scale);
-	return ret;
-}
-
-static bool throtl_low_limit_reached(struct throtl_grp *tg, int rw)
-{
-	struct throtl_service_queue *sq = &tg->service_queue;
-	bool limit = tg->bps[rw][LIMIT_LOW] || tg->iops[rw][LIMIT_LOW];
-
-	/*
-	 * if low limit is zero, low limit is always reached.
-	 * if low limit is non-zero, we can check if there is any request
-	 * is queued to determine if low limit is reached as we throttle
-	 * request according to limit.
-	 */
-	return !limit || sq->nr_queued[rw];
-}
-
-static bool throtl_tg_can_upgrade(struct throtl_grp *tg)
-{
-	/*
-	 * cgroup reaches low limit when low limit of READ and WRITE are
-	 * both reached, it's ok to upgrade to next limit if cgroup reaches
-	 * low limit
-	 */
-	if (throtl_low_limit_reached(tg, READ) &&
-	    throtl_low_limit_reached(tg, WRITE))
-		return true;
-
-	if (time_after_eq(jiffies,
-		tg_last_low_overflow_time(tg) + tg->td->throtl_slice) &&
-	    throtl_tg_is_idle(tg))
-		return true;
-	return false;
-}
-
-static bool throtl_hierarchy_can_upgrade(struct throtl_grp *tg)
-{
-	while (true) {
-		if (throtl_tg_can_upgrade(tg))
-			return true;
-		tg = sq_to_tg(tg->service_queue.parent_sq);
-		if (!tg || !tg_to_blkg(tg)->parent)
-			return false;
-	}
-	return false;
-}
-
-static bool throtl_can_upgrade(struct throtl_data *td,
-	struct throtl_grp *this_tg)
-{
-	struct cgroup_subsys_state *pos_css;
-	struct blkcg_gq *blkg;
-
-	if (td->limit_index != LIMIT_LOW)
-		return false;
-
-	if (time_before(jiffies, td->low_downgrade_time + td->throtl_slice))
-		return false;
-
-	rcu_read_lock();
-	blkg_for_each_descendant_post(blkg, pos_css, td->queue->root_blkg) {
-		struct throtl_grp *tg = blkg_to_tg(blkg);
-
-		if (tg == this_tg)
-			continue;
-		if (!list_empty(&tg_to_blkg(tg)->blkcg->css.children))
-			continue;
-		if (!throtl_hierarchy_can_upgrade(tg)) {
-			rcu_read_unlock();
-			return false;
-		}
-	}
-	rcu_read_unlock();
-	return true;
-}
-
-static void throtl_upgrade_check(struct throtl_grp *tg)
-{
-	unsigned long now = jiffies;
-
-	if (tg->td->limit_index != LIMIT_LOW)
-		return;
-
-	if (time_after(tg->last_check_time + tg->td->throtl_slice, now))
-		return;
-
-	tg->last_check_time = now;
-
-	if (!time_after_eq(now,
-	     __tg_last_low_overflow_time(tg) + tg->td->throtl_slice))
-		return;
-
-	if (throtl_can_upgrade(tg->td, NULL))
-		throtl_upgrade_state(tg->td);
-}
-
-static void throtl_upgrade_state(struct throtl_data *td)
-{
-	struct cgroup_subsys_state *pos_css;
-	struct blkcg_gq *blkg;
-
-	throtl_log(&td->service_queue, "upgrade to max");
-	td->limit_index = LIMIT_MAX;
-	td->low_upgrade_time = jiffies;
-	td->scale = 0;
-	rcu_read_lock();
-	blkg_for_each_descendant_post(blkg, pos_css, td->queue->root_blkg) {
-		struct throtl_grp *tg = blkg_to_tg(blkg);
-		struct throtl_service_queue *sq = &tg->service_queue;
-
-		tg->disptime = jiffies - 1;
-		throtl_select_dispatch(sq);
-		throtl_schedule_next_dispatch(sq, true);
-	}
-	rcu_read_unlock();
-	throtl_select_dispatch(&td->service_queue);
-	throtl_schedule_next_dispatch(&td->service_queue, true);
-	queue_work(kthrotld_workqueue, &td->dispatch_work);
-}
-
-static void throtl_downgrade_state(struct throtl_data *td)
-{
-	td->scale /= 2;
-
-	throtl_log(&td->service_queue, "downgrade, scale %d", td->scale);
-	if (td->scale) {
-		td->low_upgrade_time = jiffies - td->scale * td->throtl_slice;
-		return;
-	}
-
-	td->limit_index = LIMIT_LOW;
-	td->low_downgrade_time = jiffies;
-}
-
-static bool throtl_tg_can_downgrade(struct throtl_grp *tg)
-{
-	struct throtl_data *td = tg->td;
-	unsigned long now = jiffies;
-
-	/*
-	 * If cgroup is below low limit, consider downgrade and throttle other
-	 * cgroups
-	 */
-	if (time_after_eq(now, tg_last_low_overflow_time(tg) +
-					td->throtl_slice) &&
-	    (!throtl_tg_is_idle(tg) ||
-	     !list_empty(&tg_to_blkg(tg)->blkcg->css.children)))
-		return true;
-	return false;
-}
-
-static bool throtl_hierarchy_can_downgrade(struct throtl_grp *tg)
-{
-	struct throtl_data *td = tg->td;
-
-	if (time_before(jiffies, td->low_upgrade_time + td->throtl_slice))
-		return false;
-
-	while (true) {
-		if (!throtl_tg_can_downgrade(tg))
-			return false;
-		tg = sq_to_tg(tg->service_queue.parent_sq);
-		if (!tg || !tg_to_blkg(tg)->parent)
-			break;
-	}
-	return true;
-}
-
-static void throtl_downgrade_check(struct throtl_grp *tg)
-{
-	uint64_t bps;
-	unsigned int iops;
-	unsigned long elapsed_time;
-	unsigned long now = jiffies;
-
-	if (tg->td->limit_index != LIMIT_MAX ||
-	    !tg->td->limit_valid[LIMIT_LOW])
-		return;
-	if (!list_empty(&tg_to_blkg(tg)->blkcg->css.children))
-		return;
-	if (time_after(tg->last_check_time + tg->td->throtl_slice, now))
-		return;
-
-	elapsed_time = now - tg->last_check_time;
-	tg->last_check_time = now;
-
-	if (time_before(now, tg_last_low_overflow_time(tg) +
-			tg->td->throtl_slice))
-		return;
-
-	if (tg->bps[READ][LIMIT_LOW]) {
-		bps = tg->last_bytes_disp[READ] * HZ;
-		do_div(bps, elapsed_time);
-		if (bps >= tg->bps[READ][LIMIT_LOW])
-			tg->last_low_overflow_time[READ] = now;
-	}
-
-	if (tg->bps[WRITE][LIMIT_LOW]) {
-		bps = tg->last_bytes_disp[WRITE] * HZ;
-		do_div(bps, elapsed_time);
-		if (bps >= tg->bps[WRITE][LIMIT_LOW])
-			tg->last_low_overflow_time[WRITE] = now;
-	}
-
-	if (tg->iops[READ][LIMIT_LOW]) {
-		iops = tg->last_io_disp[READ] * HZ / elapsed_time;
-		if (iops >= tg->iops[READ][LIMIT_LOW])
-			tg->last_low_overflow_time[READ] = now;
-	}
-
-	if (tg->iops[WRITE][LIMIT_LOW]) {
-		iops = tg->last_io_disp[WRITE] * HZ / elapsed_time;
-		if (iops >= tg->iops[WRITE][LIMIT_LOW])
-			tg->last_low_overflow_time[WRITE] = now;
-	}
-
-	/*
-	 * If cgroup is below low limit, consider downgrade and throttle other
-	 * cgroups
-	 */
-	if (throtl_hierarchy_can_downgrade(tg))
-		throtl_downgrade_state(tg->td);
-
-	tg->last_bytes_disp[READ] = 0;
-	tg->last_bytes_disp[WRITE] = 0;
-	tg->last_io_disp[READ] = 0;
-	tg->last_io_disp[WRITE] = 0;
-}
-
-static void blk_throtl_update_idletime(struct throtl_grp *tg)
-{
-	unsigned long now;
-	unsigned long last_finish_time = tg->last_finish_time;
-
-	if (last_finish_time == 0)
-		return;
-
-	now = blk_time_get_ns() >> 10;
-	if (now <= last_finish_time ||
-	    last_finish_time == tg->checked_last_finish_time)
-		return;
-
-	tg->avg_idletime = (tg->avg_idletime * 7 + now - last_finish_time) >> 3;
-	tg->checked_last_finish_time = last_finish_time;
-}
-
-static void throtl_update_latency_buckets(struct throtl_data *td)
-{
-	struct avg_latency_bucket avg_latency[2][LATENCY_BUCKET_SIZE];
-	int i, cpu, rw;
-	unsigned long last_latency[2] = { 0 };
-	unsigned long latency[2];
-
-	if (!blk_queue_nonrot(td->queue) || !td->limit_valid[LIMIT_LOW])
-		return;
-	if (time_before(jiffies, td->last_calculate_time + HZ))
-		return;
-	td->last_calculate_time = jiffies;
-
-	memset(avg_latency, 0, sizeof(avg_latency));
-	for (rw = READ; rw <= WRITE; rw++) {
-		for (i = 0; i < LATENCY_BUCKET_SIZE; i++) {
-			struct latency_bucket *tmp = &td->tmp_buckets[rw][i];
-
-			for_each_possible_cpu(cpu) {
-				struct latency_bucket *bucket;
-
-				/* this isn't race free, but ok in practice */
-				bucket = per_cpu_ptr(td->latency_buckets[rw],
-					cpu);
-				tmp->total_latency += bucket[i].total_latency;
-				tmp->samples += bucket[i].samples;
-				bucket[i].total_latency = 0;
-				bucket[i].samples = 0;
-			}
-
-			if (tmp->samples >= 32) {
-				int samples = tmp->samples;
-
-				latency[rw] = tmp->total_latency;
-
-				tmp->total_latency = 0;
-				tmp->samples = 0;
-				latency[rw] /= samples;
-				if (latency[rw] == 0)
-					continue;
-				avg_latency[rw][i].latency = latency[rw];
-			}
-		}
-	}
-
-	for (rw = READ; rw <= WRITE; rw++) {
-		for (i = 0; i < LATENCY_BUCKET_SIZE; i++) {
-			if (!avg_latency[rw][i].latency) {
-				if (td->avg_buckets[rw][i].latency < last_latency[rw])
-					td->avg_buckets[rw][i].latency =
-						last_latency[rw];
-				continue;
-			}
-
-			if (!td->avg_buckets[rw][i].valid)
-				latency[rw] = avg_latency[rw][i].latency;
-			else
-				latency[rw] = (td->avg_buckets[rw][i].latency * 7 +
-					avg_latency[rw][i].latency) >> 3;
-
-			td->avg_buckets[rw][i].latency = max(latency[rw],
-				last_latency[rw]);
-			td->avg_buckets[rw][i].valid = true;
-			last_latency[rw] = td->avg_buckets[rw][i].latency;
-		}
-	}
-
-	for (i = 0; i < LATENCY_BUCKET_SIZE; i++)
-		throtl_log(&td->service_queue,
-			"Latency bucket %d: read latency=%ld, read valid=%d, "
-			"write latency=%ld, write valid=%d", i,
-			td->avg_buckets[READ][i].latency,
-			td->avg_buckets[READ][i].valid,
-			td->avg_buckets[WRITE][i].latency,
-			td->avg_buckets[WRITE][i].valid);
-}
-#else
-static inline void throtl_update_latency_buckets(struct throtl_data *td)
-{
-}
-
-static void blk_throtl_update_idletime(struct throtl_grp *tg)
-{
-}
-
-static void throtl_downgrade_check(struct throtl_grp *tg)
-{
-}
-
-static void throtl_upgrade_check(struct throtl_grp *tg)
-{
-}
-
-static bool throtl_can_upgrade(struct throtl_data *td,
-	struct throtl_grp *this_tg)
-{
-	return false;
-}
-
-static void throtl_upgrade_state(struct throtl_data *td)
-{
-}
-#endif
-
-=======
->>>>>>> 0c383648
 bool __blk_throtl_bio(struct bio *bio)
 {
 	struct request_queue *q = bdev_get_queue(bio->bi_bdev);
@@ -2097,138 +1682,6 @@
 	return throttled;
 }
 
-<<<<<<< HEAD
-#ifdef CONFIG_BLK_DEV_THROTTLING_LOW
-static void throtl_track_latency(struct throtl_data *td, sector_t size,
-				 enum req_op op, unsigned long time)
-{
-	const bool rw = op_is_write(op);
-	struct latency_bucket *latency;
-	int index;
-
-	if (!td || td->limit_index != LIMIT_LOW ||
-	    !(op == REQ_OP_READ || op == REQ_OP_WRITE) ||
-	    !blk_queue_nonrot(td->queue))
-		return;
-
-	index = request_bucket_index(size);
-
-	latency = get_cpu_ptr(td->latency_buckets[rw]);
-	latency[index].total_latency += time;
-	latency[index].samples++;
-	put_cpu_ptr(td->latency_buckets[rw]);
-}
-
-void blk_throtl_stat_add(struct request *rq, u64 time_ns)
-{
-	struct request_queue *q = rq->q;
-	struct throtl_data *td = q->td;
-
-	throtl_track_latency(td, blk_rq_stats_sectors(rq), req_op(rq),
-			     time_ns >> 10);
-}
-
-void blk_throtl_bio_endio(struct bio *bio)
-{
-	struct blkcg_gq *blkg;
-	struct throtl_grp *tg;
-	u64 finish_time_ns;
-	unsigned long finish_time;
-	unsigned long start_time;
-	unsigned long lat;
-	int rw = bio_data_dir(bio);
-
-	blkg = bio->bi_blkg;
-	if (!blkg)
-		return;
-	tg = blkg_to_tg(blkg);
-	if (!tg->td->limit_valid[LIMIT_LOW])
-		return;
-
-	finish_time_ns = blk_time_get_ns();
-	tg->last_finish_time = finish_time_ns >> 10;
-
-	start_time = bio_issue_time(&bio->bi_issue) >> 10;
-	finish_time = __bio_issue_time(finish_time_ns) >> 10;
-	if (!start_time || finish_time <= start_time)
-		return;
-
-	lat = finish_time - start_time;
-	/* this is only for bio based driver */
-	if (!(bio->bi_issue.value & BIO_ISSUE_THROTL_SKIP_LATENCY))
-		throtl_track_latency(tg->td, bio_issue_size(&bio->bi_issue),
-				     bio_op(bio), lat);
-
-	if (tg->latency_target && lat >= tg->td->filtered_latency) {
-		int bucket;
-		unsigned int threshold;
-
-		bucket = request_bucket_index(bio_issue_size(&bio->bi_issue));
-		threshold = tg->td->avg_buckets[rw][bucket].latency +
-			tg->latency_target;
-		if (lat > threshold)
-			tg->bad_bio_cnt++;
-		/*
-		 * Not race free, could get wrong count, which means cgroups
-		 * will be throttled
-		 */
-		tg->bio_cnt++;
-	}
-
-	if (time_after(jiffies, tg->bio_cnt_reset_time) || tg->bio_cnt > 1024) {
-		tg->bio_cnt_reset_time = tg->td->throtl_slice + jiffies;
-		tg->bio_cnt /= 2;
-		tg->bad_bio_cnt /= 2;
-	}
-}
-#endif
-
-int blk_throtl_init(struct gendisk *disk)
-{
-	struct request_queue *q = disk->queue;
-	struct throtl_data *td;
-	int ret;
-
-	td = kzalloc_node(sizeof(*td), GFP_KERNEL, q->node);
-	if (!td)
-		return -ENOMEM;
-	td->latency_buckets[READ] = __alloc_percpu(sizeof(struct latency_bucket) *
-		LATENCY_BUCKET_SIZE, __alignof__(u64));
-	if (!td->latency_buckets[READ]) {
-		kfree(td);
-		return -ENOMEM;
-	}
-	td->latency_buckets[WRITE] = __alloc_percpu(sizeof(struct latency_bucket) *
-		LATENCY_BUCKET_SIZE, __alignof__(u64));
-	if (!td->latency_buckets[WRITE]) {
-		free_percpu(td->latency_buckets[READ]);
-		kfree(td);
-		return -ENOMEM;
-	}
-
-	INIT_WORK(&td->dispatch_work, blk_throtl_dispatch_work_fn);
-	throtl_service_queue_init(&td->service_queue);
-
-	q->td = td;
-	td->queue = q;
-
-	td->limit_valid[LIMIT_MAX] = true;
-	td->limit_index = LIMIT_MAX;
-	td->low_upgrade_time = jiffies;
-	td->low_downgrade_time = jiffies;
-
-	/* activate policy */
-	ret = blkcg_activate_policy(disk, &blkcg_policy_throtl);
-	if (ret) {
-		free_percpu(td->latency_buckets[READ]);
-		free_percpu(td->latency_buckets[WRITE]);
-		kfree(td);
-	}
-	return ret;
-}
-
-=======
->>>>>>> 0c383648
 void blk_throtl_exit(struct gendisk *disk)
 {
 	struct request_queue *q = disk->queue;
