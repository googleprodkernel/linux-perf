// SPDX-License-Identifier: GPL-2.0
/*
 * Block multiqueue core code
 *
 * Copyright (C) 2013-2014 Jens Axboe
 * Copyright (C) 2013-2014 Christoph Hellwig
 */
#include <linux/kernel.h>
#include <linux/module.h>
#include <linux/backing-dev.h>
#include <linux/bio.h>
#include <linux/blkdev.h>
#include <linux/kmemleak.h>
#include <linux/mm.h>
#include <linux/init.h>
#include <linux/slab.h>
#include <linux/workqueue.h>
#include <linux/smp.h>
#include <linux/llist.h>
#include <linux/list_sort.h>
#include <linux/cpu.h>
#include <linux/cache.h>
#include <linux/sched/sysctl.h>
#include <linux/sched/topology.h>
#include <linux/sched/signal.h>
#include <linux/delay.h>
#include <linux/crash_dump.h>
#include <linux/prefetch.h>
#include <linux/blk-crypto.h>

#include <trace/events/block.h>

#include <linux/blk-mq.h>
#include <linux/t10-pi.h>
#include "blk.h"
#include "blk-mq.h"
#include "blk-mq-debugfs.h"
#include "blk-mq-tag.h"
#include "blk-pm.h"
#include "blk-stat.h"
#include "blk-mq-sched.h"
#include "blk-rq-qos.h"

static DEFINE_PER_CPU(struct list_head, blk_cpu_done);

static void blk_mq_poll_stats_start(struct request_queue *q);
static void blk_mq_poll_stats_fn(struct blk_stat_callback *cb);

static int blk_mq_poll_stats_bkt(const struct request *rq)
{
	int ddir, sectors, bucket;

	ddir = rq_data_dir(rq);
	sectors = blk_rq_stats_sectors(rq);

	bucket = ddir + 2 * ilog2(sectors);

	if (bucket < 0)
		return -1;
	else if (bucket >= BLK_MQ_POLL_STATS_BKTS)
		return ddir + BLK_MQ_POLL_STATS_BKTS - 2;

	return bucket;
}

/*
 * Check if any of the ctx, dispatch list or elevator
 * have pending work in this hardware queue.
 */
static bool blk_mq_hctx_has_pending(struct blk_mq_hw_ctx *hctx)
{
	return !list_empty_careful(&hctx->dispatch) ||
		sbitmap_any_bit_set(&hctx->ctx_map) ||
			blk_mq_sched_has_work(hctx);
}

/*
 * Mark this ctx as having pending work in this hardware queue
 */
static void blk_mq_hctx_mark_pending(struct blk_mq_hw_ctx *hctx,
				     struct blk_mq_ctx *ctx)
{
	const int bit = ctx->index_hw[hctx->type];

	if (!sbitmap_test_bit(&hctx->ctx_map, bit))
		sbitmap_set_bit(&hctx->ctx_map, bit);
}

static void blk_mq_hctx_clear_pending(struct blk_mq_hw_ctx *hctx,
				      struct blk_mq_ctx *ctx)
{
	const int bit = ctx->index_hw[hctx->type];

	sbitmap_clear_bit(&hctx->ctx_map, bit);
}

struct mq_inflight {
	struct hd_struct *part;
	unsigned int inflight[2];
};

static bool blk_mq_check_inflight(struct blk_mq_hw_ctx *hctx,
				  struct request *rq, void *priv,
				  bool reserved)
{
	struct mq_inflight *mi = priv;

	if (rq->part == mi->part && blk_mq_rq_state(rq) == MQ_RQ_IN_FLIGHT)
		mi->inflight[rq_data_dir(rq)]++;

	return true;
}

unsigned int blk_mq_in_flight(struct request_queue *q, struct hd_struct *part)
{
	struct mq_inflight mi = { .part = part };

	blk_mq_queue_tag_busy_iter(q, blk_mq_check_inflight, &mi);

	return mi.inflight[0] + mi.inflight[1];
}

void blk_mq_in_flight_rw(struct request_queue *q, struct hd_struct *part,
			 unsigned int inflight[2])
{
	struct mq_inflight mi = { .part = part };

	blk_mq_queue_tag_busy_iter(q, blk_mq_check_inflight, &mi);
	inflight[0] = mi.inflight[0];
	inflight[1] = mi.inflight[1];
}

void blk_freeze_queue_start(struct request_queue *q)
{
	mutex_lock(&q->mq_freeze_lock);
	if (++q->mq_freeze_depth == 1) {
		percpu_ref_kill(&q->q_usage_counter);
		mutex_unlock(&q->mq_freeze_lock);
		if (queue_is_mq(q))
			blk_mq_run_hw_queues(q, false);
	} else {
		mutex_unlock(&q->mq_freeze_lock);
	}
}
EXPORT_SYMBOL_GPL(blk_freeze_queue_start);

void blk_mq_freeze_queue_wait(struct request_queue *q)
{
	wait_event(q->mq_freeze_wq, percpu_ref_is_zero(&q->q_usage_counter));
}
EXPORT_SYMBOL_GPL(blk_mq_freeze_queue_wait);

int blk_mq_freeze_queue_wait_timeout(struct request_queue *q,
				     unsigned long timeout)
{
	return wait_event_timeout(q->mq_freeze_wq,
					percpu_ref_is_zero(&q->q_usage_counter),
					timeout);
}
EXPORT_SYMBOL_GPL(blk_mq_freeze_queue_wait_timeout);

/*
 * Guarantee no request is in use, so we can change any data structure of
 * the queue afterward.
 */
void blk_freeze_queue(struct request_queue *q)
{
	/*
	 * In the !blk_mq case we are only calling this to kill the
	 * q_usage_counter, otherwise this increases the freeze depth
	 * and waits for it to return to zero.  For this reason there is
	 * no blk_unfreeze_queue(), and blk_freeze_queue() is not
	 * exported to drivers as the only user for unfreeze is blk_mq.
	 */
	blk_freeze_queue_start(q);
	blk_mq_freeze_queue_wait(q);
}

void blk_mq_freeze_queue(struct request_queue *q)
{
	/*
	 * ...just an alias to keep freeze and unfreeze actions balanced
	 * in the blk_mq_* namespace
	 */
	blk_freeze_queue(q);
}
EXPORT_SYMBOL_GPL(blk_mq_freeze_queue);

void blk_mq_unfreeze_queue(struct request_queue *q)
{
	mutex_lock(&q->mq_freeze_lock);
	q->mq_freeze_depth--;
	WARN_ON_ONCE(q->mq_freeze_depth < 0);
	if (!q->mq_freeze_depth) {
		percpu_ref_resurrect(&q->q_usage_counter);
		wake_up_all(&q->mq_freeze_wq);
	}
	mutex_unlock(&q->mq_freeze_lock);
}
EXPORT_SYMBOL_GPL(blk_mq_unfreeze_queue);

/*
 * FIXME: replace the scsi_internal_device_*block_nowait() calls in the
 * mpt3sas driver such that this function can be removed.
 */
void blk_mq_quiesce_queue_nowait(struct request_queue *q)
{
	blk_queue_flag_set(QUEUE_FLAG_QUIESCED, q);
}
EXPORT_SYMBOL_GPL(blk_mq_quiesce_queue_nowait);

/**
 * blk_mq_quiesce_queue() - wait until all ongoing dispatches have finished
 * @q: request queue.
 *
 * Note: this function does not prevent that the struct request end_io()
 * callback function is invoked. Once this function is returned, we make
 * sure no dispatch can happen until the queue is unquiesced via
 * blk_mq_unquiesce_queue().
 */
void blk_mq_quiesce_queue(struct request_queue *q)
{
	struct blk_mq_hw_ctx *hctx;
	unsigned int i;
	bool rcu = false;

	blk_mq_quiesce_queue_nowait(q);

	queue_for_each_hw_ctx(q, hctx, i) {
		if (hctx->flags & BLK_MQ_F_BLOCKING)
			synchronize_srcu(hctx->srcu);
		else
			rcu = true;
	}
	if (rcu)
		synchronize_rcu();
}
EXPORT_SYMBOL_GPL(blk_mq_quiesce_queue);

/*
 * blk_mq_unquiesce_queue() - counterpart of blk_mq_quiesce_queue()
 * @q: request queue.
 *
 * This function recovers queue into the state before quiescing
 * which is done by blk_mq_quiesce_queue.
 */
void blk_mq_unquiesce_queue(struct request_queue *q)
{
	blk_queue_flag_clear(QUEUE_FLAG_QUIESCED, q);

	/* dispatch requests which are inserted during quiescing */
	blk_mq_run_hw_queues(q, true);
}
EXPORT_SYMBOL_GPL(blk_mq_unquiesce_queue);

void blk_mq_wake_waiters(struct request_queue *q)
{
	struct blk_mq_hw_ctx *hctx;
	unsigned int i;

	queue_for_each_hw_ctx(q, hctx, i)
		if (blk_mq_hw_queue_mapped(hctx))
			blk_mq_tag_wakeup_all(hctx->tags, true);
}

/*
 * Only need start/end time stamping if we have iostat or
 * blk stats enabled, or using an IO scheduler.
 */
static inline bool blk_mq_need_time_stamp(struct request *rq)
{
	return (rq->rq_flags & (RQF_IO_STAT | RQF_STATS)) || rq->q->elevator;
}

static struct request *blk_mq_rq_ctx_init(struct blk_mq_alloc_data *data,
		unsigned int tag, u64 alloc_time_ns)
{
	struct blk_mq_tags *tags = blk_mq_tags_from_data(data);
	struct request *rq = tags->static_rqs[tag];

	if (data->q->elevator) {
		rq->tag = BLK_MQ_NO_TAG;
		rq->internal_tag = tag;
	} else {
		rq->tag = tag;
		rq->internal_tag = BLK_MQ_NO_TAG;
	}

	/* csd/requeue_work/fifo_time is initialized before use */
	rq->q = data->q;
	rq->mq_ctx = data->ctx;
	rq->mq_hctx = data->hctx;
	rq->rq_flags = 0;
	rq->cmd_flags = data->cmd_flags;
	if (data->flags & BLK_MQ_REQ_PREEMPT)
		rq->rq_flags |= RQF_PREEMPT;
	if (blk_queue_io_stat(data->q))
		rq->rq_flags |= RQF_IO_STAT;
	INIT_LIST_HEAD(&rq->queuelist);
	INIT_HLIST_NODE(&rq->hash);
	RB_CLEAR_NODE(&rq->rb_node);
	rq->rq_disk = NULL;
	rq->part = NULL;
#ifdef CONFIG_BLK_RQ_ALLOC_TIME
	rq->alloc_time_ns = alloc_time_ns;
#endif
	if (blk_mq_need_time_stamp(rq))
		rq->start_time_ns = ktime_get_ns();
	else
		rq->start_time_ns = 0;
	rq->io_start_time_ns = 0;
	rq->stats_sectors = 0;
	rq->nr_phys_segments = 0;
#if defined(CONFIG_BLK_DEV_INTEGRITY)
	rq->nr_integrity_segments = 0;
#endif
	blk_crypto_rq_set_defaults(rq);
	/* tag was already set */
	WRITE_ONCE(rq->deadline, 0);

	rq->timeout = 0;

	rq->end_io = NULL;
	rq->end_io_data = NULL;

	data->ctx->rq_dispatched[op_is_sync(data->cmd_flags)]++;
	refcount_set(&rq->ref, 1);

	if (!op_is_flush(data->cmd_flags)) {
		struct elevator_queue *e = data->q->elevator;

		rq->elv.icq = NULL;
		if (e && e->type->ops.prepare_request) {
			if (e->type->icq_cache)
				blk_mq_sched_assign_ioc(rq);

			e->type->ops.prepare_request(rq);
			rq->rq_flags |= RQF_ELVPRIV;
		}
	}

	data->hctx->queued++;
	return rq;
}

static struct request *__blk_mq_alloc_request(struct blk_mq_alloc_data *data)
{
	struct request_queue *q = data->q;
	struct elevator_queue *e = q->elevator;
	u64 alloc_time_ns = 0;
	unsigned int tag;

	/* alloc_time includes depth and tag waits */
	if (blk_queue_rq_alloc_time(q))
		alloc_time_ns = ktime_get_ns();

	if (data->cmd_flags & REQ_NOWAIT)
		data->flags |= BLK_MQ_REQ_NOWAIT;

	if (e) {
		/*
		 * Flush requests are special and go directly to the
		 * dispatch list. Don't include reserved tags in the
		 * limiting, as it isn't useful.
		 */
		if (!op_is_flush(data->cmd_flags) &&
		    e->type->ops.limit_depth &&
		    !(data->flags & BLK_MQ_REQ_RESERVED))
			e->type->ops.limit_depth(data->cmd_flags, data);
	}

retry:
	data->ctx = blk_mq_get_ctx(q);
	data->hctx = blk_mq_map_queue(q, data->cmd_flags, data->ctx);
	if (!e)
		blk_mq_tag_busy(data->hctx);

	/*
	 * Waiting allocations only fail because of an inactive hctx.  In that
	 * case just retry the hctx assignment and tag allocation as CPU hotplug
	 * should have migrated us to an online CPU by now.
	 */
	tag = blk_mq_get_tag(data);
	if (tag == BLK_MQ_NO_TAG) {
		if (data->flags & BLK_MQ_REQ_NOWAIT)
			return NULL;

		/*
		 * Give up the CPU and sleep for a random short time to ensure
		 * that thread using a realtime scheduling class are migrated
		 * off the CPU, and thus off the hctx that is going away.
		 */
		msleep(3);
		goto retry;
	}
	return blk_mq_rq_ctx_init(data, tag, alloc_time_ns);
}

struct request *blk_mq_alloc_request(struct request_queue *q, unsigned int op,
		blk_mq_req_flags_t flags)
{
	struct blk_mq_alloc_data data = {
		.q		= q,
		.flags		= flags,
		.cmd_flags	= op,
	};
	struct request *rq;
	int ret;

	ret = blk_queue_enter(q, flags);
	if (ret)
		return ERR_PTR(ret);

	rq = __blk_mq_alloc_request(&data);
	if (!rq)
		goto out_queue_exit;
	rq->__data_len = 0;
	rq->__sector = (sector_t) -1;
	rq->bio = rq->biotail = NULL;
	return rq;
out_queue_exit:
	blk_queue_exit(q);
	return ERR_PTR(-EWOULDBLOCK);
}
EXPORT_SYMBOL(blk_mq_alloc_request);

struct request *blk_mq_alloc_request_hctx(struct request_queue *q,
	unsigned int op, blk_mq_req_flags_t flags, unsigned int hctx_idx)
{
	struct blk_mq_alloc_data data = {
		.q		= q,
		.flags		= flags,
		.cmd_flags	= op,
	};
	u64 alloc_time_ns = 0;
	unsigned int cpu;
	unsigned int tag;
	int ret;

	/* alloc_time includes depth and tag waits */
	if (blk_queue_rq_alloc_time(q))
		alloc_time_ns = ktime_get_ns();

	/*
	 * If the tag allocator sleeps we could get an allocation for a
	 * different hardware context.  No need to complicate the low level
	 * allocator for this for the rare use case of a command tied to
	 * a specific queue.
	 */
	if (WARN_ON_ONCE(!(flags & (BLK_MQ_REQ_NOWAIT | BLK_MQ_REQ_RESERVED))))
		return ERR_PTR(-EINVAL);

	if (hctx_idx >= q->nr_hw_queues)
		return ERR_PTR(-EIO);

	ret = blk_queue_enter(q, flags);
	if (ret)
		return ERR_PTR(ret);

	/*
	 * Check if the hardware context is actually mapped to anything.
	 * If not tell the caller that it should skip this queue.
	 */
	ret = -EXDEV;
	data.hctx = q->queue_hw_ctx[hctx_idx];
	if (!blk_mq_hw_queue_mapped(data.hctx))
		goto out_queue_exit;
	cpu = cpumask_first_and(data.hctx->cpumask, cpu_online_mask);
	data.ctx = __blk_mq_get_ctx(q, cpu);

	if (!q->elevator)
		blk_mq_tag_busy(data.hctx);

	ret = -EWOULDBLOCK;
	tag = blk_mq_get_tag(&data);
	if (tag == BLK_MQ_NO_TAG)
		goto out_queue_exit;
	return blk_mq_rq_ctx_init(&data, tag, alloc_time_ns);

out_queue_exit:
	blk_queue_exit(q);
	return ERR_PTR(ret);
}
EXPORT_SYMBOL_GPL(blk_mq_alloc_request_hctx);

static void __blk_mq_free_request(struct request *rq)
{
	struct request_queue *q = rq->q;
	struct blk_mq_ctx *ctx = rq->mq_ctx;
	struct blk_mq_hw_ctx *hctx = rq->mq_hctx;
	const int sched_tag = rq->internal_tag;

	blk_crypto_free_request(rq);
	blk_pm_mark_last_busy(rq);
	rq->mq_hctx = NULL;
	if (rq->tag != BLK_MQ_NO_TAG)
		blk_mq_put_tag(hctx->tags, ctx, rq->tag);
	if (sched_tag != BLK_MQ_NO_TAG)
		blk_mq_put_tag(hctx->sched_tags, ctx, sched_tag);
	blk_mq_sched_restart(hctx);
	blk_queue_exit(q);
}

void blk_mq_free_request(struct request *rq)
{
	struct request_queue *q = rq->q;
	struct elevator_queue *e = q->elevator;
	struct blk_mq_ctx *ctx = rq->mq_ctx;
	struct blk_mq_hw_ctx *hctx = rq->mq_hctx;

	if (rq->rq_flags & RQF_ELVPRIV) {
		if (e && e->type->ops.finish_request)
			e->type->ops.finish_request(rq);
		if (rq->elv.icq) {
			put_io_context(rq->elv.icq->ioc);
			rq->elv.icq = NULL;
		}
	}

	ctx->rq_completed[rq_is_sync(rq)]++;
	if (rq->rq_flags & RQF_MQ_INFLIGHT)
		__blk_mq_dec_active_requests(hctx);

	if (unlikely(laptop_mode && !blk_rq_is_passthrough(rq)))
		laptop_io_completion(q->backing_dev_info);

	rq_qos_done(q, rq);

	WRITE_ONCE(rq->state, MQ_RQ_IDLE);
	if (refcount_dec_and_test(&rq->ref))
		__blk_mq_free_request(rq);
}
EXPORT_SYMBOL_GPL(blk_mq_free_request);

inline void __blk_mq_end_request(struct request *rq, blk_status_t error)
{
	u64 now = 0;

	if (blk_mq_need_time_stamp(rq))
		now = ktime_get_ns();

	if (rq->rq_flags & RQF_STATS) {
		blk_mq_poll_stats_start(rq->q);
		blk_stat_add(rq, now);
	}

	blk_mq_sched_completed_request(rq, now);

	blk_account_io_done(rq, now);

	if (rq->end_io) {
		rq_qos_done(rq->q, rq);
		rq->end_io(rq, error);
	} else {
		blk_mq_free_request(rq);
	}
}
EXPORT_SYMBOL(__blk_mq_end_request);

void blk_mq_end_request(struct request *rq, blk_status_t error)
{
	if (blk_update_request(rq, error, blk_rq_bytes(rq)))
		BUG();
	__blk_mq_end_request(rq, error);
}
EXPORT_SYMBOL(blk_mq_end_request);

/*
 * Softirq action handler - move entries to local list and loop over them
 * while passing them to the queue registered handler.
 */
static __latent_entropy void blk_done_softirq(struct softirq_action *h)
{
	struct list_head *cpu_list, local_list;

	local_irq_disable();
	cpu_list = this_cpu_ptr(&blk_cpu_done);
	list_replace_init(cpu_list, &local_list);
	local_irq_enable();

	while (!list_empty(&local_list)) {
		struct request *rq;

		rq = list_entry(local_list.next, struct request, ipi_list);
		list_del_init(&rq->ipi_list);
		rq->q->mq_ops->complete(rq);
	}
}

static void blk_mq_trigger_softirq(struct request *rq)
{
	struct list_head *list;
	unsigned long flags;

	local_irq_save(flags);
	list = this_cpu_ptr(&blk_cpu_done);
	list_add_tail(&rq->ipi_list, list);

	/*
	 * If the list only contains our just added request, signal a raise of
	 * the softirq.  If there are already entries there, someone already
	 * raised the irq but it hasn't run yet.
	 */
	if (list->next == &rq->ipi_list)
		raise_softirq_irqoff(BLOCK_SOFTIRQ);
	local_irq_restore(flags);
}

static int blk_softirq_cpu_dead(unsigned int cpu)
{
	/*
	 * If a CPU goes away, splice its entries to the current CPU
	 * and trigger a run of the softirq
	 */
	local_irq_disable();
	list_splice_init(&per_cpu(blk_cpu_done, cpu),
			 this_cpu_ptr(&blk_cpu_done));
	raise_softirq_irqoff(BLOCK_SOFTIRQ);
	local_irq_enable();

	return 0;
}


static void __blk_mq_complete_request_remote(void *data)
{
	struct request *rq = data;

	/*
	 * For most of single queue controllers, there is only one irq vector
	 * for handling I/O completion, and the only irq's affinity is set
	 * to all possible CPUs.  On most of ARCHs, this affinity means the irq
	 * is handled on one specific CPU.
	 *
	 * So complete I/O requests in softirq context in case of single queue
	 * devices to avoid degrading I/O performance due to irqsoff latency.
	 */
	if (rq->q->nr_hw_queues == 1)
		blk_mq_trigger_softirq(rq);
	else
		rq->q->mq_ops->complete(rq);
}

static inline bool blk_mq_complete_need_ipi(struct request *rq)
{
	int cpu = raw_smp_processor_id();

	if (!IS_ENABLED(CONFIG_SMP) ||
	    !test_bit(QUEUE_FLAG_SAME_COMP, &rq->q->queue_flags))
		return false;

	/* same CPU or cache domain?  Complete locally */
	if (cpu == rq->mq_ctx->cpu ||
	    (!test_bit(QUEUE_FLAG_SAME_FORCE, &rq->q->queue_flags) &&
	     cpus_share_cache(cpu, rq->mq_ctx->cpu)))
		return false;

	/* don't try to IPI to an offline CPU */
	return cpu_online(rq->mq_ctx->cpu);
}

bool blk_mq_complete_request_remote(struct request *rq)
{
	WRITE_ONCE(rq->state, MQ_RQ_COMPLETE);

	/*
	 * For a polled request, always complete locallly, it's pointless
	 * to redirect the completion.
	 */
	if (rq->cmd_flags & REQ_HIPRI)
		return false;

	if (blk_mq_complete_need_ipi(rq)) {
		rq->csd.func = __blk_mq_complete_request_remote;
		rq->csd.info = rq;
		rq->csd.flags = 0;
		smp_call_function_single_async(rq->mq_ctx->cpu, &rq->csd);
	} else {
		if (rq->q->nr_hw_queues > 1)
			return false;
		blk_mq_trigger_softirq(rq);
	}

	return true;
}
EXPORT_SYMBOL_GPL(blk_mq_complete_request_remote);

/**
 * blk_mq_complete_request - end I/O on a request
 * @rq:		the request being processed
 *
 * Description:
 *	Complete a request by scheduling the ->complete_rq operation.
 **/
void blk_mq_complete_request(struct request *rq)
{
	if (!blk_mq_complete_request_remote(rq))
		rq->q->mq_ops->complete(rq);
}
EXPORT_SYMBOL(blk_mq_complete_request);

static void hctx_unlock(struct blk_mq_hw_ctx *hctx, int srcu_idx)
	__releases(hctx->srcu)
{
	if (!(hctx->flags & BLK_MQ_F_BLOCKING))
		rcu_read_unlock();
	else
		srcu_read_unlock(hctx->srcu, srcu_idx);
}

static void hctx_lock(struct blk_mq_hw_ctx *hctx, int *srcu_idx)
	__acquires(hctx->srcu)
{
	if (!(hctx->flags & BLK_MQ_F_BLOCKING)) {
		/* shut up gcc false positive */
		*srcu_idx = 0;
		rcu_read_lock();
	} else
		*srcu_idx = srcu_read_lock(hctx->srcu);
}

/**
 * blk_mq_start_request - Start processing a request
 * @rq: Pointer to request to be started
 *
 * Function used by device drivers to notify the block layer that a request
 * is going to be processed now, so blk layer can do proper initializations
 * such as starting the timeout timer.
 */
void blk_mq_start_request(struct request *rq)
{
	struct request_queue *q = rq->q;

	trace_block_rq_issue(q, rq);

	if (test_bit(QUEUE_FLAG_STATS, &q->queue_flags)) {
		rq->io_start_time_ns = ktime_get_ns();
		rq->stats_sectors = blk_rq_sectors(rq);
		rq->rq_flags |= RQF_STATS;
		rq_qos_issue(q, rq);
	}

	WARN_ON_ONCE(blk_mq_rq_state(rq) != MQ_RQ_IDLE);

	blk_add_timer(rq);
	WRITE_ONCE(rq->state, MQ_RQ_IN_FLIGHT);

#ifdef CONFIG_BLK_DEV_INTEGRITY
	if (blk_integrity_rq(rq) && req_op(rq) == REQ_OP_WRITE)
		q->integrity.profile->prepare_fn(rq);
#endif
}
EXPORT_SYMBOL(blk_mq_start_request);

static void __blk_mq_requeue_request(struct request *rq)
{
	struct request_queue *q = rq->q;

	blk_mq_put_driver_tag(rq);

	trace_block_rq_requeue(q, rq);
	rq_qos_requeue(q, rq);

	if (blk_mq_request_started(rq)) {
		WRITE_ONCE(rq->state, MQ_RQ_IDLE);
		rq->rq_flags &= ~RQF_TIMED_OUT;
	}
}

void blk_mq_requeue_request(struct request *rq, bool kick_requeue_list)
{
	__blk_mq_requeue_request(rq);

	/* this request will be re-inserted to io scheduler queue */
	blk_mq_sched_requeue_request(rq);

	BUG_ON(!list_empty(&rq->queuelist));
	blk_mq_add_to_requeue_list(rq, true, kick_requeue_list);
}
EXPORT_SYMBOL(blk_mq_requeue_request);

static void blk_mq_requeue_work(struct work_struct *work)
{
	struct request_queue *q =
		container_of(work, struct request_queue, requeue_work.work);
	LIST_HEAD(rq_list);
	struct request *rq, *next;

	spin_lock_irq(&q->requeue_lock);
	list_splice_init(&q->requeue_list, &rq_list);
	spin_unlock_irq(&q->requeue_lock);

	list_for_each_entry_safe(rq, next, &rq_list, queuelist) {
		if (!(rq->rq_flags & (RQF_SOFTBARRIER | RQF_DONTPREP)))
			continue;

		rq->rq_flags &= ~RQF_SOFTBARRIER;
		list_del_init(&rq->queuelist);
		/*
		 * If RQF_DONTPREP, rq has contained some driver specific
		 * data, so insert it to hctx dispatch list to avoid any
		 * merge.
		 */
		if (rq->rq_flags & RQF_DONTPREP)
			blk_mq_request_bypass_insert(rq, false, false);
		else
			blk_mq_sched_insert_request(rq, true, false, false);
	}

	while (!list_empty(&rq_list)) {
		rq = list_entry(rq_list.next, struct request, queuelist);
		list_del_init(&rq->queuelist);
		blk_mq_sched_insert_request(rq, false, false, false);
	}

	blk_mq_run_hw_queues(q, false);
}

void blk_mq_add_to_requeue_list(struct request *rq, bool at_head,
				bool kick_requeue_list)
{
	struct request_queue *q = rq->q;
	unsigned long flags;

	/*
	 * We abuse this flag that is otherwise used by the I/O scheduler to
	 * request head insertion from the workqueue.
	 */
	BUG_ON(rq->rq_flags & RQF_SOFTBARRIER);

	spin_lock_irqsave(&q->requeue_lock, flags);
	if (at_head) {
		rq->rq_flags |= RQF_SOFTBARRIER;
		list_add(&rq->queuelist, &q->requeue_list);
	} else {
		list_add_tail(&rq->queuelist, &q->requeue_list);
	}
	spin_unlock_irqrestore(&q->requeue_lock, flags);

	if (kick_requeue_list)
		blk_mq_kick_requeue_list(q);
}

void blk_mq_kick_requeue_list(struct request_queue *q)
{
	kblockd_mod_delayed_work_on(WORK_CPU_UNBOUND, &q->requeue_work, 0);
}
EXPORT_SYMBOL(blk_mq_kick_requeue_list);

void blk_mq_delay_kick_requeue_list(struct request_queue *q,
				    unsigned long msecs)
{
	kblockd_mod_delayed_work_on(WORK_CPU_UNBOUND, &q->requeue_work,
				    msecs_to_jiffies(msecs));
}
EXPORT_SYMBOL(blk_mq_delay_kick_requeue_list);

struct request *blk_mq_tag_to_rq(struct blk_mq_tags *tags, unsigned int tag)
{
	if (tag < tags->nr_tags) {
		prefetch(tags->rqs[tag]);
		return tags->rqs[tag];
	}

	return NULL;
}
EXPORT_SYMBOL(blk_mq_tag_to_rq);

static bool blk_mq_rq_inflight(struct blk_mq_hw_ctx *hctx, struct request *rq,
			       void *priv, bool reserved)
{
	/*
	 * If we find a request that isn't idle and the queue matches,
	 * we know the queue is busy. Return false to stop the iteration.
	 */
	if (blk_mq_request_started(rq) && rq->q == hctx->queue) {
		bool *busy = priv;

		*busy = true;
		return false;
	}

	return true;
}

bool blk_mq_queue_inflight(struct request_queue *q)
{
	bool busy = false;

	blk_mq_queue_tag_busy_iter(q, blk_mq_rq_inflight, &busy);
	return busy;
}
EXPORT_SYMBOL_GPL(blk_mq_queue_inflight);

static void blk_mq_rq_timed_out(struct request *req, bool reserved)
{
	req->rq_flags |= RQF_TIMED_OUT;
	if (req->q->mq_ops->timeout) {
		enum blk_eh_timer_return ret;

		ret = req->q->mq_ops->timeout(req, reserved);
		if (ret == BLK_EH_DONE)
			return;
		WARN_ON_ONCE(ret != BLK_EH_RESET_TIMER);
	}

	blk_add_timer(req);
}

static bool blk_mq_req_expired(struct request *rq, unsigned long *next)
{
	unsigned long deadline;

	if (blk_mq_rq_state(rq) != MQ_RQ_IN_FLIGHT)
		return false;
	if (rq->rq_flags & RQF_TIMED_OUT)
		return false;

	deadline = READ_ONCE(rq->deadline);
	if (time_after_eq(jiffies, deadline))
		return true;

	if (*next == 0)
		*next = deadline;
	else if (time_after(*next, deadline))
		*next = deadline;
	return false;
}

static bool blk_mq_check_expired(struct blk_mq_hw_ctx *hctx,
		struct request *rq, void *priv, bool reserved)
{
	unsigned long *next = priv;

	/*
	 * Just do a quick check if it is expired before locking the request in
	 * so we're not unnecessarilly synchronizing across CPUs.
	 */
	if (!blk_mq_req_expired(rq, next))
		return true;

	/*
	 * We have reason to believe the request may be expired. Take a
	 * reference on the request to lock this request lifetime into its
	 * currently allocated context to prevent it from being reallocated in
	 * the event the completion by-passes this timeout handler.
	 *
	 * If the reference was already released, then the driver beat the
	 * timeout handler to posting a natural completion.
	 */
	if (!refcount_inc_not_zero(&rq->ref))
		return true;

	/*
	 * The request is now locked and cannot be reallocated underneath the
	 * timeout handler's processing. Re-verify this exact request is truly
	 * expired; if it is not expired, then the request was completed and
	 * reallocated as a new request.
	 */
	if (blk_mq_req_expired(rq, next))
		blk_mq_rq_timed_out(rq, reserved);

	if (is_flush_rq(rq, hctx))
		rq->end_io(rq, 0);
	else if (refcount_dec_and_test(&rq->ref))
		__blk_mq_free_request(rq);

	return true;
}

static void blk_mq_timeout_work(struct work_struct *work)
{
	struct request_queue *q =
		container_of(work, struct request_queue, timeout_work);
	unsigned long next = 0;
	struct blk_mq_hw_ctx *hctx;
	int i;

	/* A deadlock might occur if a request is stuck requiring a
	 * timeout at the same time a queue freeze is waiting
	 * completion, since the timeout code would not be able to
	 * acquire the queue reference here.
	 *
	 * That's why we don't use blk_queue_enter here; instead, we use
	 * percpu_ref_tryget directly, because we need to be able to
	 * obtain a reference even in the short window between the queue
	 * starting to freeze, by dropping the first reference in
	 * blk_freeze_queue_start, and the moment the last request is
	 * consumed, marked by the instant q_usage_counter reaches
	 * zero.
	 */
	if (!percpu_ref_tryget(&q->q_usage_counter))
		return;

	blk_mq_queue_tag_busy_iter(q, blk_mq_check_expired, &next);

	if (next != 0) {
		mod_timer(&q->timeout, next);
	} else {
		/*
		 * Request timeouts are handled as a forward rolling timer. If
		 * we end up here it means that no requests are pending and
		 * also that no request has been pending for a while. Mark
		 * each hctx as idle.
		 */
		queue_for_each_hw_ctx(q, hctx, i) {
			/* the hctx may be unmapped, so check it here */
			if (blk_mq_hw_queue_mapped(hctx))
				blk_mq_tag_idle(hctx);
		}
	}
	blk_queue_exit(q);
}

struct flush_busy_ctx_data {
	struct blk_mq_hw_ctx *hctx;
	struct list_head *list;
};

static bool flush_busy_ctx(struct sbitmap *sb, unsigned int bitnr, void *data)
{
	struct flush_busy_ctx_data *flush_data = data;
	struct blk_mq_hw_ctx *hctx = flush_data->hctx;
	struct blk_mq_ctx *ctx = hctx->ctxs[bitnr];
	enum hctx_type type = hctx->type;

	spin_lock(&ctx->lock);
	list_splice_tail_init(&ctx->rq_lists[type], flush_data->list);
	sbitmap_clear_bit(sb, bitnr);
	spin_unlock(&ctx->lock);
	return true;
}

/*
 * Process software queues that have been marked busy, splicing them
 * to the for-dispatch
 */
void blk_mq_flush_busy_ctxs(struct blk_mq_hw_ctx *hctx, struct list_head *list)
{
	struct flush_busy_ctx_data data = {
		.hctx = hctx,
		.list = list,
	};

	sbitmap_for_each_set(&hctx->ctx_map, flush_busy_ctx, &data);
}
EXPORT_SYMBOL_GPL(blk_mq_flush_busy_ctxs);

struct dispatch_rq_data {
	struct blk_mq_hw_ctx *hctx;
	struct request *rq;
};

static bool dispatch_rq_from_ctx(struct sbitmap *sb, unsigned int bitnr,
		void *data)
{
	struct dispatch_rq_data *dispatch_data = data;
	struct blk_mq_hw_ctx *hctx = dispatch_data->hctx;
	struct blk_mq_ctx *ctx = hctx->ctxs[bitnr];
	enum hctx_type type = hctx->type;

	spin_lock(&ctx->lock);
	if (!list_empty(&ctx->rq_lists[type])) {
		dispatch_data->rq = list_entry_rq(ctx->rq_lists[type].next);
		list_del_init(&dispatch_data->rq->queuelist);
		if (list_empty(&ctx->rq_lists[type]))
			sbitmap_clear_bit(sb, bitnr);
	}
	spin_unlock(&ctx->lock);

	return !dispatch_data->rq;
}

struct request *blk_mq_dequeue_from_ctx(struct blk_mq_hw_ctx *hctx,
					struct blk_mq_ctx *start)
{
	unsigned off = start ? start->index_hw[hctx->type] : 0;
	struct dispatch_rq_data data = {
		.hctx = hctx,
		.rq   = NULL,
	};

	__sbitmap_for_each_set(&hctx->ctx_map, off,
			       dispatch_rq_from_ctx, &data);

	return data.rq;
}

static inline unsigned int queued_to_index(unsigned int queued)
{
	if (!queued)
		return 0;

	return min(BLK_MQ_MAX_DISPATCH_ORDER - 1, ilog2(queued) + 1);
}

static bool __blk_mq_get_driver_tag(struct request *rq)
{
	struct sbitmap_queue *bt = rq->mq_hctx->tags->bitmap_tags;
	unsigned int tag_offset = rq->mq_hctx->tags->nr_reserved_tags;
	int tag;

	blk_mq_tag_busy(rq->mq_hctx);

	if (blk_mq_tag_is_reserved(rq->mq_hctx->sched_tags, rq->internal_tag)) {
		bt = rq->mq_hctx->tags->breserved_tags;
		tag_offset = 0;
	} else {
		if (!hctx_may_queue(rq->mq_hctx, bt))
			return false;
	}

	tag = __sbitmap_queue_get(bt);
	if (tag == BLK_MQ_NO_TAG)
		return false;

	rq->tag = tag + tag_offset;
	return true;
}

static bool blk_mq_get_driver_tag(struct request *rq)
{
	struct blk_mq_hw_ctx *hctx = rq->mq_hctx;

	if (rq->tag == BLK_MQ_NO_TAG && !__blk_mq_get_driver_tag(rq))
		return false;

	if ((hctx->flags & BLK_MQ_F_TAG_QUEUE_SHARED) &&
			!(rq->rq_flags & RQF_MQ_INFLIGHT)) {
		rq->rq_flags |= RQF_MQ_INFLIGHT;
		__blk_mq_inc_active_requests(hctx);
	}
	hctx->tags->rqs[rq->tag] = rq;
	return true;
}

static int blk_mq_dispatch_wake(wait_queue_entry_t *wait, unsigned mode,
				int flags, void *key)
{
	struct blk_mq_hw_ctx *hctx;

	hctx = container_of(wait, struct blk_mq_hw_ctx, dispatch_wait);

	spin_lock(&hctx->dispatch_wait_lock);
	if (!list_empty(&wait->entry)) {
		struct sbitmap_queue *sbq;

		list_del_init(&wait->entry);
		sbq = hctx->tags->bitmap_tags;
		atomic_dec(&sbq->ws_active);
	}
	spin_unlock(&hctx->dispatch_wait_lock);

	blk_mq_run_hw_queue(hctx, true);
	return 1;
}

/*
 * Mark us waiting for a tag. For shared tags, this involves hooking us into
 * the tag wakeups. For non-shared tags, we can simply mark us needing a
 * restart. For both cases, take care to check the condition again after
 * marking us as waiting.
 */
static bool blk_mq_mark_tag_wait(struct blk_mq_hw_ctx *hctx,
				 struct request *rq)
{
	struct sbitmap_queue *sbq = hctx->tags->bitmap_tags;
	struct wait_queue_head *wq;
	wait_queue_entry_t *wait;
	bool ret;

	if (!(hctx->flags & BLK_MQ_F_TAG_QUEUE_SHARED)) {
		blk_mq_sched_mark_restart_hctx(hctx);

		/*
		 * It's possible that a tag was freed in the window between the
		 * allocation failure and adding the hardware queue to the wait
		 * queue.
		 *
		 * Don't clear RESTART here, someone else could have set it.
		 * At most this will cost an extra queue run.
		 */
		return blk_mq_get_driver_tag(rq);
	}

	wait = &hctx->dispatch_wait;
	if (!list_empty_careful(&wait->entry))
		return false;

	wq = &bt_wait_ptr(sbq, hctx)->wait;

	spin_lock_irq(&wq->lock);
	spin_lock(&hctx->dispatch_wait_lock);
	if (!list_empty(&wait->entry)) {
		spin_unlock(&hctx->dispatch_wait_lock);
		spin_unlock_irq(&wq->lock);
		return false;
	}

	atomic_inc(&sbq->ws_active);
	wait->flags &= ~WQ_FLAG_EXCLUSIVE;
	__add_wait_queue(wq, wait);

	/*
	 * It's possible that a tag was freed in the window between the
	 * allocation failure and adding the hardware queue to the wait
	 * queue.
	 */
	ret = blk_mq_get_driver_tag(rq);
	if (!ret) {
		spin_unlock(&hctx->dispatch_wait_lock);
		spin_unlock_irq(&wq->lock);
		return false;
	}

	/*
	 * We got a tag, remove ourselves from the wait queue to ensure
	 * someone else gets the wakeup.
	 */
	list_del_init(&wait->entry);
	atomic_dec(&sbq->ws_active);
	spin_unlock(&hctx->dispatch_wait_lock);
	spin_unlock_irq(&wq->lock);

	return true;
}

#define BLK_MQ_DISPATCH_BUSY_EWMA_WEIGHT  8
#define BLK_MQ_DISPATCH_BUSY_EWMA_FACTOR  4
/*
 * Update dispatch busy with the Exponential Weighted Moving Average(EWMA):
 * - EWMA is one simple way to compute running average value
 * - weight(7/8 and 1/8) is applied so that it can decrease exponentially
 * - take 4 as factor for avoiding to get too small(0) result, and this
 *   factor doesn't matter because EWMA decreases exponentially
 */
static void blk_mq_update_dispatch_busy(struct blk_mq_hw_ctx *hctx, bool busy)
{
	unsigned int ewma;

	if (hctx->queue->elevator)
		return;

	ewma = hctx->dispatch_busy;

	if (!ewma && !busy)
		return;

	ewma *= BLK_MQ_DISPATCH_BUSY_EWMA_WEIGHT - 1;
	if (busy)
		ewma += 1 << BLK_MQ_DISPATCH_BUSY_EWMA_FACTOR;
	ewma /= BLK_MQ_DISPATCH_BUSY_EWMA_WEIGHT;

	hctx->dispatch_busy = ewma;
}

#define BLK_MQ_RESOURCE_DELAY	3		/* ms units */

static void blk_mq_handle_dev_resource(struct request *rq,
				       struct list_head *list)
{
	struct request *next =
		list_first_entry_or_null(list, struct request, queuelist);

	/*
	 * If an I/O scheduler has been configured and we got a driver tag for
	 * the next request already, free it.
	 */
	if (next)
		blk_mq_put_driver_tag(next);

	list_add(&rq->queuelist, list);
	__blk_mq_requeue_request(rq);
}

static void blk_mq_handle_zone_resource(struct request *rq,
					struct list_head *zone_list)
{
	/*
	 * If we end up here it is because we cannot dispatch a request to a
	 * specific zone due to LLD level zone-write locking or other zone
	 * related resource not being available. In this case, set the request
	 * aside in zone_list for retrying it later.
	 */
	list_add(&rq->queuelist, zone_list);
	__blk_mq_requeue_request(rq);
}

enum prep_dispatch {
	PREP_DISPATCH_OK,
	PREP_DISPATCH_NO_TAG,
	PREP_DISPATCH_NO_BUDGET,
};

static enum prep_dispatch blk_mq_prep_dispatch_rq(struct request *rq,
						  bool need_budget)
{
	struct blk_mq_hw_ctx *hctx = rq->mq_hctx;

	if (need_budget && !blk_mq_get_dispatch_budget(rq->q)) {
		blk_mq_put_driver_tag(rq);
		return PREP_DISPATCH_NO_BUDGET;
	}

	if (!blk_mq_get_driver_tag(rq)) {
		/*
		 * The initial allocation attempt failed, so we need to
		 * rerun the hardware queue when a tag is freed. The
		 * waitqueue takes care of that. If the queue is run
		 * before we add this entry back on the dispatch list,
		 * we'll re-run it below.
		 */
		if (!blk_mq_mark_tag_wait(hctx, rq)) {
			/*
			 * All budgets not got from this function will be put
			 * together during handling partial dispatch
			 */
			if (need_budget)
				blk_mq_put_dispatch_budget(rq->q);
			return PREP_DISPATCH_NO_TAG;
		}
	}

	return PREP_DISPATCH_OK;
}

/* release all allocated budgets before calling to blk_mq_dispatch_rq_list */
static void blk_mq_release_budgets(struct request_queue *q,
		unsigned int nr_budgets)
{
	int i;

	for (i = 0; i < nr_budgets; i++)
		blk_mq_put_dispatch_budget(q);
}

/*
 * Returns true if we did some work AND can potentially do more.
 */
bool blk_mq_dispatch_rq_list(struct blk_mq_hw_ctx *hctx, struct list_head *list,
			     unsigned int nr_budgets)
{
	enum prep_dispatch prep;
	struct request_queue *q = hctx->queue;
	struct request *rq, *nxt;
	int errors, queued;
	blk_status_t ret = BLK_STS_OK;
	LIST_HEAD(zone_list);

	if (list_empty(list))
		return false;

	/*
	 * Now process all the entries, sending them to the driver.
	 */
	errors = queued = 0;
	do {
		struct blk_mq_queue_data bd;

		rq = list_first_entry(list, struct request, queuelist);

<<<<<<< HEAD
		hctx = rq->mq_hctx;
		if (!got_budget && !blk_mq_get_dispatch_budget(hctx)) {
			blk_mq_put_driver_tag(rq);
=======
		WARN_ON_ONCE(hctx != rq->mq_hctx);
		prep = blk_mq_prep_dispatch_rq(rq, !nr_budgets);
		if (prep != PREP_DISPATCH_OK)
>>>>>>> d1988041
			break;
		}

		list_del_init(&rq->queuelist);

		bd.rq = rq;

		/*
		 * Flag last if we have no more requests, or if we have more
		 * but can't assign a driver tag to it.
		 */
		if (list_empty(list))
			bd.last = true;
		else {
			nxt = list_first_entry(list, struct request, queuelist);
			bd.last = !blk_mq_get_driver_tag(nxt);
		}

		/*
		 * once the request is queued to lld, no need to cover the
		 * budget any more
		 */
		if (nr_budgets)
			nr_budgets--;
		ret = q->mq_ops->queue_rq(hctx, &bd);
		switch (ret) {
		case BLK_STS_OK:
			queued++;
			break;
		case BLK_STS_RESOURCE:
		case BLK_STS_DEV_RESOURCE:
			blk_mq_handle_dev_resource(rq, list);
			goto out;
		case BLK_STS_ZONE_RESOURCE:
			/*
			 * Move the request to zone_list and keep going through
			 * the dispatch list to find more requests the drive can
			 * accept.
			 */
			blk_mq_handle_zone_resource(rq, &zone_list);
			break;
		default:
			errors++;
			blk_mq_end_request(rq, BLK_STS_IOERR);
		}
	} while (!list_empty(list));
out:
	if (!list_empty(&zone_list))
		list_splice_tail_init(&zone_list, list);

	hctx->dispatched[queued_to_index(queued)]++;

	/* If we didn't flush the entire list, we could have told the driver
	 * there was more coming, but that turned out to be a lie.
	 */
	if ((!list_empty(list) || errors) && q->mq_ops->commit_rqs && queued)
		q->mq_ops->commit_rqs(hctx);
	/*
	 * Any items that need requeuing? Stuff them into hctx->dispatch,
	 * that is where we will continue on next queue run.
	 */
	if (!list_empty(list)) {
		bool needs_restart;
		/* For non-shared tags, the RESTART check will suffice */
		bool no_tag = prep == PREP_DISPATCH_NO_TAG &&
			(hctx->flags & BLK_MQ_F_TAG_QUEUE_SHARED);
		bool no_budget_avail = prep == PREP_DISPATCH_NO_BUDGET;

		blk_mq_release_budgets(q, nr_budgets);

		spin_lock(&hctx->lock);
		list_splice_tail_init(list, &hctx->dispatch);
		spin_unlock(&hctx->lock);

		/*
		 * Order adding requests to hctx->dispatch and checking
		 * SCHED_RESTART flag. The pair of this smp_mb() is the one
		 * in blk_mq_sched_restart(). Avoid restart code path to
		 * miss the new added requests to hctx->dispatch, meantime
		 * SCHED_RESTART is observed here.
		 */
		smp_mb();

		/*
		 * If SCHED_RESTART was set by the caller of this function and
		 * it is no longer set that means that it was cleared by another
		 * thread and hence that a queue rerun is needed.
		 *
		 * If 'no_tag' is set, that means that we failed getting
		 * a driver tag with an I/O scheduler attached. If our dispatch
		 * waitqueue is no longer active, ensure that we run the queue
		 * AFTER adding our entries back to the list.
		 *
		 * If no I/O scheduler has been configured it is possible that
		 * the hardware queue got stopped and restarted before requests
		 * were pushed back onto the dispatch list. Rerun the queue to
		 * avoid starvation. Notes:
		 * - blk_mq_run_hw_queue() checks whether or not a queue has
		 *   been stopped before rerunning a queue.
		 * - Some but not all block drivers stop a queue before
		 *   returning BLK_STS_RESOURCE. Two exceptions are scsi-mq
		 *   and dm-rq.
		 *
		 * If driver returns BLK_STS_RESOURCE and SCHED_RESTART
		 * bit is set, run queue after a delay to avoid IO stalls
		 * that could otherwise occur if the queue is idle.  We'll do
		 * similar if we couldn't get budget and SCHED_RESTART is set.
		 */
		needs_restart = blk_mq_sched_needs_restart(hctx);
		if (!needs_restart ||
		    (no_tag && list_empty_careful(&hctx->dispatch_wait.entry)))
			blk_mq_run_hw_queue(hctx, true);
		else if (needs_restart && (ret == BLK_STS_RESOURCE ||
					   no_budget_avail))
			blk_mq_delay_run_hw_queue(hctx, BLK_MQ_RESOURCE_DELAY);

		blk_mq_update_dispatch_busy(hctx, true);
		return false;
	} else
		blk_mq_update_dispatch_busy(hctx, false);

	return (queued + errors) != 0;
}

/**
 * __blk_mq_run_hw_queue - Run a hardware queue.
 * @hctx: Pointer to the hardware queue to run.
 *
 * Send pending requests to the hardware.
 */
static void __blk_mq_run_hw_queue(struct blk_mq_hw_ctx *hctx)
{
	int srcu_idx;

	/*
	 * We should be running this queue from one of the CPUs that
	 * are mapped to it.
	 *
	 * There are at least two related races now between setting
	 * hctx->next_cpu from blk_mq_hctx_next_cpu() and running
	 * __blk_mq_run_hw_queue():
	 *
	 * - hctx->next_cpu is found offline in blk_mq_hctx_next_cpu(),
	 *   but later it becomes online, then this warning is harmless
	 *   at all
	 *
	 * - hctx->next_cpu is found online in blk_mq_hctx_next_cpu(),
	 *   but later it becomes offline, then the warning can't be
	 *   triggered, and we depend on blk-mq timeout handler to
	 *   handle dispatched requests to this hctx
	 */
	if (!cpumask_test_cpu(raw_smp_processor_id(), hctx->cpumask) &&
		cpu_online(hctx->next_cpu)) {
		printk(KERN_WARNING "run queue from wrong CPU %d, hctx %s\n",
			raw_smp_processor_id(),
			cpumask_empty(hctx->cpumask) ? "inactive": "active");
		dump_stack();
	}

	/*
	 * We can't run the queue inline with ints disabled. Ensure that
	 * we catch bad users of this early.
	 */
	WARN_ON_ONCE(in_interrupt());

	might_sleep_if(hctx->flags & BLK_MQ_F_BLOCKING);

	hctx_lock(hctx, &srcu_idx);
	blk_mq_sched_dispatch_requests(hctx);
	hctx_unlock(hctx, srcu_idx);
}

static inline int blk_mq_first_mapped_cpu(struct blk_mq_hw_ctx *hctx)
{
	int cpu = cpumask_first_and(hctx->cpumask, cpu_online_mask);

	if (cpu >= nr_cpu_ids)
		cpu = cpumask_first(hctx->cpumask);
	return cpu;
}

/*
 * It'd be great if the workqueue API had a way to pass
 * in a mask and had some smarts for more clever placement.
 * For now we just round-robin here, switching for every
 * BLK_MQ_CPU_WORK_BATCH queued items.
 */
static int blk_mq_hctx_next_cpu(struct blk_mq_hw_ctx *hctx)
{
	bool tried = false;
	int next_cpu = hctx->next_cpu;

	if (hctx->queue->nr_hw_queues == 1)
		return WORK_CPU_UNBOUND;

	if (--hctx->next_cpu_batch <= 0) {
select_cpu:
		next_cpu = cpumask_next_and(next_cpu, hctx->cpumask,
				cpu_online_mask);
		if (next_cpu >= nr_cpu_ids)
			next_cpu = blk_mq_first_mapped_cpu(hctx);
		hctx->next_cpu_batch = BLK_MQ_CPU_WORK_BATCH;
	}

	/*
	 * Do unbound schedule if we can't find a online CPU for this hctx,
	 * and it should only happen in the path of handling CPU DEAD.
	 */
	if (!cpu_online(next_cpu)) {
		if (!tried) {
			tried = true;
			goto select_cpu;
		}

		/*
		 * Make sure to re-select CPU next time once after CPUs
		 * in hctx->cpumask become online again.
		 */
		hctx->next_cpu = next_cpu;
		hctx->next_cpu_batch = 1;
		return WORK_CPU_UNBOUND;
	}

	hctx->next_cpu = next_cpu;
	return next_cpu;
}

/**
 * __blk_mq_delay_run_hw_queue - Run (or schedule to run) a hardware queue.
 * @hctx: Pointer to the hardware queue to run.
 * @async: If we want to run the queue asynchronously.
 * @msecs: Microseconds of delay to wait before running the queue.
 *
 * If !@async, try to run the queue now. Else, run the queue asynchronously and
 * with a delay of @msecs.
 */
static void __blk_mq_delay_run_hw_queue(struct blk_mq_hw_ctx *hctx, bool async,
					unsigned long msecs)
{
	if (unlikely(blk_mq_hctx_stopped(hctx)))
		return;

	if (!async && !(hctx->flags & BLK_MQ_F_BLOCKING)) {
		int cpu = get_cpu();
		if (cpumask_test_cpu(cpu, hctx->cpumask)) {
			__blk_mq_run_hw_queue(hctx);
			put_cpu();
			return;
		}

		put_cpu();
	}

	kblockd_mod_delayed_work_on(blk_mq_hctx_next_cpu(hctx), &hctx->run_work,
				    msecs_to_jiffies(msecs));
}

/**
 * blk_mq_delay_run_hw_queue - Run a hardware queue asynchronously.
 * @hctx: Pointer to the hardware queue to run.
 * @msecs: Microseconds of delay to wait before running the queue.
 *
 * Run a hardware queue asynchronously with a delay of @msecs.
 */
void blk_mq_delay_run_hw_queue(struct blk_mq_hw_ctx *hctx, unsigned long msecs)
{
	__blk_mq_delay_run_hw_queue(hctx, true, msecs);
}
EXPORT_SYMBOL(blk_mq_delay_run_hw_queue);

/**
 * blk_mq_run_hw_queue - Start to run a hardware queue.
 * @hctx: Pointer to the hardware queue to run.
 * @async: If we want to run the queue asynchronously.
 *
 * Check if the request queue is not in a quiesced state and if there are
 * pending requests to be sent. If this is true, run the queue to send requests
 * to hardware.
 */
void blk_mq_run_hw_queue(struct blk_mq_hw_ctx *hctx, bool async)
{
	int srcu_idx;
	bool need_run;

	/*
	 * When queue is quiesced, we may be switching io scheduler, or
	 * updating nr_hw_queues, or other things, and we can't run queue
	 * any more, even __blk_mq_hctx_has_pending() can't be called safely.
	 *
	 * And queue will be rerun in blk_mq_unquiesce_queue() if it is
	 * quiesced.
	 */
	hctx_lock(hctx, &srcu_idx);
	need_run = !blk_queue_quiesced(hctx->queue) &&
		blk_mq_hctx_has_pending(hctx);
	hctx_unlock(hctx, srcu_idx);

	if (need_run)
		__blk_mq_delay_run_hw_queue(hctx, async, 0);
}
EXPORT_SYMBOL(blk_mq_run_hw_queue);

/**
 * blk_mq_run_hw_queues - Run all hardware queues in a request queue.
 * @q: Pointer to the request queue to run.
 * @async: If we want to run the queue asynchronously.
 */
void blk_mq_run_hw_queues(struct request_queue *q, bool async)
{
	struct blk_mq_hw_ctx *hctx;
	int i;

	queue_for_each_hw_ctx(q, hctx, i) {
		if (blk_mq_hctx_stopped(hctx))
			continue;

		blk_mq_run_hw_queue(hctx, async);
	}
}
EXPORT_SYMBOL(blk_mq_run_hw_queues);

/**
 * blk_mq_delay_run_hw_queues - Run all hardware queues asynchronously.
 * @q: Pointer to the request queue to run.
 * @msecs: Microseconds of delay to wait before running the queues.
 */
void blk_mq_delay_run_hw_queues(struct request_queue *q, unsigned long msecs)
{
	struct blk_mq_hw_ctx *hctx;
	int i;

	queue_for_each_hw_ctx(q, hctx, i) {
		if (blk_mq_hctx_stopped(hctx))
			continue;

		blk_mq_delay_run_hw_queue(hctx, msecs);
	}
}
EXPORT_SYMBOL(blk_mq_delay_run_hw_queues);

/**
 * blk_mq_queue_stopped() - check whether one or more hctxs have been stopped
 * @q: request queue.
 *
 * The caller is responsible for serializing this function against
 * blk_mq_{start,stop}_hw_queue().
 */
bool blk_mq_queue_stopped(struct request_queue *q)
{
	struct blk_mq_hw_ctx *hctx;
	int i;

	queue_for_each_hw_ctx(q, hctx, i)
		if (blk_mq_hctx_stopped(hctx))
			return true;

	return false;
}
EXPORT_SYMBOL(blk_mq_queue_stopped);

/*
 * This function is often used for pausing .queue_rq() by driver when
 * there isn't enough resource or some conditions aren't satisfied, and
 * BLK_STS_RESOURCE is usually returned.
 *
 * We do not guarantee that dispatch can be drained or blocked
 * after blk_mq_stop_hw_queue() returns. Please use
 * blk_mq_quiesce_queue() for that requirement.
 */
void blk_mq_stop_hw_queue(struct blk_mq_hw_ctx *hctx)
{
	cancel_delayed_work(&hctx->run_work);

	set_bit(BLK_MQ_S_STOPPED, &hctx->state);
}
EXPORT_SYMBOL(blk_mq_stop_hw_queue);

/*
 * This function is often used for pausing .queue_rq() by driver when
 * there isn't enough resource or some conditions aren't satisfied, and
 * BLK_STS_RESOURCE is usually returned.
 *
 * We do not guarantee that dispatch can be drained or blocked
 * after blk_mq_stop_hw_queues() returns. Please use
 * blk_mq_quiesce_queue() for that requirement.
 */
void blk_mq_stop_hw_queues(struct request_queue *q)
{
	struct blk_mq_hw_ctx *hctx;
	int i;

	queue_for_each_hw_ctx(q, hctx, i)
		blk_mq_stop_hw_queue(hctx);
}
EXPORT_SYMBOL(blk_mq_stop_hw_queues);

void blk_mq_start_hw_queue(struct blk_mq_hw_ctx *hctx)
{
	clear_bit(BLK_MQ_S_STOPPED, &hctx->state);

	blk_mq_run_hw_queue(hctx, false);
}
EXPORT_SYMBOL(blk_mq_start_hw_queue);

void blk_mq_start_hw_queues(struct request_queue *q)
{
	struct blk_mq_hw_ctx *hctx;
	int i;

	queue_for_each_hw_ctx(q, hctx, i)
		blk_mq_start_hw_queue(hctx);
}
EXPORT_SYMBOL(blk_mq_start_hw_queues);

void blk_mq_start_stopped_hw_queue(struct blk_mq_hw_ctx *hctx, bool async)
{
	if (!blk_mq_hctx_stopped(hctx))
		return;

	clear_bit(BLK_MQ_S_STOPPED, &hctx->state);
	blk_mq_run_hw_queue(hctx, async);
}
EXPORT_SYMBOL_GPL(blk_mq_start_stopped_hw_queue);

void blk_mq_start_stopped_hw_queues(struct request_queue *q, bool async)
{
	struct blk_mq_hw_ctx *hctx;
	int i;

	queue_for_each_hw_ctx(q, hctx, i)
		blk_mq_start_stopped_hw_queue(hctx, async);
}
EXPORT_SYMBOL(blk_mq_start_stopped_hw_queues);

static void blk_mq_run_work_fn(struct work_struct *work)
{
	struct blk_mq_hw_ctx *hctx;

	hctx = container_of(work, struct blk_mq_hw_ctx, run_work.work);

	/*
	 * If we are stopped, don't run the queue.
	 */
	if (blk_mq_hctx_stopped(hctx))
		return;

	__blk_mq_run_hw_queue(hctx);
}

static inline void __blk_mq_insert_req_list(struct blk_mq_hw_ctx *hctx,
					    struct request *rq,
					    bool at_head)
{
	struct blk_mq_ctx *ctx = rq->mq_ctx;
	enum hctx_type type = hctx->type;

	lockdep_assert_held(&ctx->lock);

	trace_block_rq_insert(hctx->queue, rq);

	if (at_head)
		list_add(&rq->queuelist, &ctx->rq_lists[type]);
	else
		list_add_tail(&rq->queuelist, &ctx->rq_lists[type]);
}

void __blk_mq_insert_request(struct blk_mq_hw_ctx *hctx, struct request *rq,
			     bool at_head)
{
	struct blk_mq_ctx *ctx = rq->mq_ctx;

	lockdep_assert_held(&ctx->lock);

	__blk_mq_insert_req_list(hctx, rq, at_head);
	blk_mq_hctx_mark_pending(hctx, ctx);
}

/**
 * blk_mq_request_bypass_insert - Insert a request at dispatch list.
 * @rq: Pointer to request to be inserted.
 * @at_head: true if the request should be inserted at the head of the list.
 * @run_queue: If we should run the hardware queue after inserting the request.
 *
 * Should only be used carefully, when the caller knows we want to
 * bypass a potential IO scheduler on the target device.
 */
void blk_mq_request_bypass_insert(struct request *rq, bool at_head,
				  bool run_queue)
{
	struct blk_mq_hw_ctx *hctx = rq->mq_hctx;

	spin_lock(&hctx->lock);
	if (at_head)
		list_add(&rq->queuelist, &hctx->dispatch);
	else
		list_add_tail(&rq->queuelist, &hctx->dispatch);
	spin_unlock(&hctx->lock);

	if (run_queue)
		blk_mq_run_hw_queue(hctx, false);
}

void blk_mq_insert_requests(struct blk_mq_hw_ctx *hctx, struct blk_mq_ctx *ctx,
			    struct list_head *list)

{
	struct request *rq;
	enum hctx_type type = hctx->type;

	/*
	 * preemption doesn't flush plug list, so it's possible ctx->cpu is
	 * offline now
	 */
	list_for_each_entry(rq, list, queuelist) {
		BUG_ON(rq->mq_ctx != ctx);
		trace_block_rq_insert(hctx->queue, rq);
	}

	spin_lock(&ctx->lock);
	list_splice_tail_init(list, &ctx->rq_lists[type]);
	blk_mq_hctx_mark_pending(hctx, ctx);
	spin_unlock(&ctx->lock);
}

static int plug_rq_cmp(void *priv, struct list_head *a, struct list_head *b)
{
	struct request *rqa = container_of(a, struct request, queuelist);
	struct request *rqb = container_of(b, struct request, queuelist);

	if (rqa->mq_ctx != rqb->mq_ctx)
		return rqa->mq_ctx > rqb->mq_ctx;
	if (rqa->mq_hctx != rqb->mq_hctx)
		return rqa->mq_hctx > rqb->mq_hctx;

	return blk_rq_pos(rqa) > blk_rq_pos(rqb);
}

void blk_mq_flush_plug_list(struct blk_plug *plug, bool from_schedule)
{
	LIST_HEAD(list);

	if (list_empty(&plug->mq_list))
		return;
	list_splice_init(&plug->mq_list, &list);

	if (plug->rq_count > 2 && plug->multiple_queues)
		list_sort(NULL, &list, plug_rq_cmp);

	plug->rq_count = 0;

	do {
		struct list_head rq_list;
		struct request *rq, *head_rq = list_entry_rq(list.next);
		struct list_head *pos = &head_rq->queuelist; /* skip first */
		struct blk_mq_hw_ctx *this_hctx = head_rq->mq_hctx;
		struct blk_mq_ctx *this_ctx = head_rq->mq_ctx;
		unsigned int depth = 1;

		list_for_each_continue(pos, &list) {
			rq = list_entry_rq(pos);
			BUG_ON(!rq->q);
			if (rq->mq_hctx != this_hctx || rq->mq_ctx != this_ctx)
				break;
			depth++;
		}

		list_cut_before(&rq_list, &list, pos);
		trace_block_unplug(head_rq->q, depth, !from_schedule);
		blk_mq_sched_insert_requests(this_hctx, this_ctx, &rq_list,
						from_schedule);
	} while(!list_empty(&list));
}

static void blk_mq_bio_to_request(struct request *rq, struct bio *bio,
		unsigned int nr_segs)
{
	int err;

	if (bio->bi_opf & REQ_RAHEAD)
		rq->cmd_flags |= REQ_FAILFAST_MASK;

	rq->__sector = bio->bi_iter.bi_sector;
	rq->write_hint = bio->bi_write_hint;
	blk_rq_bio_prep(rq, bio, nr_segs);

	/* This can't fail, since GFP_NOIO includes __GFP_DIRECT_RECLAIM. */
	err = blk_crypto_rq_bio_prep(rq, bio, GFP_NOIO);
	WARN_ON_ONCE(err);

	blk_account_io_start(rq);
}

static blk_status_t __blk_mq_issue_directly(struct blk_mq_hw_ctx *hctx,
					    struct request *rq,
					    blk_qc_t *cookie, bool last)
{
	struct request_queue *q = rq->q;
	struct blk_mq_queue_data bd = {
		.rq = rq,
		.last = last,
	};
	blk_qc_t new_cookie;
	blk_status_t ret;

	new_cookie = request_to_qc_t(hctx, rq);

	/*
	 * For OK queue, we are done. For error, caller may kill it.
	 * Any other error (busy), just add it to our list as we
	 * previously would have done.
	 */
	ret = q->mq_ops->queue_rq(hctx, &bd);
	switch (ret) {
	case BLK_STS_OK:
		blk_mq_update_dispatch_busy(hctx, false);
		*cookie = new_cookie;
		break;
	case BLK_STS_RESOURCE:
	case BLK_STS_DEV_RESOURCE:
		blk_mq_update_dispatch_busy(hctx, true);
		__blk_mq_requeue_request(rq);
		break;
	default:
		blk_mq_update_dispatch_busy(hctx, false);
		*cookie = BLK_QC_T_NONE;
		break;
	}

	return ret;
}

static blk_status_t __blk_mq_try_issue_directly(struct blk_mq_hw_ctx *hctx,
						struct request *rq,
						blk_qc_t *cookie,
						bool bypass_insert, bool last)
{
	struct request_queue *q = rq->q;
	bool run_queue = true;

	/*
	 * RCU or SRCU read lock is needed before checking quiesced flag.
	 *
	 * When queue is stopped or quiesced, ignore 'bypass_insert' from
	 * blk_mq_request_issue_directly(), and return BLK_STS_OK to caller,
	 * and avoid driver to try to dispatch again.
	 */
	if (blk_mq_hctx_stopped(hctx) || blk_queue_quiesced(q)) {
		run_queue = false;
		bypass_insert = false;
		goto insert;
	}

	if (q->elevator && !bypass_insert)
		goto insert;

	if (!blk_mq_get_dispatch_budget(q))
		goto insert;

	if (!blk_mq_get_driver_tag(rq)) {
		blk_mq_put_dispatch_budget(q);
		goto insert;
	}

	return __blk_mq_issue_directly(hctx, rq, cookie, last);
insert:
	if (bypass_insert)
		return BLK_STS_RESOURCE;

	blk_mq_sched_insert_request(rq, false, run_queue, false);

	return BLK_STS_OK;
}

/**
 * blk_mq_try_issue_directly - Try to send a request directly to device driver.
 * @hctx: Pointer of the associated hardware queue.
 * @rq: Pointer to request to be sent.
 * @cookie: Request queue cookie.
 *
 * If the device has enough resources to accept a new request now, send the
 * request directly to device driver. Else, insert at hctx->dispatch queue, so
 * we can try send it another time in the future. Requests inserted at this
 * queue have higher priority.
 */
static void blk_mq_try_issue_directly(struct blk_mq_hw_ctx *hctx,
		struct request *rq, blk_qc_t *cookie)
{
	blk_status_t ret;
	int srcu_idx;

	might_sleep_if(hctx->flags & BLK_MQ_F_BLOCKING);

	hctx_lock(hctx, &srcu_idx);

	ret = __blk_mq_try_issue_directly(hctx, rq, cookie, false, true);
	if (ret == BLK_STS_RESOURCE || ret == BLK_STS_DEV_RESOURCE)
		blk_mq_request_bypass_insert(rq, false, true);
	else if (ret != BLK_STS_OK)
		blk_mq_end_request(rq, ret);

	hctx_unlock(hctx, srcu_idx);
}

blk_status_t blk_mq_request_issue_directly(struct request *rq, bool last)
{
	blk_status_t ret;
	int srcu_idx;
	blk_qc_t unused_cookie;
	struct blk_mq_hw_ctx *hctx = rq->mq_hctx;

	hctx_lock(hctx, &srcu_idx);
	ret = __blk_mq_try_issue_directly(hctx, rq, &unused_cookie, true, last);
	hctx_unlock(hctx, srcu_idx);

	return ret;
}

void blk_mq_try_issue_list_directly(struct blk_mq_hw_ctx *hctx,
		struct list_head *list)
{
	int queued = 0;
	int errors = 0;

	while (!list_empty(list)) {
		blk_status_t ret;
		struct request *rq = list_first_entry(list, struct request,
				queuelist);

		list_del_init(&rq->queuelist);
		ret = blk_mq_request_issue_directly(rq, list_empty(list));
		if (ret != BLK_STS_OK) {
			if (ret == BLK_STS_RESOURCE ||
					ret == BLK_STS_DEV_RESOURCE) {
				blk_mq_request_bypass_insert(rq, false,
							list_empty(list));
				break;
			}
			blk_mq_end_request(rq, ret);
			errors++;
		} else
			queued++;
	}

	/*
	 * If we didn't flush the entire list, we could have told
	 * the driver there was more coming, but that turned out to
	 * be a lie.
	 */
	if ((!list_empty(list) || errors) &&
	     hctx->queue->mq_ops->commit_rqs && queued)
		hctx->queue->mq_ops->commit_rqs(hctx);
}

static void blk_add_rq_to_plug(struct blk_plug *plug, struct request *rq)
{
	list_add_tail(&rq->queuelist, &plug->mq_list);
	plug->rq_count++;
	if (!plug->multiple_queues && !list_is_singular(&plug->mq_list)) {
		struct request *tmp;

		tmp = list_first_entry(&plug->mq_list, struct request,
						queuelist);
		if (tmp->q != rq->q)
			plug->multiple_queues = true;
	}
}

/**
 * blk_mq_submit_bio - Create and send a request to block device.
 * @bio: Bio pointer.
 *
 * Builds up a request structure from @q and @bio and send to the device. The
 * request may not be queued directly to hardware if:
 * * This request can be merged with another one
 * * We want to place request at plug queue for possible future merging
 * * There is an IO scheduler active at this queue
 *
 * It will not queue the request if there is an error with the bio, or at the
 * request creation.
 *
 * Returns: Request queue cookie.
 */
blk_qc_t blk_mq_submit_bio(struct bio *bio)
{
	struct request_queue *q = bio->bi_disk->queue;
	const int is_sync = op_is_sync(bio->bi_opf);
	const int is_flush_fua = op_is_flush(bio->bi_opf);
	struct blk_mq_alloc_data data = {
		.q		= q,
	};
	struct request *rq;
	struct blk_plug *plug;
	struct request *same_queue_rq = NULL;
	unsigned int nr_segs;
	blk_qc_t cookie;
	blk_status_t ret;

	blk_queue_bounce(q, &bio);
	__blk_queue_split(&bio, &nr_segs);

	if (!bio_integrity_prep(bio))
		goto queue_exit;

	if (!is_flush_fua && !blk_queue_nomerges(q) &&
	    blk_attempt_plug_merge(q, bio, nr_segs, &same_queue_rq))
		goto queue_exit;

	if (blk_mq_sched_bio_merge(q, bio, nr_segs))
		goto queue_exit;

	rq_qos_throttle(q, bio);

	data.cmd_flags = bio->bi_opf;
	rq = __blk_mq_alloc_request(&data);
	if (unlikely(!rq)) {
		rq_qos_cleanup(q, bio);
		if (bio->bi_opf & REQ_NOWAIT)
			bio_wouldblock_error(bio);
		goto queue_exit;
	}

	trace_block_getrq(q, bio, bio->bi_opf);

	rq_qos_track(q, rq, bio);

	cookie = request_to_qc_t(data.hctx, rq);

	blk_mq_bio_to_request(rq, bio, nr_segs);

	ret = blk_crypto_init_request(rq);
	if (ret != BLK_STS_OK) {
		bio->bi_status = ret;
		bio_endio(bio);
		blk_mq_free_request(rq);
		return BLK_QC_T_NONE;
	}

	plug = blk_mq_plug(q, bio);
	if (unlikely(is_flush_fua)) {
		/* Bypass scheduler for flush requests */
		blk_insert_flush(rq);
		blk_mq_run_hw_queue(data.hctx, true);
	} else if (plug && (q->nr_hw_queues == 1 || q->mq_ops->commit_rqs ||
				!blk_queue_nonrot(q))) {
		/*
		 * Use plugging if we have a ->commit_rqs() hook as well, as
		 * we know the driver uses bd->last in a smart fashion.
		 *
		 * Use normal plugging if this disk is slow HDD, as sequential
		 * IO may benefit a lot from plug merging.
		 */
		unsigned int request_count = plug->rq_count;
		struct request *last = NULL;

		if (!request_count)
			trace_block_plug(q);
		else
			last = list_entry_rq(plug->mq_list.prev);

		if (request_count >= BLK_MAX_REQUEST_COUNT || (last &&
		    blk_rq_bytes(last) >= BLK_PLUG_FLUSH_SIZE)) {
			blk_flush_plug_list(plug, false);
			trace_block_plug(q);
		}

		blk_add_rq_to_plug(plug, rq);
	} else if (q->elevator) {
		/* Insert the request at the IO scheduler queue */
		blk_mq_sched_insert_request(rq, false, true, true);
	} else if (plug && !blk_queue_nomerges(q)) {
		/*
		 * We do limited plugging. If the bio can be merged, do that.
		 * Otherwise the existing request in the plug list will be
		 * issued. So the plug list will have one request at most
		 * The plug list might get flushed before this. If that happens,
		 * the plug list is empty, and same_queue_rq is invalid.
		 */
		if (list_empty(&plug->mq_list))
			same_queue_rq = NULL;
		if (same_queue_rq) {
			list_del_init(&same_queue_rq->queuelist);
			plug->rq_count--;
		}
		blk_add_rq_to_plug(plug, rq);
		trace_block_plug(q);

		if (same_queue_rq) {
			data.hctx = same_queue_rq->mq_hctx;
			trace_block_unplug(q, 1, true);
			blk_mq_try_issue_directly(data.hctx, same_queue_rq,
					&cookie);
		}
	} else if ((q->nr_hw_queues > 1 && is_sync) ||
			!data.hctx->dispatch_busy) {
		/*
		 * There is no scheduler and we can try to send directly
		 * to the hardware.
		 */
		blk_mq_try_issue_directly(data.hctx, rq, &cookie);
	} else {
		/* Default case. */
		blk_mq_sched_insert_request(rq, false, true, true);
	}

	return cookie;
queue_exit:
	blk_queue_exit(q);
	return BLK_QC_T_NONE;
}

void blk_mq_free_rqs(struct blk_mq_tag_set *set, struct blk_mq_tags *tags,
		     unsigned int hctx_idx)
{
	struct page *page;

	if (tags->rqs && set->ops->exit_request) {
		int i;

		for (i = 0; i < tags->nr_tags; i++) {
			struct request *rq = tags->static_rqs[i];

			if (!rq)
				continue;
			set->ops->exit_request(set, rq, hctx_idx);
			tags->static_rqs[i] = NULL;
		}
	}

	while (!list_empty(&tags->page_list)) {
		page = list_first_entry(&tags->page_list, struct page, lru);
		list_del_init(&page->lru);
		/*
		 * Remove kmemleak object previously allocated in
		 * blk_mq_alloc_rqs().
		 */
		kmemleak_free(page_address(page));
		__free_pages(page, page->private);
	}
}

void blk_mq_free_rq_map(struct blk_mq_tags *tags, unsigned int flags)
{
	kfree(tags->rqs);
	tags->rqs = NULL;
	kfree(tags->static_rqs);
	tags->static_rqs = NULL;

	blk_mq_free_tags(tags, flags);
}

struct blk_mq_tags *blk_mq_alloc_rq_map(struct blk_mq_tag_set *set,
					unsigned int hctx_idx,
					unsigned int nr_tags,
					unsigned int reserved_tags,
					unsigned int flags)
{
	struct blk_mq_tags *tags;
	int node;

	node = blk_mq_hw_queue_to_node(&set->map[HCTX_TYPE_DEFAULT], hctx_idx);
	if (node == NUMA_NO_NODE)
		node = set->numa_node;

	tags = blk_mq_init_tags(nr_tags, reserved_tags, node, flags);
	if (!tags)
		return NULL;

	tags->rqs = kcalloc_node(nr_tags, sizeof(struct request *),
				 GFP_NOIO | __GFP_NOWARN | __GFP_NORETRY,
				 node);
	if (!tags->rqs) {
		blk_mq_free_tags(tags, flags);
		return NULL;
	}

	tags->static_rqs = kcalloc_node(nr_tags, sizeof(struct request *),
					GFP_NOIO | __GFP_NOWARN | __GFP_NORETRY,
					node);
	if (!tags->static_rqs) {
		kfree(tags->rqs);
		blk_mq_free_tags(tags, flags);
		return NULL;
	}

	return tags;
}

static size_t order_to_size(unsigned int order)
{
	return (size_t)PAGE_SIZE << order;
}

static int blk_mq_init_request(struct blk_mq_tag_set *set, struct request *rq,
			       unsigned int hctx_idx, int node)
{
	int ret;

	if (set->ops->init_request) {
		ret = set->ops->init_request(set, rq, hctx_idx, node);
		if (ret)
			return ret;
	}

	WRITE_ONCE(rq->state, MQ_RQ_IDLE);
	return 0;
}

int blk_mq_alloc_rqs(struct blk_mq_tag_set *set, struct blk_mq_tags *tags,
		     unsigned int hctx_idx, unsigned int depth)
{
	unsigned int i, j, entries_per_page, max_order = 4;
	size_t rq_size, left;
	int node;

	node = blk_mq_hw_queue_to_node(&set->map[HCTX_TYPE_DEFAULT], hctx_idx);
	if (node == NUMA_NO_NODE)
		node = set->numa_node;

	INIT_LIST_HEAD(&tags->page_list);

	/*
	 * rq_size is the size of the request plus driver payload, rounded
	 * to the cacheline size
	 */
	rq_size = round_up(sizeof(struct request) + set->cmd_size,
				cache_line_size());
	left = rq_size * depth;

	for (i = 0; i < depth; ) {
		int this_order = max_order;
		struct page *page;
		int to_do;
		void *p;

		while (this_order && left < order_to_size(this_order - 1))
			this_order--;

		do {
			page = alloc_pages_node(node,
				GFP_NOIO | __GFP_NOWARN | __GFP_NORETRY | __GFP_ZERO,
				this_order);
			if (page)
				break;
			if (!this_order--)
				break;
			if (order_to_size(this_order) < rq_size)
				break;
		} while (1);

		if (!page)
			goto fail;

		page->private = this_order;
		list_add_tail(&page->lru, &tags->page_list);

		p = page_address(page);
		/*
		 * Allow kmemleak to scan these pages as they contain pointers
		 * to additional allocations like via ops->init_request().
		 */
		kmemleak_alloc(p, order_to_size(this_order), 1, GFP_NOIO);
		entries_per_page = order_to_size(this_order) / rq_size;
		to_do = min(entries_per_page, depth - i);
		left -= to_do * rq_size;
		for (j = 0; j < to_do; j++) {
			struct request *rq = p;

			tags->static_rqs[i] = rq;
			if (blk_mq_init_request(set, rq, hctx_idx, node)) {
				tags->static_rqs[i] = NULL;
				goto fail;
			}

			p += rq_size;
			i++;
		}
	}
	return 0;

fail:
	blk_mq_free_rqs(set, tags, hctx_idx);
	return -ENOMEM;
}

struct rq_iter_data {
	struct blk_mq_hw_ctx *hctx;
	bool has_rq;
};

static bool blk_mq_has_request(struct request *rq, void *data, bool reserved)
{
	struct rq_iter_data *iter_data = data;

	if (rq->mq_hctx != iter_data->hctx)
		return true;
	iter_data->has_rq = true;
	return false;
}

static bool blk_mq_hctx_has_requests(struct blk_mq_hw_ctx *hctx)
{
	struct blk_mq_tags *tags = hctx->sched_tags ?
			hctx->sched_tags : hctx->tags;
	struct rq_iter_data data = {
		.hctx	= hctx,
	};

	blk_mq_all_tag_iter(tags, blk_mq_has_request, &data);
	return data.has_rq;
}

static inline bool blk_mq_last_cpu_in_hctx(unsigned int cpu,
		struct blk_mq_hw_ctx *hctx)
{
	if (cpumask_next_and(-1, hctx->cpumask, cpu_online_mask) != cpu)
		return false;
	if (cpumask_next_and(cpu, hctx->cpumask, cpu_online_mask) < nr_cpu_ids)
		return false;
	return true;
}

static int blk_mq_hctx_notify_offline(unsigned int cpu, struct hlist_node *node)
{
	struct blk_mq_hw_ctx *hctx = hlist_entry_safe(node,
			struct blk_mq_hw_ctx, cpuhp_online);

	if (!cpumask_test_cpu(cpu, hctx->cpumask) ||
	    !blk_mq_last_cpu_in_hctx(cpu, hctx))
		return 0;

	/*
	 * Prevent new request from being allocated on the current hctx.
	 *
	 * The smp_mb__after_atomic() Pairs with the implied barrier in
	 * test_and_set_bit_lock in sbitmap_get().  Ensures the inactive flag is
	 * seen once we return from the tag allocator.
	 */
	set_bit(BLK_MQ_S_INACTIVE, &hctx->state);
	smp_mb__after_atomic();

	/*
	 * Try to grab a reference to the queue and wait for any outstanding
	 * requests.  If we could not grab a reference the queue has been
	 * frozen and there are no requests.
	 */
	if (percpu_ref_tryget(&hctx->queue->q_usage_counter)) {
		while (blk_mq_hctx_has_requests(hctx))
			msleep(5);
		percpu_ref_put(&hctx->queue->q_usage_counter);
	}

	return 0;
}

static int blk_mq_hctx_notify_online(unsigned int cpu, struct hlist_node *node)
{
	struct blk_mq_hw_ctx *hctx = hlist_entry_safe(node,
			struct blk_mq_hw_ctx, cpuhp_online);

	if (cpumask_test_cpu(cpu, hctx->cpumask))
		clear_bit(BLK_MQ_S_INACTIVE, &hctx->state);
	return 0;
}

/*
 * 'cpu' is going away. splice any existing rq_list entries from this
 * software queue to the hw queue dispatch list, and ensure that it
 * gets run.
 */
static int blk_mq_hctx_notify_dead(unsigned int cpu, struct hlist_node *node)
{
	struct blk_mq_hw_ctx *hctx;
	struct blk_mq_ctx *ctx;
	LIST_HEAD(tmp);
	enum hctx_type type;

	hctx = hlist_entry_safe(node, struct blk_mq_hw_ctx, cpuhp_dead);
	if (!cpumask_test_cpu(cpu, hctx->cpumask))
		return 0;

	ctx = __blk_mq_get_ctx(hctx->queue, cpu);
	type = hctx->type;

	spin_lock(&ctx->lock);
	if (!list_empty(&ctx->rq_lists[type])) {
		list_splice_init(&ctx->rq_lists[type], &tmp);
		blk_mq_hctx_clear_pending(hctx, ctx);
	}
	spin_unlock(&ctx->lock);

	if (list_empty(&tmp))
		return 0;

	spin_lock(&hctx->lock);
	list_splice_tail_init(&tmp, &hctx->dispatch);
	spin_unlock(&hctx->lock);

	blk_mq_run_hw_queue(hctx, true);
	return 0;
}

static void blk_mq_remove_cpuhp(struct blk_mq_hw_ctx *hctx)
{
	if (!(hctx->flags & BLK_MQ_F_STACKING))
		cpuhp_state_remove_instance_nocalls(CPUHP_AP_BLK_MQ_ONLINE,
						    &hctx->cpuhp_online);
	cpuhp_state_remove_instance_nocalls(CPUHP_BLK_MQ_DEAD,
					    &hctx->cpuhp_dead);
}

/* hctx->ctxs will be freed in queue's release handler */
static void blk_mq_exit_hctx(struct request_queue *q,
		struct blk_mq_tag_set *set,
		struct blk_mq_hw_ctx *hctx, unsigned int hctx_idx)
{
	if (blk_mq_hw_queue_mapped(hctx))
		blk_mq_tag_idle(hctx);

	if (set->ops->exit_request)
		set->ops->exit_request(set, hctx->fq->flush_rq, hctx_idx);

	if (set->ops->exit_hctx)
		set->ops->exit_hctx(hctx, hctx_idx);

	blk_mq_remove_cpuhp(hctx);

	spin_lock(&q->unused_hctx_lock);
	list_add(&hctx->hctx_list, &q->unused_hctx_list);
	spin_unlock(&q->unused_hctx_lock);
}

static void blk_mq_exit_hw_queues(struct request_queue *q,
		struct blk_mq_tag_set *set, int nr_queue)
{
	struct blk_mq_hw_ctx *hctx;
	unsigned int i;

	queue_for_each_hw_ctx(q, hctx, i) {
		if (i == nr_queue)
			break;
		blk_mq_debugfs_unregister_hctx(hctx);
		blk_mq_exit_hctx(q, set, hctx, i);
	}
}

static int blk_mq_hw_ctx_size(struct blk_mq_tag_set *tag_set)
{
	int hw_ctx_size = sizeof(struct blk_mq_hw_ctx);

	BUILD_BUG_ON(ALIGN(offsetof(struct blk_mq_hw_ctx, srcu),
			   __alignof__(struct blk_mq_hw_ctx)) !=
		     sizeof(struct blk_mq_hw_ctx));

	if (tag_set->flags & BLK_MQ_F_BLOCKING)
		hw_ctx_size += sizeof(struct srcu_struct);

	return hw_ctx_size;
}

static int blk_mq_init_hctx(struct request_queue *q,
		struct blk_mq_tag_set *set,
		struct blk_mq_hw_ctx *hctx, unsigned hctx_idx)
{
	hctx->queue_num = hctx_idx;

	if (!(hctx->flags & BLK_MQ_F_STACKING))
		cpuhp_state_add_instance_nocalls(CPUHP_AP_BLK_MQ_ONLINE,
				&hctx->cpuhp_online);
	cpuhp_state_add_instance_nocalls(CPUHP_BLK_MQ_DEAD, &hctx->cpuhp_dead);

	hctx->tags = set->tags[hctx_idx];

	if (set->ops->init_hctx &&
	    set->ops->init_hctx(hctx, set->driver_data, hctx_idx))
		goto unregister_cpu_notifier;

	if (blk_mq_init_request(set, hctx->fq->flush_rq, hctx_idx,
				hctx->numa_node))
		goto exit_hctx;
	return 0;

 exit_hctx:
	if (set->ops->exit_hctx)
		set->ops->exit_hctx(hctx, hctx_idx);
 unregister_cpu_notifier:
	blk_mq_remove_cpuhp(hctx);
	return -1;
}

static struct blk_mq_hw_ctx *
blk_mq_alloc_hctx(struct request_queue *q, struct blk_mq_tag_set *set,
		int node)
{
	struct blk_mq_hw_ctx *hctx;
	gfp_t gfp = GFP_NOIO | __GFP_NOWARN | __GFP_NORETRY;

	hctx = kzalloc_node(blk_mq_hw_ctx_size(set), gfp, node);
	if (!hctx)
		goto fail_alloc_hctx;

	if (!zalloc_cpumask_var_node(&hctx->cpumask, gfp, node))
		goto free_hctx;

	atomic_set(&hctx->nr_active, 0);
	atomic_set(&hctx->elevator_queued, 0);
	if (node == NUMA_NO_NODE)
		node = set->numa_node;
	hctx->numa_node = node;

	INIT_DELAYED_WORK(&hctx->run_work, blk_mq_run_work_fn);
	spin_lock_init(&hctx->lock);
	INIT_LIST_HEAD(&hctx->dispatch);
	hctx->queue = q;
	hctx->flags = set->flags & ~BLK_MQ_F_TAG_QUEUE_SHARED;

	INIT_LIST_HEAD(&hctx->hctx_list);

	/*
	 * Allocate space for all possible cpus to avoid allocation at
	 * runtime
	 */
	hctx->ctxs = kmalloc_array_node(nr_cpu_ids, sizeof(void *),
			gfp, node);
	if (!hctx->ctxs)
		goto free_cpumask;

	if (sbitmap_init_node(&hctx->ctx_map, nr_cpu_ids, ilog2(8),
				gfp, node))
		goto free_ctxs;
	hctx->nr_ctx = 0;

	spin_lock_init(&hctx->dispatch_wait_lock);
	init_waitqueue_func_entry(&hctx->dispatch_wait, blk_mq_dispatch_wake);
	INIT_LIST_HEAD(&hctx->dispatch_wait.entry);

	hctx->fq = blk_alloc_flush_queue(hctx->numa_node, set->cmd_size, gfp);
	if (!hctx->fq)
		goto free_bitmap;

	if (hctx->flags & BLK_MQ_F_BLOCKING)
		init_srcu_struct(hctx->srcu);
	blk_mq_hctx_kobj_init(hctx);

	return hctx;

 free_bitmap:
	sbitmap_free(&hctx->ctx_map);
 free_ctxs:
	kfree(hctx->ctxs);
 free_cpumask:
	free_cpumask_var(hctx->cpumask);
 free_hctx:
	kfree(hctx);
 fail_alloc_hctx:
	return NULL;
}

static void blk_mq_init_cpu_queues(struct request_queue *q,
				   unsigned int nr_hw_queues)
{
	struct blk_mq_tag_set *set = q->tag_set;
	unsigned int i, j;

	for_each_possible_cpu(i) {
		struct blk_mq_ctx *__ctx = per_cpu_ptr(q->queue_ctx, i);
		struct blk_mq_hw_ctx *hctx;
		int k;

		__ctx->cpu = i;
		spin_lock_init(&__ctx->lock);
		for (k = HCTX_TYPE_DEFAULT; k < HCTX_MAX_TYPES; k++)
			INIT_LIST_HEAD(&__ctx->rq_lists[k]);

		__ctx->queue = q;

		/*
		 * Set local node, IFF we have more than one hw queue. If
		 * not, we remain on the home node of the device
		 */
		for (j = 0; j < set->nr_maps; j++) {
			hctx = blk_mq_map_queue_type(q, j, i);
			if (nr_hw_queues > 1 && hctx->numa_node == NUMA_NO_NODE)
				hctx->numa_node = cpu_to_node(i);
		}
	}
}

static bool __blk_mq_alloc_map_and_request(struct blk_mq_tag_set *set,
					int hctx_idx)
{
	unsigned int flags = set->flags;
	int ret = 0;

	set->tags[hctx_idx] = blk_mq_alloc_rq_map(set, hctx_idx,
					set->queue_depth, set->reserved_tags, flags);
	if (!set->tags[hctx_idx])
		return false;

	ret = blk_mq_alloc_rqs(set, set->tags[hctx_idx], hctx_idx,
				set->queue_depth);
	if (!ret)
		return true;

	blk_mq_free_rq_map(set->tags[hctx_idx], flags);
	set->tags[hctx_idx] = NULL;
	return false;
}

static void blk_mq_free_map_and_requests(struct blk_mq_tag_set *set,
					 unsigned int hctx_idx)
{
	unsigned int flags = set->flags;

	if (set->tags && set->tags[hctx_idx]) {
		blk_mq_free_rqs(set, set->tags[hctx_idx], hctx_idx);
		blk_mq_free_rq_map(set->tags[hctx_idx], flags);
		set->tags[hctx_idx] = NULL;
	}
}

static void blk_mq_map_swqueue(struct request_queue *q)
{
	unsigned int i, j, hctx_idx;
	struct blk_mq_hw_ctx *hctx;
	struct blk_mq_ctx *ctx;
	struct blk_mq_tag_set *set = q->tag_set;

	queue_for_each_hw_ctx(q, hctx, i) {
		cpumask_clear(hctx->cpumask);
		hctx->nr_ctx = 0;
		hctx->dispatch_from = NULL;
	}

	/*
	 * Map software to hardware queues.
	 *
	 * If the cpu isn't present, the cpu is mapped to first hctx.
	 */
	for_each_possible_cpu(i) {

		ctx = per_cpu_ptr(q->queue_ctx, i);
		for (j = 0; j < set->nr_maps; j++) {
			if (!set->map[j].nr_queues) {
				ctx->hctxs[j] = blk_mq_map_queue_type(q,
						HCTX_TYPE_DEFAULT, i);
				continue;
			}
			hctx_idx = set->map[j].mq_map[i];
			/* unmapped hw queue can be remapped after CPU topo changed */
			if (!set->tags[hctx_idx] &&
<<<<<<< HEAD
			    !__blk_mq_alloc_rq_map(set, hctx_idx)) {
=======
			    !__blk_mq_alloc_map_and_request(set, hctx_idx)) {
>>>>>>> d1988041
				/*
				 * If tags initialization fail for some hctx,
				 * that hctx won't be brought online.  In this
				 * case, remap the current ctx to hctx[0] which
				 * is guaranteed to always have tags allocated
				 */
				set->map[j].mq_map[i] = 0;
			}

			hctx = blk_mq_map_queue_type(q, j, i);
			ctx->hctxs[j] = hctx;
			/*
			 * If the CPU is already set in the mask, then we've
			 * mapped this one already. This can happen if
			 * devices share queues across queue maps.
			 */
			if (cpumask_test_cpu(i, hctx->cpumask))
				continue;

			cpumask_set_cpu(i, hctx->cpumask);
			hctx->type = j;
			ctx->index_hw[hctx->type] = hctx->nr_ctx;
			hctx->ctxs[hctx->nr_ctx++] = ctx;

			/*
			 * If the nr_ctx type overflows, we have exceeded the
			 * amount of sw queues we can support.
			 */
			BUG_ON(!hctx->nr_ctx);
		}

		for (; j < HCTX_MAX_TYPES; j++)
			ctx->hctxs[j] = blk_mq_map_queue_type(q,
					HCTX_TYPE_DEFAULT, i);
	}

	queue_for_each_hw_ctx(q, hctx, i) {
		/*
		 * If no software queues are mapped to this hardware queue,
		 * disable it and free the request entries.
		 */
		if (!hctx->nr_ctx) {
			/* Never unmap queue 0.  We need it as a
			 * fallback in case of a new remap fails
			 * allocation
			 */
			if (i && set->tags[i])
				blk_mq_free_map_and_requests(set, i);

			hctx->tags = NULL;
			continue;
		}

		hctx->tags = set->tags[i];
		WARN_ON(!hctx->tags);

		/*
		 * Set the map size to the number of mapped software queues.
		 * This is more accurate and more efficient than looping
		 * over all possibly mapped software queues.
		 */
		sbitmap_resize(&hctx->ctx_map, hctx->nr_ctx);

		/*
		 * Initialize batch roundrobin counts
		 */
		hctx->next_cpu = blk_mq_first_mapped_cpu(hctx);
		hctx->next_cpu_batch = BLK_MQ_CPU_WORK_BATCH;
	}
}

/*
 * Caller needs to ensure that we're either frozen/quiesced, or that
 * the queue isn't live yet.
 */
static void queue_set_hctx_shared(struct request_queue *q, bool shared)
{
	struct blk_mq_hw_ctx *hctx;
	int i;

	queue_for_each_hw_ctx(q, hctx, i) {
		if (shared)
			hctx->flags |= BLK_MQ_F_TAG_QUEUE_SHARED;
		else
			hctx->flags &= ~BLK_MQ_F_TAG_QUEUE_SHARED;
	}
}

static void blk_mq_update_tag_set_shared(struct blk_mq_tag_set *set,
					 bool shared)
{
	struct request_queue *q;

	lockdep_assert_held(&set->tag_list_lock);

	list_for_each_entry(q, &set->tag_list, tag_set_list) {
		blk_mq_freeze_queue(q);
		queue_set_hctx_shared(q, shared);
		blk_mq_unfreeze_queue(q);
	}
}

static void blk_mq_del_queue_tag_set(struct request_queue *q)
{
	struct blk_mq_tag_set *set = q->tag_set;

	mutex_lock(&set->tag_list_lock);
	list_del(&q->tag_set_list);
	if (list_is_singular(&set->tag_list)) {
		/* just transitioned to unshared */
		set->flags &= ~BLK_MQ_F_TAG_QUEUE_SHARED;
		/* update existing queue */
		blk_mq_update_tag_set_shared(set, false);
	}
	mutex_unlock(&set->tag_list_lock);
	INIT_LIST_HEAD(&q->tag_set_list);
}

static void blk_mq_add_queue_tag_set(struct blk_mq_tag_set *set,
				     struct request_queue *q)
{
	mutex_lock(&set->tag_list_lock);

	/*
	 * Check to see if we're transitioning to shared (from 1 to 2 queues).
	 */
	if (!list_empty(&set->tag_list) &&
	    !(set->flags & BLK_MQ_F_TAG_QUEUE_SHARED)) {
		set->flags |= BLK_MQ_F_TAG_QUEUE_SHARED;
		/* update existing queue */
		blk_mq_update_tag_set_shared(set, true);
	}
	if (set->flags & BLK_MQ_F_TAG_QUEUE_SHARED)
		queue_set_hctx_shared(q, true);
	list_add_tail(&q->tag_set_list, &set->tag_list);

	mutex_unlock(&set->tag_list_lock);
}

/* All allocations will be freed in release handler of q->mq_kobj */
static int blk_mq_alloc_ctxs(struct request_queue *q)
{
	struct blk_mq_ctxs *ctxs;
	int cpu;

	ctxs = kzalloc(sizeof(*ctxs), GFP_KERNEL);
	if (!ctxs)
		return -ENOMEM;

	ctxs->queue_ctx = alloc_percpu(struct blk_mq_ctx);
	if (!ctxs->queue_ctx)
		goto fail;

	for_each_possible_cpu(cpu) {
		struct blk_mq_ctx *ctx = per_cpu_ptr(ctxs->queue_ctx, cpu);
		ctx->ctxs = ctxs;
	}

	q->mq_kobj = &ctxs->kobj;
	q->queue_ctx = ctxs->queue_ctx;

	return 0;
 fail:
	kfree(ctxs);
	return -ENOMEM;
}

/*
 * It is the actual release handler for mq, but we do it from
 * request queue's release handler for avoiding use-after-free
 * and headache because q->mq_kobj shouldn't have been introduced,
 * but we can't group ctx/kctx kobj without it.
 */
void blk_mq_release(struct request_queue *q)
{
	struct blk_mq_hw_ctx *hctx, *next;
	int i;

	queue_for_each_hw_ctx(q, hctx, i)
		WARN_ON_ONCE(hctx && list_empty(&hctx->hctx_list));

	/* all hctx are in .unused_hctx_list now */
	list_for_each_entry_safe(hctx, next, &q->unused_hctx_list, hctx_list) {
		list_del_init(&hctx->hctx_list);
		kobject_put(&hctx->kobj);
	}

	kfree(q->queue_hw_ctx);

	/*
	 * release .mq_kobj and sw queue's kobject now because
	 * both share lifetime with request queue.
	 */
	blk_mq_sysfs_deinit(q);
}

struct request_queue *blk_mq_init_queue_data(struct blk_mq_tag_set *set,
		void *queuedata)
{
	struct request_queue *uninit_q, *q;

	uninit_q = blk_alloc_queue(set->numa_node);
	if (!uninit_q)
		return ERR_PTR(-ENOMEM);
	uninit_q->queuedata = queuedata;

	/*
	 * Initialize the queue without an elevator. device_add_disk() will do
	 * the initialization.
	 */
	q = blk_mq_init_allocated_queue(set, uninit_q, false);
	if (IS_ERR(q))
		blk_cleanup_queue(uninit_q);

	return q;
}
EXPORT_SYMBOL_GPL(blk_mq_init_queue_data);

struct request_queue *blk_mq_init_queue(struct blk_mq_tag_set *set)
{
	return blk_mq_init_queue_data(set, NULL);
}
EXPORT_SYMBOL(blk_mq_init_queue);

/*
 * Helper for setting up a queue with mq ops, given queue depth, and
 * the passed in mq ops flags.
 */
struct request_queue *blk_mq_init_sq_queue(struct blk_mq_tag_set *set,
					   const struct blk_mq_ops *ops,
					   unsigned int queue_depth,
					   unsigned int set_flags)
{
	struct request_queue *q;
	int ret;

	memset(set, 0, sizeof(*set));
	set->ops = ops;
	set->nr_hw_queues = 1;
	set->nr_maps = 1;
	set->queue_depth = queue_depth;
	set->numa_node = NUMA_NO_NODE;
	set->flags = set_flags;

	ret = blk_mq_alloc_tag_set(set);
	if (ret)
		return ERR_PTR(ret);

	q = blk_mq_init_queue(set);
	if (IS_ERR(q)) {
		blk_mq_free_tag_set(set);
		return q;
	}

	return q;
}
EXPORT_SYMBOL(blk_mq_init_sq_queue);

static struct blk_mq_hw_ctx *blk_mq_alloc_and_init_hctx(
		struct blk_mq_tag_set *set, struct request_queue *q,
		int hctx_idx, int node)
{
	struct blk_mq_hw_ctx *hctx = NULL, *tmp;

	/* reuse dead hctx first */
	spin_lock(&q->unused_hctx_lock);
	list_for_each_entry(tmp, &q->unused_hctx_list, hctx_list) {
		if (tmp->numa_node == node) {
			hctx = tmp;
			break;
		}
	}
	if (hctx)
		list_del_init(&hctx->hctx_list);
	spin_unlock(&q->unused_hctx_lock);

	if (!hctx)
		hctx = blk_mq_alloc_hctx(q, set, node);
	if (!hctx)
		goto fail;

	if (blk_mq_init_hctx(q, set, hctx, hctx_idx))
		goto free_hctx;

	return hctx;

 free_hctx:
	kobject_put(&hctx->kobj);
 fail:
	return NULL;
}

static void blk_mq_realloc_hw_ctxs(struct blk_mq_tag_set *set,
						struct request_queue *q)
{
	int i, j, end;
	struct blk_mq_hw_ctx **hctxs = q->queue_hw_ctx;

	if (q->nr_hw_queues < set->nr_hw_queues) {
		struct blk_mq_hw_ctx **new_hctxs;

		new_hctxs = kcalloc_node(set->nr_hw_queues,
				       sizeof(*new_hctxs), GFP_KERNEL,
				       set->numa_node);
		if (!new_hctxs)
			return;
		if (hctxs)
			memcpy(new_hctxs, hctxs, q->nr_hw_queues *
			       sizeof(*hctxs));
		q->queue_hw_ctx = new_hctxs;
		kfree(hctxs);
		hctxs = new_hctxs;
	}

	/* protect against switching io scheduler  */
	mutex_lock(&q->sysfs_lock);
	for (i = 0; i < set->nr_hw_queues; i++) {
		int node;
		struct blk_mq_hw_ctx *hctx;

		node = blk_mq_hw_queue_to_node(&set->map[HCTX_TYPE_DEFAULT], i);
		/*
		 * If the hw queue has been mapped to another numa node,
		 * we need to realloc the hctx. If allocation fails, fallback
		 * to use the previous one.
		 */
		if (hctxs[i] && (hctxs[i]->numa_node == node))
			continue;

		hctx = blk_mq_alloc_and_init_hctx(set, q, i, node);
		if (hctx) {
			if (hctxs[i])
				blk_mq_exit_hctx(q, set, hctxs[i], i);
			hctxs[i] = hctx;
		} else {
			if (hctxs[i])
				pr_warn("Allocate new hctx on node %d fails,\
						fallback to previous one on node %d\n",
						node, hctxs[i]->numa_node);
			else
				break;
		}
	}
	/*
	 * Increasing nr_hw_queues fails. Free the newly allocated
	 * hctxs and keep the previous q->nr_hw_queues.
	 */
	if (i != set->nr_hw_queues) {
		j = q->nr_hw_queues;
		end = i;
	} else {
		j = i;
		end = q->nr_hw_queues;
		q->nr_hw_queues = set->nr_hw_queues;
	}

	for (; j < end; j++) {
		struct blk_mq_hw_ctx *hctx = hctxs[j];

		if (hctx) {
			if (hctx->tags)
				blk_mq_free_map_and_requests(set, j);
			blk_mq_exit_hctx(q, set, hctx, j);
			hctxs[j] = NULL;
		}
	}
	mutex_unlock(&q->sysfs_lock);
}

struct request_queue *blk_mq_init_allocated_queue(struct blk_mq_tag_set *set,
						  struct request_queue *q,
						  bool elevator_init)
{
	/* mark the queue as mq asap */
	q->mq_ops = set->ops;

	q->poll_cb = blk_stat_alloc_callback(blk_mq_poll_stats_fn,
					     blk_mq_poll_stats_bkt,
					     BLK_MQ_POLL_STATS_BKTS, q);
	if (!q->poll_cb)
		goto err_exit;

	if (blk_mq_alloc_ctxs(q))
		goto err_poll;

	/* init q->mq_kobj and sw queues' kobjects */
	blk_mq_sysfs_init(q);

	INIT_LIST_HEAD(&q->unused_hctx_list);
	spin_lock_init(&q->unused_hctx_lock);

	blk_mq_realloc_hw_ctxs(set, q);
	if (!q->nr_hw_queues)
		goto err_hctxs;

	INIT_WORK(&q->timeout_work, blk_mq_timeout_work);
	blk_queue_rq_timeout(q, set->timeout ? set->timeout : 30 * HZ);

	q->tag_set = set;

	q->queue_flags |= QUEUE_FLAG_MQ_DEFAULT;
	if (set->nr_maps > HCTX_TYPE_POLL &&
	    set->map[HCTX_TYPE_POLL].nr_queues)
		blk_queue_flag_set(QUEUE_FLAG_POLL, q);

	q->sg_reserved_size = INT_MAX;

	INIT_DELAYED_WORK(&q->requeue_work, blk_mq_requeue_work);
	INIT_LIST_HEAD(&q->requeue_list);
	spin_lock_init(&q->requeue_lock);

	q->nr_requests = set->queue_depth;

	/*
	 * Default to classic polling
	 */
	q->poll_nsec = BLK_MQ_POLL_CLASSIC;

	blk_mq_init_cpu_queues(q, set->nr_hw_queues);
	blk_mq_add_queue_tag_set(set, q);
	blk_mq_map_swqueue(q);

	if (elevator_init)
		elevator_init_mq(q);

	return q;

err_hctxs:
	kfree(q->queue_hw_ctx);
	q->nr_hw_queues = 0;
	blk_mq_sysfs_deinit(q);
err_poll:
	blk_stat_free_callback(q->poll_cb);
	q->poll_cb = NULL;
err_exit:
	q->mq_ops = NULL;
	return ERR_PTR(-ENOMEM);
}
EXPORT_SYMBOL(blk_mq_init_allocated_queue);

/* tags can _not_ be used after returning from blk_mq_exit_queue */
void blk_mq_exit_queue(struct request_queue *q)
{
	struct blk_mq_tag_set	*set = q->tag_set;

	blk_mq_del_queue_tag_set(q);
	blk_mq_exit_hw_queues(q, set, set->nr_hw_queues);
}

static int __blk_mq_alloc_rq_maps(struct blk_mq_tag_set *set)
{
	int i;

	for (i = 0; i < set->nr_hw_queues; i++) {
		if (!__blk_mq_alloc_map_and_request(set, i))
			goto out_unwind;
		cond_resched();
	}

	return 0;

out_unwind:
	while (--i >= 0)
		blk_mq_free_map_and_requests(set, i);

	return -ENOMEM;
}

/*
 * Allocate the request maps associated with this tag_set. Note that this
 * may reduce the depth asked for, if memory is tight. set->queue_depth
 * will be updated to reflect the allocated depth.
 */
static int blk_mq_alloc_map_and_requests(struct blk_mq_tag_set *set)
{
	unsigned int depth;
	int err;

	depth = set->queue_depth;
	do {
		err = __blk_mq_alloc_rq_maps(set);
		if (!err)
			break;

		set->queue_depth >>= 1;
		if (set->queue_depth < set->reserved_tags + BLK_MQ_TAG_MIN) {
			err = -ENOMEM;
			break;
		}
	} while (set->queue_depth);

	if (!set->queue_depth || err) {
		pr_err("blk-mq: failed to allocate request map\n");
		return -ENOMEM;
	}

	if (depth != set->queue_depth)
		pr_info("blk-mq: reduced tag depth (%u -> %u)\n",
						depth, set->queue_depth);

	return 0;
}

static int blk_mq_update_queue_map(struct blk_mq_tag_set *set)
{
	/*
	 * blk_mq_map_queues() and multiple .map_queues() implementations
	 * expect that set->map[HCTX_TYPE_DEFAULT].nr_queues is set to the
	 * number of hardware queues.
	 */
	if (set->nr_maps == 1)
		set->map[HCTX_TYPE_DEFAULT].nr_queues = set->nr_hw_queues;

	if (set->ops->map_queues && !is_kdump_kernel()) {
		int i;

		/*
		 * transport .map_queues is usually done in the following
		 * way:
		 *
		 * for (queue = 0; queue < set->nr_hw_queues; queue++) {
		 * 	mask = get_cpu_mask(queue)
		 * 	for_each_cpu(cpu, mask)
		 * 		set->map[x].mq_map[cpu] = queue;
		 * }
		 *
		 * When we need to remap, the table has to be cleared for
		 * killing stale mapping since one CPU may not be mapped
		 * to any hw queue.
		 */
		for (i = 0; i < set->nr_maps; i++)
			blk_mq_clear_mq_map(&set->map[i]);

		return set->ops->map_queues(set);
	} else {
		BUG_ON(set->nr_maps > 1);
		return blk_mq_map_queues(&set->map[HCTX_TYPE_DEFAULT]);
	}
}

static int blk_mq_realloc_tag_set_tags(struct blk_mq_tag_set *set,
				  int cur_nr_hw_queues, int new_nr_hw_queues)
{
	struct blk_mq_tags **new_tags;

	if (cur_nr_hw_queues >= new_nr_hw_queues)
		return 0;

	new_tags = kcalloc_node(new_nr_hw_queues, sizeof(struct blk_mq_tags *),
				GFP_KERNEL, set->numa_node);
	if (!new_tags)
		return -ENOMEM;

	if (set->tags)
		memcpy(new_tags, set->tags, cur_nr_hw_queues *
		       sizeof(*set->tags));
	kfree(set->tags);
	set->tags = new_tags;
	set->nr_hw_queues = new_nr_hw_queues;

	return 0;
}

/*
 * Alloc a tag set to be associated with one or more request queues.
 * May fail with EINVAL for various error conditions. May adjust the
 * requested depth down, if it's too large. In that case, the set
 * value will be stored in set->queue_depth.
 */
int blk_mq_alloc_tag_set(struct blk_mq_tag_set *set)
{
	int i, ret;

	BUILD_BUG_ON(BLK_MQ_MAX_DEPTH > 1 << BLK_MQ_UNIQUE_TAG_BITS);

	if (!set->nr_hw_queues)
		return -EINVAL;
	if (!set->queue_depth)
		return -EINVAL;
	if (set->queue_depth < set->reserved_tags + BLK_MQ_TAG_MIN)
		return -EINVAL;

	if (!set->ops->queue_rq)
		return -EINVAL;

	if (!set->ops->get_budget ^ !set->ops->put_budget)
		return -EINVAL;

	if (set->queue_depth > BLK_MQ_MAX_DEPTH) {
		pr_info("blk-mq: reduced tag depth to %u\n",
			BLK_MQ_MAX_DEPTH);
		set->queue_depth = BLK_MQ_MAX_DEPTH;
	}

	if (!set->nr_maps)
		set->nr_maps = 1;
	else if (set->nr_maps > HCTX_MAX_TYPES)
		return -EINVAL;

	/*
	 * If a crashdump is active, then we are potentially in a very
	 * memory constrained environment. Limit us to 1 queue and
	 * 64 tags to prevent using too much memory.
	 */
	if (is_kdump_kernel()) {
		set->nr_hw_queues = 1;
		set->nr_maps = 1;
		set->queue_depth = min(64U, set->queue_depth);
	}
	/*
	 * There is no use for more h/w queues than cpus if we just have
	 * a single map
	 */
	if (set->nr_maps == 1 && set->nr_hw_queues > nr_cpu_ids)
		set->nr_hw_queues = nr_cpu_ids;

	if (blk_mq_realloc_tag_set_tags(set, 0, set->nr_hw_queues) < 0)
		return -ENOMEM;

	ret = -ENOMEM;
	for (i = 0; i < set->nr_maps; i++) {
		set->map[i].mq_map = kcalloc_node(nr_cpu_ids,
						  sizeof(set->map[i].mq_map[0]),
						  GFP_KERNEL, set->numa_node);
		if (!set->map[i].mq_map)
			goto out_free_mq_map;
		set->map[i].nr_queues = is_kdump_kernel() ? 1 : set->nr_hw_queues;
	}

	ret = blk_mq_update_queue_map(set);
	if (ret)
		goto out_free_mq_map;

	ret = blk_mq_alloc_map_and_requests(set);
	if (ret)
		goto out_free_mq_map;

	if (blk_mq_is_sbitmap_shared(set->flags)) {
		atomic_set(&set->active_queues_shared_sbitmap, 0);

		if (blk_mq_init_shared_sbitmap(set, set->flags)) {
			ret = -ENOMEM;
			goto out_free_mq_rq_maps;
		}
	}

	mutex_init(&set->tag_list_lock);
	INIT_LIST_HEAD(&set->tag_list);

	return 0;

out_free_mq_rq_maps:
	for (i = 0; i < set->nr_hw_queues; i++)
		blk_mq_free_map_and_requests(set, i);
out_free_mq_map:
	for (i = 0; i < set->nr_maps; i++) {
		kfree(set->map[i].mq_map);
		set->map[i].mq_map = NULL;
	}
	kfree(set->tags);
	set->tags = NULL;
	return ret;
}
EXPORT_SYMBOL(blk_mq_alloc_tag_set);

void blk_mq_free_tag_set(struct blk_mq_tag_set *set)
{
	int i, j;

	for (i = 0; i < set->nr_hw_queues; i++)
		blk_mq_free_map_and_requests(set, i);

	if (blk_mq_is_sbitmap_shared(set->flags))
		blk_mq_exit_shared_sbitmap(set);

	for (j = 0; j < set->nr_maps; j++) {
		kfree(set->map[j].mq_map);
		set->map[j].mq_map = NULL;
	}

	kfree(set->tags);
	set->tags = NULL;
}
EXPORT_SYMBOL(blk_mq_free_tag_set);

int blk_mq_update_nr_requests(struct request_queue *q, unsigned int nr)
{
	struct blk_mq_tag_set *set = q->tag_set;
	struct blk_mq_hw_ctx *hctx;
	int i, ret;

	if (!set)
		return -EINVAL;

	if (q->nr_requests == nr)
		return 0;

	blk_mq_freeze_queue(q);
	blk_mq_quiesce_queue(q);

	ret = 0;
	queue_for_each_hw_ctx(q, hctx, i) {
		if (!hctx->tags)
			continue;
		/*
		 * If we're using an MQ scheduler, just update the scheduler
		 * queue depth. This is similar to what the old code would do.
		 */
		if (!hctx->sched_tags) {
			ret = blk_mq_tag_update_depth(hctx, &hctx->tags, nr,
							false);
			if (!ret && blk_mq_is_sbitmap_shared(set->flags))
				blk_mq_tag_resize_shared_sbitmap(set, nr);
		} else {
			ret = blk_mq_tag_update_depth(hctx, &hctx->sched_tags,
							nr, true);
		}
		if (ret)
			break;
		if (q->elevator && q->elevator->type->ops.depth_updated)
			q->elevator->type->ops.depth_updated(hctx);
	}

	if (!ret)
		q->nr_requests = nr;

	blk_mq_unquiesce_queue(q);
	blk_mq_unfreeze_queue(q);

	return ret;
}

/*
 * request_queue and elevator_type pair.
 * It is just used by __blk_mq_update_nr_hw_queues to cache
 * the elevator_type associated with a request_queue.
 */
struct blk_mq_qe_pair {
	struct list_head node;
	struct request_queue *q;
	struct elevator_type *type;
};

/*
 * Cache the elevator_type in qe pair list and switch the
 * io scheduler to 'none'
 */
static bool blk_mq_elv_switch_none(struct list_head *head,
		struct request_queue *q)
{
	struct blk_mq_qe_pair *qe;

	if (!q->elevator)
		return true;

	qe = kmalloc(sizeof(*qe), GFP_NOIO | __GFP_NOWARN | __GFP_NORETRY);
	if (!qe)
		return false;

	INIT_LIST_HEAD(&qe->node);
	qe->q = q;
	qe->type = q->elevator->type;
	list_add(&qe->node, head);

	mutex_lock(&q->sysfs_lock);
	/*
	 * After elevator_switch_mq, the previous elevator_queue will be
	 * released by elevator_release. The reference of the io scheduler
	 * module get by elevator_get will also be put. So we need to get
	 * a reference of the io scheduler module here to prevent it to be
	 * removed.
	 */
	__module_get(qe->type->elevator_owner);
	elevator_switch_mq(q, NULL);
	mutex_unlock(&q->sysfs_lock);

	return true;
}

static void blk_mq_elv_switch_back(struct list_head *head,
		struct request_queue *q)
{
	struct blk_mq_qe_pair *qe;
	struct elevator_type *t = NULL;

	list_for_each_entry(qe, head, node)
		if (qe->q == q) {
			t = qe->type;
			break;
		}

	if (!t)
		return;

	list_del(&qe->node);
	kfree(qe);

	mutex_lock(&q->sysfs_lock);
	elevator_switch_mq(q, t);
	mutex_unlock(&q->sysfs_lock);
}

static void __blk_mq_update_nr_hw_queues(struct blk_mq_tag_set *set,
							int nr_hw_queues)
{
	struct request_queue *q;
	LIST_HEAD(head);
	int prev_nr_hw_queues;

	lockdep_assert_held(&set->tag_list_lock);

	if (set->nr_maps == 1 && nr_hw_queues > nr_cpu_ids)
		nr_hw_queues = nr_cpu_ids;
	if (nr_hw_queues < 1)
		return;
	if (set->nr_maps == 1 && nr_hw_queues == set->nr_hw_queues)
		return;

	list_for_each_entry(q, &set->tag_list, tag_set_list)
		blk_mq_freeze_queue(q);
	/*
	 * Switch IO scheduler to 'none', cleaning up the data associated
	 * with the previous scheduler. We will switch back once we are done
	 * updating the new sw to hw queue mappings.
	 */
	list_for_each_entry(q, &set->tag_list, tag_set_list)
		if (!blk_mq_elv_switch_none(&head, q))
			goto switch_back;

	list_for_each_entry(q, &set->tag_list, tag_set_list) {
		blk_mq_debugfs_unregister_hctxs(q);
		blk_mq_sysfs_unregister(q);
	}

	prev_nr_hw_queues = set->nr_hw_queues;
	if (blk_mq_realloc_tag_set_tags(set, set->nr_hw_queues, nr_hw_queues) <
	    0)
		goto reregister;

	set->nr_hw_queues = nr_hw_queues;
fallback:
	blk_mq_update_queue_map(set);
	list_for_each_entry(q, &set->tag_list, tag_set_list) {
		blk_mq_realloc_hw_ctxs(set, q);
		if (q->nr_hw_queues != set->nr_hw_queues) {
			pr_warn("Increasing nr_hw_queues to %d fails, fallback to %d\n",
					nr_hw_queues, prev_nr_hw_queues);
			set->nr_hw_queues = prev_nr_hw_queues;
			blk_mq_map_queues(&set->map[HCTX_TYPE_DEFAULT]);
			goto fallback;
		}
		blk_mq_map_swqueue(q);
	}

reregister:
	list_for_each_entry(q, &set->tag_list, tag_set_list) {
		blk_mq_sysfs_register(q);
		blk_mq_debugfs_register_hctxs(q);
	}

switch_back:
	list_for_each_entry(q, &set->tag_list, tag_set_list)
		blk_mq_elv_switch_back(&head, q);

	list_for_each_entry(q, &set->tag_list, tag_set_list)
		blk_mq_unfreeze_queue(q);
}

void blk_mq_update_nr_hw_queues(struct blk_mq_tag_set *set, int nr_hw_queues)
{
	mutex_lock(&set->tag_list_lock);
	__blk_mq_update_nr_hw_queues(set, nr_hw_queues);
	mutex_unlock(&set->tag_list_lock);
}
EXPORT_SYMBOL_GPL(blk_mq_update_nr_hw_queues);

/* Enable polling stats and return whether they were already enabled. */
static bool blk_poll_stats_enable(struct request_queue *q)
{
	if (test_bit(QUEUE_FLAG_POLL_STATS, &q->queue_flags) ||
	    blk_queue_flag_test_and_set(QUEUE_FLAG_POLL_STATS, q))
		return true;
	blk_stat_add_callback(q, q->poll_cb);
	return false;
}

static void blk_mq_poll_stats_start(struct request_queue *q)
{
	/*
	 * We don't arm the callback if polling stats are not enabled or the
	 * callback is already active.
	 */
	if (!test_bit(QUEUE_FLAG_POLL_STATS, &q->queue_flags) ||
	    blk_stat_is_active(q->poll_cb))
		return;

	blk_stat_activate_msecs(q->poll_cb, 100);
}

static void blk_mq_poll_stats_fn(struct blk_stat_callback *cb)
{
	struct request_queue *q = cb->data;
	int bucket;

	for (bucket = 0; bucket < BLK_MQ_POLL_STATS_BKTS; bucket++) {
		if (cb->stat[bucket].nr_samples)
			q->poll_stat[bucket] = cb->stat[bucket];
	}
}

static unsigned long blk_mq_poll_nsecs(struct request_queue *q,
				       struct request *rq)
{
	unsigned long ret = 0;
	int bucket;

	/*
	 * If stats collection isn't on, don't sleep but turn it on for
	 * future users
	 */
	if (!blk_poll_stats_enable(q))
		return 0;

	/*
	 * As an optimistic guess, use half of the mean service time
	 * for this type of request. We can (and should) make this smarter.
	 * For instance, if the completion latencies are tight, we can
	 * get closer than just half the mean. This is especially
	 * important on devices where the completion latencies are longer
	 * than ~10 usec. We do use the stats for the relevant IO size
	 * if available which does lead to better estimates.
	 */
	bucket = blk_mq_poll_stats_bkt(rq);
	if (bucket < 0)
		return ret;

	if (q->poll_stat[bucket].nr_samples)
		ret = (q->poll_stat[bucket].mean + 1) / 2;

	return ret;
}

static bool blk_mq_poll_hybrid_sleep(struct request_queue *q,
				     struct request *rq)
{
	struct hrtimer_sleeper hs;
	enum hrtimer_mode mode;
	unsigned int nsecs;
	ktime_t kt;

	if (rq->rq_flags & RQF_MQ_POLL_SLEPT)
		return false;

	/*
	 * If we get here, hybrid polling is enabled. Hence poll_nsec can be:
	 *
	 *  0:	use half of prev avg
	 * >0:	use this specific value
	 */
	if (q->poll_nsec > 0)
		nsecs = q->poll_nsec;
	else
		nsecs = blk_mq_poll_nsecs(q, rq);

	if (!nsecs)
		return false;

	rq->rq_flags |= RQF_MQ_POLL_SLEPT;

	/*
	 * This will be replaced with the stats tracking code, using
	 * 'avg_completion_time / 2' as the pre-sleep target.
	 */
	kt = nsecs;

	mode = HRTIMER_MODE_REL;
	hrtimer_init_sleeper_on_stack(&hs, CLOCK_MONOTONIC, mode);
	hrtimer_set_expires(&hs.timer, kt);

	do {
		if (blk_mq_rq_state(rq) == MQ_RQ_COMPLETE)
			break;
		set_current_state(TASK_UNINTERRUPTIBLE);
		hrtimer_sleeper_start_expires(&hs, mode);
		if (hs.task)
			io_schedule();
		hrtimer_cancel(&hs.timer);
		mode = HRTIMER_MODE_ABS;
	} while (hs.task && !signal_pending(current));

	__set_current_state(TASK_RUNNING);
	destroy_hrtimer_on_stack(&hs.timer);
	return true;
}

static bool blk_mq_poll_hybrid(struct request_queue *q,
			       struct blk_mq_hw_ctx *hctx, blk_qc_t cookie)
{
	struct request *rq;

	if (q->poll_nsec == BLK_MQ_POLL_CLASSIC)
		return false;

	if (!blk_qc_t_is_internal(cookie))
		rq = blk_mq_tag_to_rq(hctx->tags, blk_qc_t_to_tag(cookie));
	else {
		rq = blk_mq_tag_to_rq(hctx->sched_tags, blk_qc_t_to_tag(cookie));
		/*
		 * With scheduling, if the request has completed, we'll
		 * get a NULL return here, as we clear the sched tag when
		 * that happens. The request still remains valid, like always,
		 * so we should be safe with just the NULL check.
		 */
		if (!rq)
			return false;
	}

	return blk_mq_poll_hybrid_sleep(q, rq);
}

/**
 * blk_poll - poll for IO completions
 * @q:  the queue
 * @cookie: cookie passed back at IO submission time
 * @spin: whether to spin for completions
 *
 * Description:
 *    Poll for completions on the passed in queue. Returns number of
 *    completed entries found. If @spin is true, then blk_poll will continue
 *    looping until at least one completion is found, unless the task is
 *    otherwise marked running (or we need to reschedule).
 */
int blk_poll(struct request_queue *q, blk_qc_t cookie, bool spin)
{
	struct blk_mq_hw_ctx *hctx;
	long state;

	if (!blk_qc_t_valid(cookie) ||
	    !test_bit(QUEUE_FLAG_POLL, &q->queue_flags))
		return 0;

	if (current->plug)
		blk_flush_plug_list(current->plug, false);

	hctx = q->queue_hw_ctx[blk_qc_t_to_queue_num(cookie)];

	/*
	 * If we sleep, have the caller restart the poll loop to reset
	 * the state. Like for the other success return cases, the
	 * caller is responsible for checking if the IO completed. If
	 * the IO isn't complete, we'll get called again and will go
	 * straight to the busy poll loop.
	 */
	if (blk_mq_poll_hybrid(q, hctx, cookie))
		return 1;

	hctx->poll_considered++;

	state = current->state;
	do {
		int ret;

		hctx->poll_invoked++;

		ret = q->mq_ops->poll(hctx);
		if (ret > 0) {
			hctx->poll_success++;
			__set_current_state(TASK_RUNNING);
			return ret;
		}

		if (signal_pending_state(state, current))
			__set_current_state(TASK_RUNNING);

		if (current->state == TASK_RUNNING)
			return 1;
		if (ret < 0 || !spin)
			break;
		cpu_relax();
	} while (!need_resched());

	__set_current_state(TASK_RUNNING);
	return 0;
}
EXPORT_SYMBOL_GPL(blk_poll);

unsigned int blk_mq_rq_cpu(struct request *rq)
{
	return rq->mq_ctx->cpu;
}
EXPORT_SYMBOL(blk_mq_rq_cpu);

static int __init blk_mq_init(void)
{
	int i;

	for_each_possible_cpu(i)
		INIT_LIST_HEAD(&per_cpu(blk_cpu_done, i));
	open_softirq(BLOCK_SOFTIRQ, blk_done_softirq);

	cpuhp_setup_state_nocalls(CPUHP_BLOCK_SOFTIRQ_DEAD,
				  "block/softirq:dead", NULL,
				  blk_softirq_cpu_dead);
	cpuhp_setup_state_multi(CPUHP_BLK_MQ_DEAD, "block/mq:dead", NULL,
				blk_mq_hctx_notify_dead);
	cpuhp_setup_state_multi(CPUHP_AP_BLK_MQ_ONLINE, "block/mq:online",
				blk_mq_hctx_notify_online,
				blk_mq_hctx_notify_offline);
	return 0;
}
subsys_initcall(blk_mq_init);<|MERGE_RESOLUTION|>--- conflicted
+++ resolved
@@ -1359,17 +1359,10 @@
 
 		rq = list_first_entry(list, struct request, queuelist);
 
-<<<<<<< HEAD
-		hctx = rq->mq_hctx;
-		if (!got_budget && !blk_mq_get_dispatch_budget(hctx)) {
-			blk_mq_put_driver_tag(rq);
-=======
 		WARN_ON_ONCE(hctx != rq->mq_hctx);
 		prep = blk_mq_prep_dispatch_rq(rq, !nr_budgets);
 		if (prep != PREP_DISPATCH_OK)
->>>>>>> d1988041
 			break;
-		}
 
 		list_del_init(&rq->queuelist);
 
@@ -2818,11 +2811,7 @@
 			hctx_idx = set->map[j].mq_map[i];
 			/* unmapped hw queue can be remapped after CPU topo changed */
 			if (!set->tags[hctx_idx] &&
-<<<<<<< HEAD
-			    !__blk_mq_alloc_rq_map(set, hctx_idx)) {
-=======
 			    !__blk_mq_alloc_map_and_request(set, hctx_idx)) {
->>>>>>> d1988041
 				/*
 				 * If tags initialization fail for some hctx,
 				 * that hctx won't be brought online.  In this
