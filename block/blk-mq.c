--- conflicted
+++ resolved
@@ -1429,11 +1429,8 @@
                         (hctx->flags & BLK_MQ_F_TAG_SHARED);
 		bool no_budget_avail = prep == PREP_DISPATCH_NO_BUDGET;
 
-<<<<<<< HEAD
-=======
 		blk_mq_release_budgets(q, nr_budgets);
 
->>>>>>> 85b047c6
 		spin_lock(&hctx->lock);
 		list_splice_tail_init(list, &hctx->dispatch);
 		spin_unlock(&hctx->lock);
