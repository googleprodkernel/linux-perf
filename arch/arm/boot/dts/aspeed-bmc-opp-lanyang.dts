// SPDX-License-Identifier: GPL-2.0+
// Copyright (c) 2018 Inventec Corporation
/dts-v1/;

#include "aspeed-g5.dtsi"
#include <dt-bindings/gpio/aspeed-gpio.h>

/ {
	model = "Lanyang BMC";
	compatible = "inventec,lanyang-bmc", "aspeed,ast2500";

	chosen {
		stdout-path = &uart5;
		bootargs = "console=ttyS4,115200 earlyprintk";
	};

	memory@80000000 {
		reg = <0x80000000 0x40000000>;
	};

	reserved-memory {
		#address-cells = <1>;
		#size-cells = <1>;
		ranges;

		flash_memory: region@98000000 {
			no-map;
			reg = <0x98000000 0x04000000>; /* 64M */
		};
	};

	leds {
		compatible = "gpio-leds";

		sys_boot_status {
			label = "System_boot_status";
			gpios = <&gpio ASPEED_GPIO(B, 6) GPIO_ACTIVE_LOW>;
		};

		attention {
			label = "Attention_locator";
			gpios = <&gpio ASPEED_GPIO(B, 7) GPIO_ACTIVE_HIGH>;
		};

		plt_fault {
			label = "Platform_fault";
			gpios = <&gpio ASPEED_GPIO(B, 1) GPIO_ACTIVE_HIGH>;
		};

		hdd_fault {
			label = "Onboard_drive_fault";
			gpios = <&gpio ASPEED_GPIO(B, 3) GPIO_ACTIVE_HIGH>;
		};
		bmc_err {
			lable = "BMC_fault";
			gpios = <&gpio ASPEED_GPIO(H, 6) GPIO_ACTIVE_HIGH>;
		};

		sys_err {
			lable = "Sys_fault";
			gpios = <&gpio ASPEED_GPIO(H, 7) GPIO_ACTIVE_HIGH>;
		};
	};

	fsi: gpio-fsi {
		compatible = "fsi-master-gpio", "fsi-master";
		#address-cells = <2>;
		#size-cells = <0>;

		clock-gpios = <&gpio ASPEED_GPIO(J, 0) GPIO_ACTIVE_HIGH>;
		data-gpios = <&gpio ASPEED_GPIO(J, 1) GPIO_ACTIVE_HIGH>;
		trans-gpios = <&gpio ASPEED_GPIO(D, 5) GPIO_ACTIVE_HIGH>;
		enable-gpios = <&gpio ASPEED_GPIO(D, 0) GPIO_ACTIVE_HIGH>;
		mux-gpios = <&gpio ASPEED_GPIO(H, 2) GPIO_ACTIVE_HIGH>;
	};

	iio-hwmon {
		compatible = "iio-hwmon";
		io-channels = <&adc 0>, <&adc 1>, <&adc 2>, <&adc 3>,
			<&adc 4>, <&adc 5>, <&adc 6>, <&adc 7>,
			<&adc 8>, <&adc 9>, <&adc 10>, <&adc 11>,
			<&adc 13>, <&adc 14>, <&adc 15>;
	};

	iio-hwmon-battery {
		compatible = "iio-hwmon";
		io-channels = <&adc 12>;
	};
};

&pwm_tacho {
	status = "okay";
	pinctrl-names = "default";
	pinctrl-0 = <&pinctrl_pwm0_default &pinctrl_pwm1_default
		&pinctrl_pwm2_default &pinctrl_pwm3_default>;

	fan@0 {
		reg = <0x00>;
		aspeed,fan-tach-ch = /bits/ 8 <0x00>;
	};

	fan@1 {
		reg = <0x01>;
		aspeed,fan-tach-ch = /bits/ 8 <0x01>;
	};

	fan@2 {
		reg = <0x02>;
		aspeed,fan-tach-ch = /bits/ 8 <0x02>;
	};

	fan@3 {
		reg = <0x03>;
		aspeed,fan-tach-ch = /bits/ 8 <0x03>;
	};
};

&fmc {
	status = "okay";
	flash@0 {
		status = "okay";
		m25p,fast-read;
		label = "bmc";
#include "openbmc-flash-layout.dtsi"
	};
};

&spi1 {
	status = "okay";
	pinctrl-names = "default";
	pinctrl-0 = <&pinctrl_spi1_default>;

	flash@0 {
		status = "okay";
		label = "pnor";
		m25p,fast-read;
	};
};

&spi2 {
	status = "okay";
	pinctrl-names = "default";
	pinctrl-0 = <&pinctrl_spi2ck_default
		     &pinctrl_spi2cs0_default
		     &pinctrl_spi2cs1_default
		     &pinctrl_spi2miso_default
		     &pinctrl_spi2mosi_default>;

	flash@0 {
		status = "okay";
	};
};

&uart1 {
	status = "okay";
	pinctrl-names = "default";
	pinctrl-0 = <&pinctrl_txd1_default
		     &pinctrl_rxd1_default>;
};

&lpc_ctrl {
	status = "okay";
	memory-region = <&flash_memory>;
	flash = <&spi1>;
};

&lpc_snoop {
	status = "okay";
	snoop-ports = <0x80>;
};

&uart5 {
	status = "okay";
};

&mac0 {
	status = "okay";

	pinctrl-names = "default";
	pinctrl-0 = <&pinctrl_rmii1_default>;
	use-ncsi;
};

&mac1 {
	status = "okay";

	pinctrl-names = "default";
	pinctrl-0 = <&pinctrl_rgmii2_default &pinctrl_mdio2_default>;
};

&i2c0 {
	status = "okay";

	eeprom@55 {
		compatible = "atmel,24c64";
		reg = <0x55>;
		pagesize = <32>;
	};

	rtc@68 {
		compatible = "nxp,pcf8523";
		reg = <0x68>;
	};

	tmp75@48 {
		compatible = "ti,tmp75";
		reg = <0x48>;
	};
};

&i2c1 {
	status = "okay";
};

&i2c2 {
	status = "okay";
};

&i2c3 {
	status = "okay";
};

&i2c4 {
	status = "okay";
};

&i2c5 {
	status = "okay";
};

&i2c6 {
	status = "okay";
};

&i2c7 {
	status = "okay";
};

&i2c8 {
	status = "okay";
};

&i2c9 {
	status = "okay";
};

&i2c10 {
	status = "okay";
};

&i2c11 {
	status = "okay";
};

&vuart {
	status = "okay";
};

&gfx {
	status = "okay";
};

&pinctrl {
	aspeed,external-nodes = <&gfx &lhc>;
};

&gpio {
	pin_gpio_b0 {
		gpio-hog;
		gpios = <ASPEED_GPIO(B, 0) GPIO_ACTIVE_HIGH>;
		output-high;
		line-name = "BMC_HDD1_PWR_EN";
	};

	pin_gpio_b5 {
		gpio-hog;
		gpios = <ASPEED_GPIO(B, 5) GPIO_ACTIVE_HIGH>;
		input;
		line-name = "BMC_USB1_OCI2";
	};

	pin_gpio_h5 {
		gpio-hog;
		gpios = <ASPEED_GPIO(H, 5) GPIO_ACTIVE_HIGH>;
		output-high;
		line-name = "BMC_CP0_PERST_ENABLE_R";
	};

	pin_gpio_z2 {
		gpio-hog;
		gpios = <ASPEED_GPIO(Z, 2) GPIO_ACTIVE_HIGH>;
		output-high;
		line-name = "RST_PCA9546_U177_N";
	};

	pin_gpio_aa6 {
		gpio-hog;
		gpios = <ASPEED_GPIO(AA, 6) GPIO_ACTIVE_HIGH>;
		output-high;
		line-name = "BMC_CP0_RESET_N";
	};

	pin_gpio_aa7 {
		gpio-hog;
		gpios = <ASPEED_GPIO(AA, 7) GPIO_ACTIVE_HIGH>;
		output-high;
		line-name = "BMC_TPM_RESET_N";
	};

	pin_gpio_ab0 {
		gpio-hog;
		gpios = <ASPEED_GPIO(AB, 0) GPIO_ACTIVE_LOW>;
		output-high;
		line-name = "BMC_USB_PWRON_N";
	};
};

&ibt {
	status = "okay";
};

&adc {
	status = "okay";
<<<<<<< HEAD
};
=======
};

#include "ibm-power9-dual.dtsi"
>>>>>>> f7688b48
<|MERGE_RESOLUTION|>--- conflicted
+++ resolved
@@ -321,10 +321,6 @@
 
 &adc {
 	status = "okay";
-<<<<<<< HEAD
-};
-=======
-};
-
-#include "ibm-power9-dual.dtsi"
->>>>>>> f7688b48
+};
+
+#include "ibm-power9-dual.dtsi"