// SPDX-License-Identifier: GPL-2.0-only
/*
 * Contains CPU specific errata definitions
 *
 * Copyright (C) 2014 ARM Ltd.
 */

#include <linux/arm-smccc.h>
#include <linux/types.h>
#include <linux/cpu.h>
#include <asm/cpu.h>
#include <asm/cputype.h>
#include <asm/cpufeature.h>
#include <asm/kvm_asm.h>
#include <asm/smp_plat.h>

static bool __maybe_unused
is_affected_midr_range(const struct arm64_cpu_capabilities *entry, int scope)
{
	const struct arm64_midr_revidr *fix;
	u32 midr = read_cpuid_id(), revidr;

	WARN_ON(scope != SCOPE_LOCAL_CPU || preemptible());
	if (!is_midr_in_range(midr, &entry->midr_range))
		return false;

	midr &= MIDR_REVISION_MASK | MIDR_VARIANT_MASK;
	revidr = read_cpuid(REVIDR_EL1);
	for (fix = entry->fixed_revs; fix && fix->revidr_mask; fix++)
		if (midr == fix->midr_rv && (revidr & fix->revidr_mask))
			return false;

	return true;
}

static bool __maybe_unused
is_affected_midr_range_list(const struct arm64_cpu_capabilities *entry,
			    int scope)
{
	WARN_ON(scope != SCOPE_LOCAL_CPU || preemptible());
	return is_midr_in_range_list(read_cpuid_id(), entry->midr_range_list);
}

static bool __maybe_unused
is_kryo_midr(const struct arm64_cpu_capabilities *entry, int scope)
{
	u32 model;

	WARN_ON(scope != SCOPE_LOCAL_CPU || preemptible());

	model = read_cpuid_id();
	model &= MIDR_IMPLEMENTOR_MASK | (0xf00 << MIDR_PARTNUM_SHIFT) |
		 MIDR_ARCHITECTURE_MASK;

	return model == entry->midr_range.model;
}

static bool
has_mismatched_cache_type(const struct arm64_cpu_capabilities *entry,
			  int scope)
{
	u64 mask = arm64_ftr_reg_ctrel0.strict_mask;
	u64 sys = arm64_ftr_reg_ctrel0.sys_val & mask;
	u64 ctr_raw, ctr_real;

	WARN_ON(scope != SCOPE_LOCAL_CPU || preemptible());

	/*
	 * We want to make sure that all the CPUs in the system expose
	 * a consistent CTR_EL0 to make sure that applications behaves
	 * correctly with migration.
	 *
	 * If a CPU has CTR_EL0.IDC but does not advertise it via CTR_EL0 :
	 *
	 * 1) It is safe if the system doesn't support IDC, as CPU anyway
	 *    reports IDC = 0, consistent with the rest.
	 *
	 * 2) If the system has IDC, it is still safe as we trap CTR_EL0
	 *    access on this CPU via the ARM64_HAS_CACHE_IDC capability.
	 *
	 * So, we need to make sure either the raw CTR_EL0 or the effective
	 * CTR_EL0 matches the system's copy to allow a secondary CPU to boot.
	 */
	ctr_raw = read_cpuid_cachetype() & mask;
	ctr_real = read_cpuid_effective_cachetype() & mask;

	return (ctr_real != sys) && (ctr_raw != sys);
}

static void
cpu_enable_trap_ctr_access(const struct arm64_cpu_capabilities *cap)
{
	u64 mask = arm64_ftr_reg_ctrel0.strict_mask;
	bool enable_uct_trap = false;

	/* Trap CTR_EL0 access on this CPU, only if it has a mismatch */
	if ((read_cpuid_cachetype() & mask) !=
	    (arm64_ftr_reg_ctrel0.sys_val & mask))
		enable_uct_trap = true;

	/* ... or if the system is affected by an erratum */
	if (cap->capability == ARM64_WORKAROUND_1542419)
		enable_uct_trap = true;

	if (enable_uct_trap)
		sysreg_clear_set(sctlr_el1, SCTLR_EL1_UCT, 0);
}

#ifdef CONFIG_ARM64_ERRATUM_1463225
static bool
has_cortex_a76_erratum_1463225(const struct arm64_cpu_capabilities *entry,
			       int scope)
{
	return is_affected_midr_range_list(entry, scope) && is_kernel_in_hyp_mode();
}
#endif

static void __maybe_unused
cpu_enable_cache_maint_trap(const struct arm64_cpu_capabilities *__unused)
{
	sysreg_clear_set(sctlr_el1, SCTLR_EL1_UCI, 0);
}

#define CAP_MIDR_RANGE(model, v_min, r_min, v_max, r_max)	\
	.matches = is_affected_midr_range,			\
	.midr_range = MIDR_RANGE(model, v_min, r_min, v_max, r_max)

#define CAP_MIDR_ALL_VERSIONS(model)					\
	.matches = is_affected_midr_range,				\
	.midr_range = MIDR_ALL_VERSIONS(model)

#define MIDR_FIXED(rev, revidr_mask) \
	.fixed_revs = (struct arm64_midr_revidr[]){{ (rev), (revidr_mask) }, {}}

#define ERRATA_MIDR_RANGE(model, v_min, r_min, v_max, r_max)		\
	.type = ARM64_CPUCAP_LOCAL_CPU_ERRATUM,				\
	CAP_MIDR_RANGE(model, v_min, r_min, v_max, r_max)

#define CAP_MIDR_RANGE_LIST(list)				\
	.matches = is_affected_midr_range_list,			\
	.midr_range_list = list

/* Errata affecting a range of revisions of  given model variant */
#define ERRATA_MIDR_REV_RANGE(m, var, r_min, r_max)	 \
	ERRATA_MIDR_RANGE(m, var, r_min, var, r_max)

/* Errata affecting a single variant/revision of a model */
#define ERRATA_MIDR_REV(model, var, rev)	\
	ERRATA_MIDR_RANGE(model, var, rev, var, rev)

/* Errata affecting all variants/revisions of a given a model */
#define ERRATA_MIDR_ALL_VERSIONS(model)				\
	.type = ARM64_CPUCAP_LOCAL_CPU_ERRATUM,			\
	CAP_MIDR_ALL_VERSIONS(model)

/* Errata affecting a list of midr ranges, with same work around */
#define ERRATA_MIDR_RANGE_LIST(midr_list)			\
	.type = ARM64_CPUCAP_LOCAL_CPU_ERRATUM,			\
	CAP_MIDR_RANGE_LIST(midr_list)

static const __maybe_unused struct midr_range tx2_family_cpus[] = {
	MIDR_ALL_VERSIONS(MIDR_BRCM_VULCAN),
	MIDR_ALL_VERSIONS(MIDR_CAVIUM_THUNDERX2),
	{},
};

static bool __maybe_unused
needs_tx2_tvm_workaround(const struct arm64_cpu_capabilities *entry,
			 int scope)
{
	int i;

	if (!is_affected_midr_range_list(entry, scope) ||
	    !is_hyp_mode_available())
		return false;

	for_each_possible_cpu(i) {
		if (MPIDR_AFFINITY_LEVEL(cpu_logical_map(i), 0) != 0)
			return true;
	}

	return false;
}

static bool __maybe_unused
has_neoverse_n1_erratum_1542419(const struct arm64_cpu_capabilities *entry,
				int scope)
{
	u32 midr = read_cpuid_id();
	bool has_dic = read_cpuid_cachetype() & BIT(CTR_EL0_DIC_SHIFT);
	const struct midr_range range = MIDR_ALL_VERSIONS(MIDR_NEOVERSE_N1);

	WARN_ON(scope != SCOPE_LOCAL_CPU || preemptible());
	return is_midr_in_range(midr, &range) && has_dic;
}

#ifdef CONFIG_ARM64_WORKAROUND_REPEAT_TLBI
static const struct arm64_cpu_capabilities arm64_repeat_tlbi_list[] = {
#ifdef CONFIG_QCOM_FALKOR_ERRATUM_1009
	{
		ERRATA_MIDR_REV(MIDR_QCOM_FALKOR_V1, 0, 0)
	},
	{
		.midr_range.model = MIDR_QCOM_KRYO,
		.matches = is_kryo_midr,
	},
#endif
#ifdef CONFIG_ARM64_ERRATUM_1286807
	{
		ERRATA_MIDR_RANGE(MIDR_CORTEX_A76, 0, 0, 3, 0),
	},
	{
		/* Kryo4xx Gold (rcpe to rfpe) => (r0p0 to r3p0) */
		ERRATA_MIDR_RANGE(MIDR_QCOM_KRYO_4XX_GOLD, 0xc, 0xe, 0xf, 0xe),
	},
#endif
#ifdef CONFIG_ARM64_ERRATUM_2441007
	{
		ERRATA_MIDR_ALL_VERSIONS(MIDR_CORTEX_A55),
	},
#endif
#ifdef CONFIG_ARM64_ERRATUM_2441009
	{
		/* Cortex-A510 r0p0 -> r1p1. Fixed in r1p2 */
		ERRATA_MIDR_RANGE(MIDR_CORTEX_A510, 0, 0, 1, 1),
	},
#endif
	{},
};
#endif

#ifdef CONFIG_CAVIUM_ERRATUM_23154
static const struct midr_range cavium_erratum_23154_cpus[] = {
	MIDR_ALL_VERSIONS(MIDR_THUNDERX),
	MIDR_ALL_VERSIONS(MIDR_THUNDERX_81XX),
	MIDR_ALL_VERSIONS(MIDR_THUNDERX_83XX),
	MIDR_ALL_VERSIONS(MIDR_OCTX2_98XX),
	MIDR_ALL_VERSIONS(MIDR_OCTX2_96XX),
	MIDR_ALL_VERSIONS(MIDR_OCTX2_95XX),
	MIDR_ALL_VERSIONS(MIDR_OCTX2_95XXN),
	MIDR_ALL_VERSIONS(MIDR_OCTX2_95XXMM),
	MIDR_ALL_VERSIONS(MIDR_OCTX2_95XXO),
	{},
};
#endif

#ifdef CONFIG_CAVIUM_ERRATUM_27456
const struct midr_range cavium_erratum_27456_cpus[] = {
	/* Cavium ThunderX, T88 pass 1.x - 2.1 */
	MIDR_RANGE(MIDR_THUNDERX, 0, 0, 1, 1),
	/* Cavium ThunderX, T81 pass 1.0 */
	MIDR_REV(MIDR_THUNDERX_81XX, 0, 0),
	{},
};
#endif

#ifdef CONFIG_CAVIUM_ERRATUM_30115
static const struct midr_range cavium_erratum_30115_cpus[] = {
	/* Cavium ThunderX, T88 pass 1.x - 2.2 */
	MIDR_RANGE(MIDR_THUNDERX, 0, 0, 1, 2),
	/* Cavium ThunderX, T81 pass 1.0 - 1.2 */
	MIDR_REV_RANGE(MIDR_THUNDERX_81XX, 0, 0, 2),
	/* Cavium ThunderX, T83 pass 1.0 */
	MIDR_REV(MIDR_THUNDERX_83XX, 0, 0),
	{},
};
#endif

#ifdef CONFIG_QCOM_FALKOR_ERRATUM_1003
static const struct arm64_cpu_capabilities qcom_erratum_1003_list[] = {
	{
		ERRATA_MIDR_REV(MIDR_QCOM_FALKOR_V1, 0, 0),
	},
	{
		.midr_range.model = MIDR_QCOM_KRYO,
		.matches = is_kryo_midr,
	},
	{},
};
#endif

#ifdef CONFIG_ARM64_WORKAROUND_CLEAN_CACHE
static const struct midr_range workaround_clean_cache[] = {
#if	defined(CONFIG_ARM64_ERRATUM_826319) || \
	defined(CONFIG_ARM64_ERRATUM_827319) || \
	defined(CONFIG_ARM64_ERRATUM_824069)
	/* Cortex-A53 r0p[012]: ARM errata 826319, 827319, 824069 */
	MIDR_REV_RANGE(MIDR_CORTEX_A53, 0, 0, 2),
#endif
#ifdef	CONFIG_ARM64_ERRATUM_819472
	/* Cortex-A53 r0p[01] : ARM errata 819472 */
	MIDR_REV_RANGE(MIDR_CORTEX_A53, 0, 0, 1),
#endif
	{},
};
#endif

#ifdef CONFIG_ARM64_ERRATUM_1418040
/*
 * - 1188873 affects r0p0 to r2p0
 * - 1418040 affects r0p0 to r3p1
 */
static const struct midr_range erratum_1418040_list[] = {
	/* Cortex-A76 r0p0 to r3p1 */
	MIDR_RANGE(MIDR_CORTEX_A76, 0, 0, 3, 1),
	/* Neoverse-N1 r0p0 to r3p1 */
	MIDR_RANGE(MIDR_NEOVERSE_N1, 0, 0, 3, 1),
	/* Kryo4xx Gold (rcpe to rfpf) => (r0p0 to r3p1) */
	MIDR_RANGE(MIDR_QCOM_KRYO_4XX_GOLD, 0xc, 0xe, 0xf, 0xf),
	{},
};
#endif

#ifdef CONFIG_ARM64_ERRATUM_845719
static const struct midr_range erratum_845719_list[] = {
	/* Cortex-A53 r0p[01234] */
	MIDR_REV_RANGE(MIDR_CORTEX_A53, 0, 0, 4),
	/* Brahma-B53 r0p[0] */
	MIDR_REV(MIDR_BRAHMA_B53, 0, 0),
	/* Kryo2XX Silver rAp4 */
	MIDR_REV(MIDR_QCOM_KRYO_2XX_SILVER, 0xa, 0x4),
	{},
};
#endif

#ifdef CONFIG_ARM64_ERRATUM_843419
static const struct arm64_cpu_capabilities erratum_843419_list[] = {
	{
		/* Cortex-A53 r0p[01234] */
		.matches = is_affected_midr_range,
		ERRATA_MIDR_REV_RANGE(MIDR_CORTEX_A53, 0, 0, 4),
		MIDR_FIXED(0x4, BIT(8)),
	},
	{
		/* Brahma-B53 r0p[0] */
		.matches = is_affected_midr_range,
		ERRATA_MIDR_REV(MIDR_BRAHMA_B53, 0, 0),
	},
	{},
};
#endif

#ifdef CONFIG_ARM64_WORKAROUND_SPECULATIVE_AT
static const struct midr_range erratum_speculative_at_list[] = {
#ifdef CONFIG_ARM64_ERRATUM_1165522
	/* Cortex A76 r0p0 to r2p0 */
	MIDR_RANGE(MIDR_CORTEX_A76, 0, 0, 2, 0),
#endif
#ifdef CONFIG_ARM64_ERRATUM_1319367
	MIDR_ALL_VERSIONS(MIDR_CORTEX_A57),
	MIDR_ALL_VERSIONS(MIDR_CORTEX_A72),
#endif
#ifdef CONFIG_ARM64_ERRATUM_1530923
	/* Cortex A55 r0p0 to r2p0 */
	MIDR_RANGE(MIDR_CORTEX_A55, 0, 0, 2, 0),
	/* Kryo4xx Silver (rdpe => r1p0) */
	MIDR_REV(MIDR_QCOM_KRYO_4XX_SILVER, 0xd, 0xe),
#endif
	{},
};
#endif

#ifdef CONFIG_ARM64_ERRATUM_1463225
static const struct midr_range erratum_1463225[] = {
	/* Cortex-A76 r0p0 - r3p1 */
	MIDR_RANGE(MIDR_CORTEX_A76, 0, 0, 3, 1),
	/* Kryo4xx Gold (rcpe to rfpf) => (r0p0 to r3p1) */
	MIDR_RANGE(MIDR_QCOM_KRYO_4XX_GOLD, 0xc, 0xe, 0xf, 0xf),
	{},
};
#endif

#ifdef CONFIG_ARM64_WORKAROUND_TRBE_OVERWRITE_FILL_MODE
static const struct midr_range trbe_overwrite_fill_mode_cpus[] = {
#ifdef CONFIG_ARM64_ERRATUM_2139208
	MIDR_ALL_VERSIONS(MIDR_NEOVERSE_N2),
	MIDR_ALL_VERSIONS(MIDR_MICROSOFT_AZURE_COBALT_100),
#endif
#ifdef CONFIG_ARM64_ERRATUM_2119858
	MIDR_ALL_VERSIONS(MIDR_CORTEX_A710),
	MIDR_RANGE(MIDR_CORTEX_X2, 0, 0, 2, 0),
#endif
	{},
};
#endif	/* CONFIG_ARM64_WORKAROUND_TRBE_OVERWRITE_FILL_MODE */

#ifdef CONFIG_ARM64_WORKAROUND_TSB_FLUSH_FAILURE
static const struct midr_range tsb_flush_fail_cpus[] = {
#ifdef CONFIG_ARM64_ERRATUM_2067961
	MIDR_ALL_VERSIONS(MIDR_NEOVERSE_N2),
	MIDR_ALL_VERSIONS(MIDR_MICROSOFT_AZURE_COBALT_100),
#endif
#ifdef CONFIG_ARM64_ERRATUM_2054223
	MIDR_ALL_VERSIONS(MIDR_CORTEX_A710),
#endif
	{},
};
#endif	/* CONFIG_ARM64_WORKAROUND_TSB_FLUSH_FAILURE */

#ifdef CONFIG_ARM64_WORKAROUND_TRBE_WRITE_OUT_OF_RANGE
static struct midr_range trbe_write_out_of_range_cpus[] = {
#ifdef CONFIG_ARM64_ERRATUM_2253138
	MIDR_ALL_VERSIONS(MIDR_NEOVERSE_N2),
	MIDR_ALL_VERSIONS(MIDR_MICROSOFT_AZURE_COBALT_100),
#endif
#ifdef CONFIG_ARM64_ERRATUM_2224489
	MIDR_ALL_VERSIONS(MIDR_CORTEX_A710),
	MIDR_RANGE(MIDR_CORTEX_X2, 0, 0, 2, 0),
#endif
	{},
};
#endif /* CONFIG_ARM64_WORKAROUND_TRBE_WRITE_OUT_OF_RANGE */

#ifdef CONFIG_ARM64_ERRATUM_1742098
static struct midr_range broken_aarch32_aes[] = {
	MIDR_RANGE(MIDR_CORTEX_A57, 0, 1, 0xf, 0xf),
	MIDR_ALL_VERSIONS(MIDR_CORTEX_A72),
	{},
};
#endif /* CONFIG_ARM64_WORKAROUND_TRBE_WRITE_OUT_OF_RANGE */

#ifdef CONFIG_ARM64_WORKAROUND_SPECULATIVE_UNPRIV_LOAD
static const struct midr_range erratum_spec_unpriv_load_list[] = {
#ifdef CONFIG_ARM64_ERRATUM_3117295
	MIDR_ALL_VERSIONS(MIDR_CORTEX_A510),
#endif
#ifdef CONFIG_ARM64_ERRATUM_2966298
	/* Cortex-A520 r0p0 to r0p1 */
	MIDR_REV_RANGE(MIDR_CORTEX_A520, 0, 0, 1),
#endif
	{},
};
#endif

<<<<<<< HEAD
=======
#ifdef CONFIG_ARM64_WORKAROUND_SPECULATIVE_SSBS
static const struct midr_range erratum_spec_ssbs_list[] = {
#ifdef CONFIG_ARM64_ERRATUM_3194386
	MIDR_ALL_VERSIONS(MIDR_CORTEX_X4),
#endif
#ifdef CONFIG_ARM64_ERRATUM_3312417
	MIDR_ALL_VERSIONS(MIDR_NEOVERSE_V3),
#endif
	{}
};
#endif

>>>>>>> 0c383648
const struct arm64_cpu_capabilities arm64_errata[] = {
#ifdef CONFIG_ARM64_WORKAROUND_CLEAN_CACHE
	{
		.desc = "ARM errata 826319, 827319, 824069, or 819472",
		.capability = ARM64_WORKAROUND_CLEAN_CACHE,
		ERRATA_MIDR_RANGE_LIST(workaround_clean_cache),
		.cpu_enable = cpu_enable_cache_maint_trap,
	},
#endif
#ifdef CONFIG_ARM64_ERRATUM_832075
	{
	/* Cortex-A57 r0p0 - r1p2 */
		.desc = "ARM erratum 832075",
		.capability = ARM64_WORKAROUND_DEVICE_LOAD_ACQUIRE,
		ERRATA_MIDR_RANGE(MIDR_CORTEX_A57,
				  0, 0,
				  1, 2),
	},
#endif
#ifdef CONFIG_ARM64_ERRATUM_834220
	{
	/* Cortex-A57 r0p0 - r1p2 */
		.desc = "ARM erratum 834220",
		.capability = ARM64_WORKAROUND_834220,
		ERRATA_MIDR_RANGE(MIDR_CORTEX_A57,
				  0, 0,
				  1, 2),
	},
#endif
#ifdef CONFIG_ARM64_ERRATUM_843419
	{
		.desc = "ARM erratum 843419",
		.capability = ARM64_WORKAROUND_843419,
		.type = ARM64_CPUCAP_LOCAL_CPU_ERRATUM,
		.matches = cpucap_multi_entry_cap_matches,
		.match_list = erratum_843419_list,
	},
#endif
#ifdef CONFIG_ARM64_ERRATUM_845719
	{
		.desc = "ARM erratum 845719",
		.capability = ARM64_WORKAROUND_845719,
		ERRATA_MIDR_RANGE_LIST(erratum_845719_list),
	},
#endif
#ifdef CONFIG_CAVIUM_ERRATUM_23154
	{
		.desc = "Cavium errata 23154 and 38545",
		.capability = ARM64_WORKAROUND_CAVIUM_23154,
		.type = ARM64_CPUCAP_LOCAL_CPU_ERRATUM,
		ERRATA_MIDR_RANGE_LIST(cavium_erratum_23154_cpus),
	},
#endif
#ifdef CONFIG_CAVIUM_ERRATUM_27456
	{
		.desc = "Cavium erratum 27456",
		.capability = ARM64_WORKAROUND_CAVIUM_27456,
		ERRATA_MIDR_RANGE_LIST(cavium_erratum_27456_cpus),
	},
#endif
#ifdef CONFIG_CAVIUM_ERRATUM_30115
	{
		.desc = "Cavium erratum 30115",
		.capability = ARM64_WORKAROUND_CAVIUM_30115,
		ERRATA_MIDR_RANGE_LIST(cavium_erratum_30115_cpus),
	},
#endif
	{
		.desc = "Mismatched cache type (CTR_EL0)",
		.capability = ARM64_MISMATCHED_CACHE_TYPE,
		.matches = has_mismatched_cache_type,
		.type = ARM64_CPUCAP_LOCAL_CPU_ERRATUM,
		.cpu_enable = cpu_enable_trap_ctr_access,
	},
#ifdef CONFIG_QCOM_FALKOR_ERRATUM_1003
	{
		.desc = "Qualcomm Technologies Falkor/Kryo erratum 1003",
		.capability = ARM64_WORKAROUND_QCOM_FALKOR_E1003,
		.type = ARM64_CPUCAP_LOCAL_CPU_ERRATUM,
		.matches = cpucap_multi_entry_cap_matches,
		.match_list = qcom_erratum_1003_list,
	},
#endif
#ifdef CONFIG_ARM64_WORKAROUND_REPEAT_TLBI
	{
		.desc = "Qualcomm erratum 1009, or ARM erratum 1286807, 2441009",
		.capability = ARM64_WORKAROUND_REPEAT_TLBI,
		.type = ARM64_CPUCAP_LOCAL_CPU_ERRATUM,
		.matches = cpucap_multi_entry_cap_matches,
		.match_list = arm64_repeat_tlbi_list,
	},
#endif
#ifdef CONFIG_ARM64_ERRATUM_858921
	{
	/* Cortex-A73 all versions */
		.desc = "ARM erratum 858921",
		.capability = ARM64_WORKAROUND_858921,
		ERRATA_MIDR_ALL_VERSIONS(MIDR_CORTEX_A73),
	},
#endif
	{
		.desc = "Spectre-v2",
		.capability = ARM64_SPECTRE_V2,
		.type = ARM64_CPUCAP_LOCAL_CPU_ERRATUM,
		.matches = has_spectre_v2,
		.cpu_enable = spectre_v2_enable_mitigation,
	},
#ifdef CONFIG_RANDOMIZE_BASE
	{
	/* Must come after the Spectre-v2 entry */
		.desc = "Spectre-v3a",
		.capability = ARM64_SPECTRE_V3A,
		.type = ARM64_CPUCAP_LOCAL_CPU_ERRATUM,
		.matches = has_spectre_v3a,
		.cpu_enable = spectre_v3a_enable_mitigation,
	},
#endif
	{
		.desc = "Spectre-v4",
		.capability = ARM64_SPECTRE_V4,
		.type = ARM64_CPUCAP_LOCAL_CPU_ERRATUM,
		.matches = has_spectre_v4,
		.cpu_enable = spectre_v4_enable_mitigation,
	},
	{
		.desc = "Spectre-BHB",
		.capability = ARM64_SPECTRE_BHB,
		.type = ARM64_CPUCAP_LOCAL_CPU_ERRATUM,
		.matches = is_spectre_bhb_affected,
		.cpu_enable = spectre_bhb_enable_mitigation,
	},
#ifdef CONFIG_ARM64_ERRATUM_1418040
	{
		.desc = "ARM erratum 1418040",
		.capability = ARM64_WORKAROUND_1418040,
		ERRATA_MIDR_RANGE_LIST(erratum_1418040_list),
		/*
		 * We need to allow affected CPUs to come in late, but
		 * also need the non-affected CPUs to be able to come
		 * in at any point in time. Wonderful.
		 */
		.type = ARM64_CPUCAP_WEAK_LOCAL_CPU_FEATURE,
	},
#endif
#ifdef CONFIG_ARM64_WORKAROUND_SPECULATIVE_AT
	{
		.desc = "ARM errata 1165522, 1319367, or 1530923",
		.capability = ARM64_WORKAROUND_SPECULATIVE_AT,
		ERRATA_MIDR_RANGE_LIST(erratum_speculative_at_list),
	},
#endif
#ifdef CONFIG_ARM64_ERRATUM_1463225
	{
		.desc = "ARM erratum 1463225",
		.capability = ARM64_WORKAROUND_1463225,
		.type = ARM64_CPUCAP_LOCAL_CPU_ERRATUM,
		.matches = has_cortex_a76_erratum_1463225,
		.midr_range_list = erratum_1463225,
	},
#endif
#ifdef CONFIG_CAVIUM_TX2_ERRATUM_219
	{
		.desc = "Cavium ThunderX2 erratum 219 (KVM guest sysreg trapping)",
		.capability = ARM64_WORKAROUND_CAVIUM_TX2_219_TVM,
		ERRATA_MIDR_RANGE_LIST(tx2_family_cpus),
		.matches = needs_tx2_tvm_workaround,
	},
	{
		.desc = "Cavium ThunderX2 erratum 219 (PRFM removal)",
		.capability = ARM64_WORKAROUND_CAVIUM_TX2_219_PRFM,
		ERRATA_MIDR_RANGE_LIST(tx2_family_cpus),
	},
#endif
#ifdef CONFIG_ARM64_ERRATUM_1542419
	{
		/* we depend on the firmware portion for correctness */
		.desc = "ARM erratum 1542419 (kernel portion)",
		.capability = ARM64_WORKAROUND_1542419,
		.type = ARM64_CPUCAP_LOCAL_CPU_ERRATUM,
		.matches = has_neoverse_n1_erratum_1542419,
		.cpu_enable = cpu_enable_trap_ctr_access,
	},
#endif
#ifdef CONFIG_ARM64_ERRATUM_1508412
	{
		/* we depend on the firmware portion for correctness */
		.desc = "ARM erratum 1508412 (kernel portion)",
		.capability = ARM64_WORKAROUND_1508412,
		ERRATA_MIDR_RANGE(MIDR_CORTEX_A77,
				  0, 0,
				  1, 0),
	},
#endif
#ifdef CONFIG_NVIDIA_CARMEL_CNP_ERRATUM
	{
		/* NVIDIA Carmel */
		.desc = "NVIDIA Carmel CNP erratum",
		.capability = ARM64_WORKAROUND_NVIDIA_CARMEL_CNP,
		ERRATA_MIDR_ALL_VERSIONS(MIDR_NVIDIA_CARMEL),
	},
#endif
#ifdef CONFIG_ARM64_WORKAROUND_TRBE_OVERWRITE_FILL_MODE
	{
		/*
		 * The erratum work around is handled within the TRBE
		 * driver and can be applied per-cpu. So, we can allow
		 * a late CPU to come online with this erratum.
		 */
		.desc = "ARM erratum 2119858 or 2139208",
		.capability = ARM64_WORKAROUND_TRBE_OVERWRITE_FILL_MODE,
		.type = ARM64_CPUCAP_WEAK_LOCAL_CPU_FEATURE,
		CAP_MIDR_RANGE_LIST(trbe_overwrite_fill_mode_cpus),
	},
#endif
#ifdef CONFIG_ARM64_WORKAROUND_TSB_FLUSH_FAILURE
	{
		.desc = "ARM erratum 2067961 or 2054223",
		.capability = ARM64_WORKAROUND_TSB_FLUSH_FAILURE,
		ERRATA_MIDR_RANGE_LIST(tsb_flush_fail_cpus),
	},
#endif
#ifdef CONFIG_ARM64_WORKAROUND_TRBE_WRITE_OUT_OF_RANGE
	{
		.desc = "ARM erratum 2253138 or 2224489",
		.capability = ARM64_WORKAROUND_TRBE_WRITE_OUT_OF_RANGE,
		.type = ARM64_CPUCAP_WEAK_LOCAL_CPU_FEATURE,
		CAP_MIDR_RANGE_LIST(trbe_write_out_of_range_cpus),
	},
#endif
#ifdef CONFIG_ARM64_ERRATUM_2645198
	{
		.desc = "ARM erratum 2645198",
		.capability = ARM64_WORKAROUND_2645198,
		ERRATA_MIDR_ALL_VERSIONS(MIDR_CORTEX_A715)
	},
#endif
#ifdef CONFIG_ARM64_ERRATUM_2077057
	{
		.desc = "ARM erratum 2077057",
		.capability = ARM64_WORKAROUND_2077057,
		ERRATA_MIDR_REV_RANGE(MIDR_CORTEX_A510, 0, 0, 2),
	},
#endif
#ifdef CONFIG_ARM64_ERRATUM_2064142
	{
		.desc = "ARM erratum 2064142",
		.capability = ARM64_WORKAROUND_2064142,

		/* Cortex-A510 r0p0 - r0p2 */
		ERRATA_MIDR_REV_RANGE(MIDR_CORTEX_A510, 0, 0, 2)
	},
#endif
#ifdef CONFIG_ARM64_ERRATUM_2457168
	{
		.desc = "ARM erratum 2457168",
		.capability = ARM64_WORKAROUND_2457168,
		.type = ARM64_CPUCAP_WEAK_LOCAL_CPU_FEATURE,

		/* Cortex-A510 r0p0-r1p1 */
		CAP_MIDR_RANGE(MIDR_CORTEX_A510, 0, 0, 1, 1)
	},
#endif
#ifdef CONFIG_ARM64_ERRATUM_2038923
	{
		.desc = "ARM erratum 2038923",
		.capability = ARM64_WORKAROUND_2038923,

		/* Cortex-A510 r0p0 - r0p2 */
		ERRATA_MIDR_REV_RANGE(MIDR_CORTEX_A510, 0, 0, 2)
	},
#endif
#ifdef CONFIG_ARM64_ERRATUM_1902691
	{
		.desc = "ARM erratum 1902691",
		.capability = ARM64_WORKAROUND_1902691,

		/* Cortex-A510 r0p0 - r0p1 */
		ERRATA_MIDR_REV_RANGE(MIDR_CORTEX_A510, 0, 0, 1)
	},
#endif
#ifdef CONFIG_ARM64_ERRATUM_1742098
	{
		.desc = "ARM erratum 1742098",
		.capability = ARM64_WORKAROUND_1742098,
		CAP_MIDR_RANGE_LIST(broken_aarch32_aes),
		.type = ARM64_CPUCAP_LOCAL_CPU_ERRATUM,
	},
#endif
#ifdef CONFIG_ARM64_ERRATUM_2658417
	{
		.desc = "ARM erratum 2658417",
		.capability = ARM64_WORKAROUND_2658417,
		/* Cortex-A510 r0p0 - r1p1 */
		ERRATA_MIDR_RANGE(MIDR_CORTEX_A510, 0, 0, 1, 1),
		MIDR_FIXED(MIDR_CPU_VAR_REV(1,1), BIT(25)),
	},
#endif
<<<<<<< HEAD
=======
#ifdef CONFIG_ARM64_WORKAROUND_SPECULATIVE_SSBS
	{
		.desc = "ARM errata 3194386, 3312417",
		.capability = ARM64_WORKAROUND_SPECULATIVE_SSBS,
		ERRATA_MIDR_RANGE_LIST(erratum_spec_ssbs_list),
	},
#endif
>>>>>>> 0c383648
#ifdef CONFIG_ARM64_WORKAROUND_SPECULATIVE_UNPRIV_LOAD
	{
		.desc = "ARM errata 2966298, 3117295",
		.capability = ARM64_WORKAROUND_SPECULATIVE_UNPRIV_LOAD,
		/* Cortex-A520 r0p0 - r0p1 */
		ERRATA_MIDR_RANGE_LIST(erratum_spec_unpriv_load_list),
	},
#endif
#ifdef CONFIG_AMPERE_ERRATUM_AC03_CPU_38
	{
		.desc = "AmpereOne erratum AC03_CPU_38",
		.capability = ARM64_WORKAROUND_AMPERE_AC03_CPU_38,
		ERRATA_MIDR_ALL_VERSIONS(MIDR_AMPERE1),
	},
#endif
	{
	}
};<|MERGE_RESOLUTION|>--- conflicted
+++ resolved
@@ -432,8 +432,6 @@
 };
 #endif
 
-<<<<<<< HEAD
-=======
 #ifdef CONFIG_ARM64_WORKAROUND_SPECULATIVE_SSBS
 static const struct midr_range erratum_spec_ssbs_list[] = {
 #ifdef CONFIG_ARM64_ERRATUM_3194386
@@ -446,7 +444,6 @@
 };
 #endif
 
->>>>>>> 0c383648
 const struct arm64_cpu_capabilities arm64_errata[] = {
 #ifdef CONFIG_ARM64_WORKAROUND_CLEAN_CACHE
 	{
@@ -744,8 +741,6 @@
 		MIDR_FIXED(MIDR_CPU_VAR_REV(1,1), BIT(25)),
 	},
 #endif
-<<<<<<< HEAD
-=======
 #ifdef CONFIG_ARM64_WORKAROUND_SPECULATIVE_SSBS
 	{
 		.desc = "ARM errata 3194386, 3312417",
@@ -753,7 +748,6 @@
 		ERRATA_MIDR_RANGE_LIST(erratum_spec_ssbs_list),
 	},
 #endif
->>>>>>> 0c383648
 #ifdef CONFIG_ARM64_WORKAROUND_SPECULATIVE_UNPRIV_LOAD
 	{
 		.desc = "ARM errata 2966298, 3117295",
