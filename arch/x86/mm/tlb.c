#include <linux/init.h>

#include <linux/mm.h>
#include <linux/spinlock.h>
#include <linux/smp.h>
#include <linux/interrupt.h>
#include <linux/export.h>
#include <linux/cpu.h>
#include <linux/debugfs.h>

#include <asm/tlbflush.h>
#include <asm/mmu_context.h>
#include <asm/nospec-branch.h>
#include <asm/cache.h>
#include <asm/apic.h>
#include <asm/uv/uv.h>

/*
 *	TLB flushing, formerly SMP-only
 *		c/o Linus Torvalds.
 *
 *	These mean you can really definitely utterly forget about
 *	writing to user space from interrupts. (Its not allowed anyway).
 *
 *	Optimizations Manfred Spraul <manfred@colorfullife.com>
 *
 *	More scalable flush, from Andi Kleen
 *
 *	Implement flush IPI by CALL_FUNCTION_VECTOR, Alex Shi
 */

/*
 * We get here when we do something requiring a TLB invalidation
 * but could not go invalidate all of the contexts.  We do the
 * necessary invalidation by clearing out the 'ctx_id' which
 * forces a TLB flush when the context is loaded.
 */
void clear_asid_other(void)
{
	u16 asid;

	/*
	 * This is only expected to be set if we have disabled
	 * kernel _PAGE_GLOBAL pages.
	 */
	if (!static_cpu_has(X86_FEATURE_PTI)) {
		WARN_ON_ONCE(1);
		return;
	}

	for (asid = 0; asid < TLB_NR_DYN_ASIDS; asid++) {
		/* Do not need to flush the current asid */
		if (asid == this_cpu_read(cpu_tlbstate.loaded_mm_asid))
			continue;
		/*
		 * Make sure the next time we go to switch to
		 * this asid, we do a flush:
		 */
		this_cpu_write(cpu_tlbstate.ctxs[asid].ctx_id, 0);
	}
	this_cpu_write(cpu_tlbstate.invalidate_other, false);
}

atomic64_t last_mm_ctx_id = ATOMIC64_INIT(1);


static void choose_new_asid(struct mm_struct *next, u64 next_tlb_gen,
			    u16 *new_asid, bool *need_flush)
{
	u16 asid;

	if (!static_cpu_has(X86_FEATURE_PCID)) {
		*new_asid = 0;
		*need_flush = true;
		return;
	}

	if (this_cpu_read(cpu_tlbstate.invalidate_other))
		clear_asid_other();

	for (asid = 0; asid < TLB_NR_DYN_ASIDS; asid++) {
		if (this_cpu_read(cpu_tlbstate.ctxs[asid].ctx_id) !=
		    next->context.ctx_id)
			continue;

		*new_asid = asid;
		*need_flush = (this_cpu_read(cpu_tlbstate.ctxs[asid].tlb_gen) <
			       next_tlb_gen);
		return;
	}

	/*
	 * We don't currently own an ASID slot on this CPU.
	 * Allocate a slot.
	 */
	*new_asid = this_cpu_add_return(cpu_tlbstate.next_asid, 1) - 1;
	if (*new_asid >= TLB_NR_DYN_ASIDS) {
		*new_asid = 0;
		this_cpu_write(cpu_tlbstate.next_asid, 1);
	}
	*need_flush = true;
}

static void load_new_mm_cr3(pgd_t *pgdir, u16 new_asid, bool need_flush)
{
	unsigned long new_mm_cr3;

	if (need_flush) {
		invalidate_user_asid(new_asid);
		new_mm_cr3 = build_cr3(pgdir, new_asid);
	} else {
		new_mm_cr3 = build_cr3_noflush(pgdir, new_asid);
	}

	/*
	 * Caution: many callers of this function expect
	 * that load_cr3() is serializing and orders TLB
	 * fills with respect to the mm_cpumask writes.
	 */
	write_cr3(new_mm_cr3);
}

void leave_mm(int cpu)
{
	struct mm_struct *loaded_mm = this_cpu_read(cpu_tlbstate.loaded_mm);

	/*
	 * It's plausible that we're in lazy TLB mode while our mm is init_mm.
	 * If so, our callers still expect us to flush the TLB, but there
	 * aren't any user TLB entries in init_mm to worry about.
	 *
	 * This needs to happen before any other sanity checks due to
	 * intel_idle's shenanigans.
	 */
	if (loaded_mm == &init_mm)
		return;

	/* Warn if we're not lazy. */
	WARN_ON(!this_cpu_read(cpu_tlbstate.is_lazy));

	switch_mm(NULL, &init_mm, NULL);
}
EXPORT_SYMBOL_GPL(leave_mm);

void switch_mm(struct mm_struct *prev, struct mm_struct *next,
	       struct task_struct *tsk)
{
	unsigned long flags;

	local_irq_save(flags);
	switch_mm_irqs_off(prev, next, tsk);
	local_irq_restore(flags);
}

static void sync_current_stack_to_mm(struct mm_struct *mm)
{
	unsigned long sp = current_stack_pointer;
	pgd_t *pgd = pgd_offset(mm, sp);

	if (CONFIG_PGTABLE_LEVELS > 4) {
		if (unlikely(pgd_none(*pgd))) {
			pgd_t *pgd_ref = pgd_offset_k(sp);

			set_pgd(pgd, *pgd_ref);
		}
	} else {
		/*
		 * "pgd" is faked.  The top level entries are "p4d"s, so sync
		 * the p4d.  This compiles to approximately the same code as
		 * the 5-level case.
		 */
		p4d_t *p4d = p4d_offset(pgd, sp);

		if (unlikely(p4d_none(*p4d))) {
			pgd_t *pgd_ref = pgd_offset_k(sp);
			p4d_t *p4d_ref = p4d_offset(pgd_ref, sp);

			set_p4d(p4d, *p4d_ref);
		}
	}
}

void switch_mm_irqs_off(struct mm_struct *prev, struct mm_struct *next,
			struct task_struct *tsk)
{
	struct mm_struct *real_prev = this_cpu_read(cpu_tlbstate.loaded_mm);
	u16 prev_asid = this_cpu_read(cpu_tlbstate.loaded_mm_asid);
	unsigned cpu = smp_processor_id();
	u64 next_tlb_gen;

	/*
	 * NB: The scheduler will call us with prev == next when switching
	 * from lazy TLB mode to normal mode if active_mm isn't changing.
	 * When this happens, we don't assume that CR3 (and hence
	 * cpu_tlbstate.loaded_mm) matches next.
	 *
	 * NB: leave_mm() calls us with prev == NULL and tsk == NULL.
	 */

	/* We don't want flush_tlb_func_* to run concurrently with us. */
	if (IS_ENABLED(CONFIG_PROVE_LOCKING))
		WARN_ON_ONCE(!irqs_disabled());

	/*
	 * Verify that CR3 is what we think it is.  This will catch
	 * hypothetical buggy code that directly switches to swapper_pg_dir
	 * without going through leave_mm() / switch_mm_irqs_off() or that
	 * does something like write_cr3(read_cr3_pa()).
	 *
	 * Only do this check if CONFIG_DEBUG_VM=y because __read_cr3()
	 * isn't free.
	 */
#ifdef CONFIG_DEBUG_VM
	if (WARN_ON_ONCE(__read_cr3() != build_cr3(real_prev->pgd, prev_asid))) {
		/*
		 * If we were to BUG here, we'd be very likely to kill
		 * the system so hard that we don't see the call trace.
		 * Try to recover instead by ignoring the error and doing
		 * a global flush to minimize the chance of corruption.
		 *
		 * (This is far from being a fully correct recovery.
		 *  Architecturally, the CPU could prefetch something
		 *  back into an incorrect ASID slot and leave it there
		 *  to cause trouble down the road.  It's better than
		 *  nothing, though.)
		 */
		__flush_tlb_all();
	}
#endif
	this_cpu_write(cpu_tlbstate.is_lazy, false);

	/*
	 * The membarrier system call requires a full memory barrier and
	 * core serialization before returning to user-space, after
	 * storing to rq->curr. Writing to CR3 provides that full
	 * memory barrier and core serializing instruction.
	 */
	if (real_prev == next) {
		VM_WARN_ON(this_cpu_read(cpu_tlbstate.ctxs[prev_asid].ctx_id) !=
			   next->context.ctx_id);

		/*
		 * We don't currently support having a real mm loaded without
		 * our cpu set in mm_cpumask().  We have all the bookkeeping
		 * in place to figure out whether we would need to flush
		 * if our cpu were cleared in mm_cpumask(), but we don't
		 * currently use it.
		 */
		if (WARN_ON_ONCE(real_prev != &init_mm &&
				 !cpumask_test_cpu(cpu, mm_cpumask(next))))
			cpumask_set_cpu(cpu, mm_cpumask(next));

		return;
	} else {
		u16 new_asid;
		bool need_flush;
		u64 last_ctx_id = this_cpu_read(cpu_tlbstate.last_ctx_id);

		/*
		 * Avoid user/user BTB poisoning by flushing the branch
		 * predictor when switching between processes. This stops
		 * one process from doing Spectre-v2 attacks on another.
		 *
		 * As an optimization, flush indirect branches only when
		 * switching into processes that disable dumping. This
		 * protects high value processes like gpg, without having
		 * too high performance overhead. IBPB is *expensive*!
		 *
		 * This will not flush branches when switching into kernel
		 * threads. It will also not flush if we switch to idle
		 * thread and back to the same process. It will flush if we
		 * switch to a different non-dumpable process.
		 */
		if (tsk && tsk->mm &&
		    tsk->mm->context.ctx_id != last_ctx_id &&
		    get_dumpable(tsk->mm) != SUID_DUMP_USER)
			indirect_branch_prediction_barrier();

		if (IS_ENABLED(CONFIG_VMAP_STACK)) {
			/*
			 * If our current stack is in vmalloc space and isn't
			 * mapped in the new pgd, we'll double-fault.  Forcibly
			 * map it.
			 */
			sync_current_stack_to_mm(next);
		}

		/* Stop remote flushes for the previous mm */
		VM_WARN_ON_ONCE(!cpumask_test_cpu(cpu, mm_cpumask(real_prev)) &&
				real_prev != &init_mm);
		cpumask_clear_cpu(cpu, mm_cpumask(real_prev));

		/*
		 * Start remote flushes and then read tlb_gen.
		 */
		cpumask_set_cpu(cpu, mm_cpumask(next));
		next_tlb_gen = atomic64_read(&next->context.tlb_gen);

		choose_new_asid(next, next_tlb_gen, &new_asid, &need_flush);

		if (need_flush) {
			this_cpu_write(cpu_tlbstate.ctxs[new_asid].ctx_id, next->context.ctx_id);
			this_cpu_write(cpu_tlbstate.ctxs[new_asid].tlb_gen, next_tlb_gen);
			load_new_mm_cr3(next->pgd, new_asid, true);

			/*
			 * NB: This gets called via leave_mm() in the idle path
			 * where RCU functions differently.  Tracing normally
			 * uses RCU, so we need to use the _rcuidle variant.
			 *
			 * (There is no good reason for this.  The idle code should
			 *  be rearranged to call this before rcu_idle_enter().)
			 */
			trace_tlb_flush_rcuidle(TLB_FLUSH_ON_TASK_SWITCH, TLB_FLUSH_ALL);
		} else {
			/* The new ASID is already up to date. */
			load_new_mm_cr3(next->pgd, new_asid, false);

			/* See above wrt _rcuidle. */
			trace_tlb_flush_rcuidle(TLB_FLUSH_ON_TASK_SWITCH, 0);
		}

		/*
		 * Record last user mm's context id, so we can avoid
		 * flushing branch buffer with IBPB if we switch back
		 * to the same user.
		 */
		if (next != &init_mm)
			this_cpu_write(cpu_tlbstate.last_ctx_id, next->context.ctx_id);

		this_cpu_write(cpu_tlbstate.loaded_mm, next);
		this_cpu_write(cpu_tlbstate.loaded_mm_asid, new_asid);
	}

	load_mm_cr4(next);
	switch_ldt(real_prev, next);
}

/*
 * Please ignore the name of this function.  It should be called
 * switch_to_kernel_thread().
 *
 * enter_lazy_tlb() is a hint from the scheduler that we are entering a
 * kernel thread or other context without an mm.  Acceptable implementations
 * include doing nothing whatsoever, switching to init_mm, or various clever
 * lazy tricks to try to minimize TLB flushes.
 *
 * The scheduler reserves the right to call enter_lazy_tlb() several times
 * in a row.  It will notify us that we're going back to a real mm by
 * calling switch_mm_irqs_off().
 */
void enter_lazy_tlb(struct mm_struct *mm, struct task_struct *tsk)
{
	if (this_cpu_read(cpu_tlbstate.loaded_mm) == &init_mm)
		return;

	if (tlb_defer_switch_to_init_mm()) {
		/*
		 * There's a significant optimization that may be possible
		 * here.  We have accurate enough TLB flush tracking that we
		 * don't need to maintain coherence of TLB per se when we're
		 * lazy.  We do, however, need to maintain coherence of
		 * paging-structure caches.  We could, in principle, leave our
		 * old mm loaded and only switch to init_mm when
		 * tlb_remove_page() happens.
		 */
		this_cpu_write(cpu_tlbstate.is_lazy, true);
	} else {
		switch_mm(NULL, &init_mm, NULL);
	}
}

/*
 * Call this when reinitializing a CPU.  It fixes the following potential
 * problems:
 *
 * - The ASID changed from what cpu_tlbstate thinks it is (most likely
 *   because the CPU was taken down and came back up with CR3's PCID
 *   bits clear.  CPU hotplug can do this.
 *
 * - The TLB contains junk in slots corresponding to inactive ASIDs.
 *
 * - The CPU went so far out to lunch that it may have missed a TLB
 *   flush.
 */
void initialize_tlbstate_and_flush(void)
{
	int i;
	struct mm_struct *mm = this_cpu_read(cpu_tlbstate.loaded_mm);
	u64 tlb_gen = atomic64_read(&init_mm.context.tlb_gen);
	unsigned long cr3 = __read_cr3();

	/* Assert that CR3 already references the right mm. */
	WARN_ON((cr3 & CR3_ADDR_MASK) != __pa(mm->pgd));

	/*
	 * Assert that CR4.PCIDE is set if needed.  (CR4.PCIDE initialization
	 * doesn't work like other CR4 bits because it can only be set from
	 * long mode.)
	 */
	WARN_ON(boot_cpu_has(X86_FEATURE_PCID) &&
		!(cr4_read_shadow() & X86_CR4_PCIDE));

	/* Force ASID 0 and force a TLB flush. */
	write_cr3(build_cr3(mm->pgd, 0));

	/* Reinitialize tlbstate. */
	this_cpu_write(cpu_tlbstate.last_ctx_id, mm->context.ctx_id);
	this_cpu_write(cpu_tlbstate.loaded_mm_asid, 0);
	this_cpu_write(cpu_tlbstate.next_asid, 1);
	this_cpu_write(cpu_tlbstate.ctxs[0].ctx_id, mm->context.ctx_id);
	this_cpu_write(cpu_tlbstate.ctxs[0].tlb_gen, tlb_gen);

	for (i = 1; i < TLB_NR_DYN_ASIDS; i++)
		this_cpu_write(cpu_tlbstate.ctxs[i].ctx_id, 0);
}

/*
 * flush_tlb_func_common()'s memory ordering requirement is that any
 * TLB fills that happen after we flush the TLB are ordered after we
 * read active_mm's tlb_gen.  We don't need any explicit barriers
 * because all x86 flush operations are serializing and the
 * atomic64_read operation won't be reordered by the compiler.
 */
static void flush_tlb_func_common(const struct flush_tlb_info *f,
				  bool local, enum tlb_flush_reason reason)
{
	/*
	 * We have three different tlb_gen values in here.  They are:
	 *
	 * - mm_tlb_gen:     the latest generation.
	 * - local_tlb_gen:  the generation that this CPU has already caught
	 *                   up to.
	 * - f->new_tlb_gen: the generation that the requester of the flush
	 *                   wants us to catch up to.
	 */
	struct mm_struct *loaded_mm = this_cpu_read(cpu_tlbstate.loaded_mm);
	u32 loaded_mm_asid = this_cpu_read(cpu_tlbstate.loaded_mm_asid);
	u64 mm_tlb_gen = atomic64_read(&loaded_mm->context.tlb_gen);
	u64 local_tlb_gen = this_cpu_read(cpu_tlbstate.ctxs[loaded_mm_asid].tlb_gen);

	/* This code cannot presently handle being reentered. */
	VM_WARN_ON(!irqs_disabled());

	if (unlikely(loaded_mm == &init_mm))
		return;

	VM_WARN_ON(this_cpu_read(cpu_tlbstate.ctxs[loaded_mm_asid].ctx_id) !=
		   loaded_mm->context.ctx_id);

	if (this_cpu_read(cpu_tlbstate.is_lazy)) {
		/*
		 * We're in lazy mode.  We need to at least flush our
		 * paging-structure cache to avoid speculatively reading
		 * garbage into our TLB.  Since switching to init_mm is barely
		 * slower than a minimal flush, just switch to init_mm.
		 */
		switch_mm_irqs_off(NULL, &init_mm, NULL);
		return;
	}

	if (unlikely(local_tlb_gen == mm_tlb_gen)) {
		/*
		 * There's nothing to do: we're already up to date.  This can
		 * happen if two concurrent flushes happen -- the first flush to
		 * be handled can catch us all the way up, leaving no work for
		 * the second flush.
		 */
		trace_tlb_flush(reason, 0);
		return;
	}

	WARN_ON_ONCE(local_tlb_gen > mm_tlb_gen);
	WARN_ON_ONCE(f->new_tlb_gen > mm_tlb_gen);

	/*
	 * If we get to this point, we know that our TLB is out of date.
	 * This does not strictly imply that we need to flush (it's
	 * possible that f->new_tlb_gen <= local_tlb_gen), but we're
	 * going to need to flush in the very near future, so we might
	 * as well get it over with.
	 *
	 * The only question is whether to do a full or partial flush.
	 *
	 * We do a partial flush if requested and two extra conditions
	 * are met:
	 *
	 * 1. f->new_tlb_gen == local_tlb_gen + 1.  We have an invariant that
	 *    we've always done all needed flushes to catch up to
	 *    local_tlb_gen.  If, for example, local_tlb_gen == 2 and
	 *    f->new_tlb_gen == 3, then we know that the flush needed to bring
	 *    us up to date for tlb_gen 3 is the partial flush we're
	 *    processing.
	 *
	 *    As an example of why this check is needed, suppose that there
	 *    are two concurrent flushes.  The first is a full flush that
	 *    changes context.tlb_gen from 1 to 2.  The second is a partial
	 *    flush that changes context.tlb_gen from 2 to 3.  If they get
	 *    processed on this CPU in reverse order, we'll see
	 *     local_tlb_gen == 1, mm_tlb_gen == 3, and end != TLB_FLUSH_ALL.
	 *    If we were to use __flush_tlb_one_user() and set local_tlb_gen to
	 *    3, we'd be break the invariant: we'd update local_tlb_gen above
	 *    1 without the full flush that's needed for tlb_gen 2.
	 *
	 * 2. f->new_tlb_gen == mm_tlb_gen.  This is purely an optimiation.
	 *    Partial TLB flushes are not all that much cheaper than full TLB
	 *    flushes, so it seems unlikely that it would be a performance win
	 *    to do a partial flush if that won't bring our TLB fully up to
	 *    date.  By doing a full flush instead, we can increase
	 *    local_tlb_gen all the way to mm_tlb_gen and we can probably
	 *    avoid another flush in the very near future.
	 */
	if (f->end != TLB_FLUSH_ALL &&
	    f->new_tlb_gen == local_tlb_gen + 1 &&
	    f->new_tlb_gen == mm_tlb_gen) {
		/* Partial flush */
		unsigned long addr;
		unsigned long nr_pages = (f->end - f->start) >> PAGE_SHIFT;

		addr = f->start;
		while (addr < f->end) {
			__flush_tlb_one_user(addr);
			addr += PAGE_SIZE;
		}
		if (local)
			count_vm_tlb_events(NR_TLB_LOCAL_FLUSH_ONE, nr_pages);
		trace_tlb_flush(reason, nr_pages);
	} else {
		/* Full flush. */
		local_flush_tlb();
		if (local)
			count_vm_tlb_event(NR_TLB_LOCAL_FLUSH_ALL);
		trace_tlb_flush(reason, TLB_FLUSH_ALL);
	}

	/* Both paths above update our state to mm_tlb_gen. */
	this_cpu_write(cpu_tlbstate.ctxs[loaded_mm_asid].tlb_gen, mm_tlb_gen);
}

static void flush_tlb_func_local(void *info, enum tlb_flush_reason reason)
{
	const struct flush_tlb_info *f = info;

	flush_tlb_func_common(f, true, reason);
}

static void flush_tlb_func_remote(void *info)
{
	const struct flush_tlb_info *f = info;

	inc_irq_stat(irq_tlb_count);

	if (f->mm && f->mm != this_cpu_read(cpu_tlbstate.loaded_mm))
		return;

	count_vm_tlb_event(NR_TLB_REMOTE_FLUSH_RECEIVED);
	flush_tlb_func_common(f, false, TLB_REMOTE_SHOOTDOWN);
}

void native_flush_tlb_others(const struct cpumask *cpumask,
			     const struct flush_tlb_info *info)
{
	count_vm_tlb_event(NR_TLB_REMOTE_FLUSH);
	if (info->end == TLB_FLUSH_ALL)
		trace_tlb_flush(TLB_REMOTE_SEND_IPI, TLB_FLUSH_ALL);
	else
		trace_tlb_flush(TLB_REMOTE_SEND_IPI,
				(info->end - info->start) >> PAGE_SHIFT);

	if (is_uv_system()) {
		/*
		 * This whole special case is confused.  UV has a "Broadcast
		 * Assist Unit", which seems to be a fancy way to send IPIs.
		 * Back when x86 used an explicit TLB flush IPI, UV was
		 * optimized to use its own mechanism.  These days, x86 uses
		 * smp_call_function_many(), but UV still uses a manual IPI,
		 * and that IPI's action is out of date -- it does a manual
		 * flush instead of calling flush_tlb_func_remote().  This
		 * means that the percpu tlb_gen variables won't be updated
		 * and we'll do pointless flushes on future context switches.
		 *
		 * Rather than hooking native_flush_tlb_others() here, I think
		 * that UV should be updated so that smp_call_function_many(),
		 * etc, are optimal on UV.
		 */
		unsigned int cpu;

		cpu = smp_processor_id();
		cpumask = uv_flush_tlb_others(cpumask, info);
		if (cpumask)
			smp_call_function_many(cpumask, flush_tlb_func_remote,
					       (void *)info, 1);
		return;
	}
	smp_call_function_many(cpumask, flush_tlb_func_remote,
			       (void *)info, 1);
}

/*
 * See Documentation/x86/tlb.txt for details.  We choose 33
 * because it is large enough to cover the vast majority (at
 * least 95%) of allocations, and is small enough that we are
 * confident it will not cause too much overhead.  Each single
 * flush is about 100 ns, so this caps the maximum overhead at
 * _about_ 3,000 ns.
 *
 * This is in units of pages.
 */
static unsigned long tlb_single_page_flush_ceiling __read_mostly = 33;

void flush_tlb_mm_range(struct mm_struct *mm, unsigned long start,
				unsigned long end, unsigned long vmflag)
{
	int cpu;

	struct flush_tlb_info info = {
		.mm = mm,
	};

	cpu = get_cpu();

	/* This is also a barrier that synchronizes with switch_mm(). */
	info.new_tlb_gen = inc_mm_tlb_gen(mm);

	/* Should we flush just the requested range? */
	if ((end != TLB_FLUSH_ALL) &&
	    !(vmflag & VM_HUGETLB) &&
	    ((end - start) >> PAGE_SHIFT) <= tlb_single_page_flush_ceiling) {
		info.start = start;
		info.end = end;
	} else {
		info.start = 0UL;
		info.end = TLB_FLUSH_ALL;
	}

	if (mm == this_cpu_read(cpu_tlbstate.loaded_mm)) {
		VM_WARN_ON(irqs_disabled());
		local_irq_disable();
		flush_tlb_func_local(&info, TLB_LOCAL_MM_SHOOTDOWN);
		local_irq_enable();
	}

	if (cpumask_any_but(mm_cpumask(mm), cpu) < nr_cpu_ids)
		flush_tlb_others(mm_cpumask(mm), &info);

	put_cpu();
}


static void do_flush_tlb_all(void *info)
{
	count_vm_tlb_event(NR_TLB_REMOTE_FLUSH_RECEIVED);
	__flush_tlb_all();
}

void flush_tlb_all(void)
{
	count_vm_tlb_event(NR_TLB_REMOTE_FLUSH);
	on_each_cpu(do_flush_tlb_all, NULL, 1);
}

static void do_kernel_range_flush(void *info)
{
	struct flush_tlb_info *f = info;
	unsigned long addr;

	/* flush range by one by one 'invlpg' */
	for (addr = f->start; addr < f->end; addr += PAGE_SIZE)
<<<<<<< HEAD
		__flush_tlb_one(addr);
=======
		__flush_tlb_one_kernel(addr);
>>>>>>> 661e50bc
}

void flush_tlb_kernel_range(unsigned long start, unsigned long end)
{

	/* Balance as user space task's flush, a bit conservative */
	if (end == TLB_FLUSH_ALL ||
	    (end - start) > tlb_single_page_flush_ceiling << PAGE_SHIFT) {
		on_each_cpu(do_flush_tlb_all, NULL, 1);
	} else {
		struct flush_tlb_info info;
		info.start = start;
		info.end = end;
		on_each_cpu(do_kernel_range_flush, &info, 1);
	}
}

void arch_tlbbatch_flush(struct arch_tlbflush_unmap_batch *batch)
{
	struct flush_tlb_info info = {
		.mm = NULL,
		.start = 0UL,
		.end = TLB_FLUSH_ALL,
	};

	int cpu = get_cpu();

	if (cpumask_test_cpu(cpu, &batch->cpumask)) {
		VM_WARN_ON(irqs_disabled());
		local_irq_disable();
		flush_tlb_func_local(&info, TLB_LOCAL_SHOOTDOWN);
		local_irq_enable();
	}

	if (cpumask_any_but(&batch->cpumask, cpu) < nr_cpu_ids)
		flush_tlb_others(&batch->cpumask, &info);

	cpumask_clear(&batch->cpumask);

	put_cpu();
}

static ssize_t tlbflush_read_file(struct file *file, char __user *user_buf,
			     size_t count, loff_t *ppos)
{
	char buf[32];
	unsigned int len;

	len = sprintf(buf, "%ld\n", tlb_single_page_flush_ceiling);
	return simple_read_from_buffer(user_buf, count, ppos, buf, len);
}

static ssize_t tlbflush_write_file(struct file *file,
		 const char __user *user_buf, size_t count, loff_t *ppos)
{
	char buf[32];
	ssize_t len;
	int ceiling;

	len = min(count, sizeof(buf) - 1);
	if (copy_from_user(buf, user_buf, len))
		return -EFAULT;

	buf[len] = '\0';
	if (kstrtoint(buf, 0, &ceiling))
		return -EINVAL;

	if (ceiling < 0)
		return -EINVAL;

	tlb_single_page_flush_ceiling = ceiling;
	return count;
}

static const struct file_operations fops_tlbflush = {
	.read = tlbflush_read_file,
	.write = tlbflush_write_file,
	.llseek = default_llseek,
};

static int __init create_tlb_single_page_flush_ceiling(void)
{
	debugfs_create_file("tlb_single_page_flush_ceiling", S_IRUSR | S_IWUSR,
			    arch_debugfs_dir, NULL, &fops_tlbflush);
	return 0;
}
late_initcall(create_tlb_single_page_flush_ceiling);<|MERGE_RESOLUTION|>--- conflicted
+++ resolved
@@ -666,11 +666,7 @@
 
 	/* flush range by one by one 'invlpg' */
 	for (addr = f->start; addr < f->end; addr += PAGE_SIZE)
-<<<<<<< HEAD
-		__flush_tlb_one(addr);
-=======
 		__flush_tlb_one_kernel(addr);
->>>>>>> 661e50bc
 }
 
 void flush_tlb_kernel_range(unsigned long start, unsigned long end)
