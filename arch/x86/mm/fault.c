--- conflicted
+++ resolved
@@ -190,46 +190,6 @@
 	return pmd_k;
 }
 
-<<<<<<< HEAD
-static void vmalloc_sync(void)
-{
-	unsigned long address;
-
-	if (SHARED_KERNEL_PMD)
-		return;
-
-	for (address = VMALLOC_START & PMD_MASK;
-	     address >= TASK_SIZE_MAX && address < VMALLOC_END;
-	     address += PMD_SIZE) {
-		struct page *page;
-
-		spin_lock(&pgd_lock);
-		list_for_each_entry(page, &pgd_list, lru) {
-			spinlock_t *pgt_lock;
-
-			/* the pgt_lock only for Xen */
-			pgt_lock = &pgd_page_get_mm(page)->page_table_lock;
-
-			spin_lock(pgt_lock);
-			vmalloc_sync_one(page_address(page), address);
-			spin_unlock(pgt_lock);
-		}
-		spin_unlock(&pgd_lock);
-	}
-}
-
-void vmalloc_sync_mappings(void)
-{
-	vmalloc_sync();
-}
-
-void vmalloc_sync_unmappings(void)
-{
-	vmalloc_sync();
-}
-
-=======
->>>>>>> d1988041
 /*
  *   Handle a fault on the vmalloc or module mapping area
  *
@@ -365,99 +325,6 @@
 
 #else /* CONFIG_X86_64: */
 
-<<<<<<< HEAD
-void vmalloc_sync_mappings(void)
-{
-	/*
-	 * 64-bit mappings might allocate new p4d/pud pages
-	 * that need to be propagated to all tasks' PGDs.
-	 */
-	sync_global_pgds(VMALLOC_START & PGDIR_MASK, VMALLOC_END);
-}
-
-void vmalloc_sync_unmappings(void)
-{
-	/*
-	 * Unmappings never allocate or free p4d/pud pages.
-	 * No work is required here.
-	 */
-}
-
-/*
- * 64-bit:
- *
- *   Handle a fault on the vmalloc area
- */
-static noinline int vmalloc_fault(unsigned long address)
-{
-	pgd_t *pgd, *pgd_k;
-	p4d_t *p4d, *p4d_k;
-	pud_t *pud;
-	pmd_t *pmd;
-	pte_t *pte;
-
-	/* Make sure we are in vmalloc area: */
-	if (!(address >= VMALLOC_START && address < VMALLOC_END))
-		return -1;
-
-	/*
-	 * Copy kernel mappings over when needed. This can also
-	 * happen within a race in page table update. In the later
-	 * case just flush:
-	 */
-	pgd = (pgd_t *)__va(read_cr3_pa()) + pgd_index(address);
-	pgd_k = pgd_offset_k(address);
-	if (pgd_none(*pgd_k))
-		return -1;
-
-	if (pgtable_l5_enabled()) {
-		if (pgd_none(*pgd)) {
-			set_pgd(pgd, *pgd_k);
-			arch_flush_lazy_mmu_mode();
-		} else {
-			BUG_ON(pgd_page_vaddr(*pgd) != pgd_page_vaddr(*pgd_k));
-		}
-	}
-
-	/* With 4-level paging, copying happens on the p4d level. */
-	p4d = p4d_offset(pgd, address);
-	p4d_k = p4d_offset(pgd_k, address);
-	if (p4d_none(*p4d_k))
-		return -1;
-
-	if (p4d_none(*p4d) && !pgtable_l5_enabled()) {
-		set_p4d(p4d, *p4d_k);
-		arch_flush_lazy_mmu_mode();
-	} else {
-		BUG_ON(p4d_pfn(*p4d) != p4d_pfn(*p4d_k));
-	}
-
-	BUILD_BUG_ON(CONFIG_PGTABLE_LEVELS < 4);
-
-	pud = pud_offset(p4d, address);
-	if (pud_none(*pud))
-		return -1;
-
-	if (pud_large(*pud))
-		return 0;
-
-	pmd = pmd_offset(pud, address);
-	if (pmd_none(*pmd))
-		return -1;
-
-	if (pmd_large(*pmd))
-		return 0;
-
-	pte = pte_offset_kernel(pmd, address);
-	if (!pte_present(*pte))
-		return -1;
-
-	return 0;
-}
-NOKPROBE_SYMBOL(vmalloc_fault);
-
-=======
->>>>>>> d1988041
 #ifdef CONFIG_CPU_SUP_AMD
 static const char errata93_warning[] =
 KERN_ERR 
