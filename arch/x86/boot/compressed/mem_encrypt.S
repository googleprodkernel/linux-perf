--- conflicted
+++ resolved
@@ -114,8 +114,5 @@
 	.balign	8
 SYM_DATA(sme_me_mask,		.quad 0)
 SYM_DATA(sev_status,		.quad 0)
-<<<<<<< HEAD
-=======
 SYM_DATA(sev_check_data,	.quad 0)
->>>>>>> d1988041
 #endif