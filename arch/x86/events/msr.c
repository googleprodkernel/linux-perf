// SPDX-License-Identifier: GPL-2.0
#include <linux/perf_event.h>
#include <linux/sysfs.h>
#include <linux/nospec.h>
#include <asm/intel-family.h>
#include "probe.h"

enum perf_msr_id {
	PERF_MSR_TSC			= 0,
	PERF_MSR_APERF			= 1,
	PERF_MSR_MPERF			= 2,
	PERF_MSR_PPERF			= 3,
	PERF_MSR_SMI			= 4,
	PERF_MSR_PTSC			= 5,
	PERF_MSR_IRPERF			= 6,
	PERF_MSR_THERM			= 7,
	PERF_MSR_EVENT_MAX,
};

static bool test_aperfmperf(int idx, void *data)
{
	return boot_cpu_has(X86_FEATURE_APERFMPERF);
}

static bool test_ptsc(int idx, void *data)
{
	return boot_cpu_has(X86_FEATURE_PTSC);
}

static bool test_irperf(int idx, void *data)
{
	return boot_cpu_has(X86_FEATURE_IRPERF);
}

static bool test_therm_status(int idx, void *data)
{
	return boot_cpu_has(X86_FEATURE_DTHERM);
}

static bool test_intel(int idx, void *data)
{
	if (boot_cpu_data.x86_vendor != X86_VENDOR_INTEL ||
	    boot_cpu_data.x86 != 6)
		return false;

	switch (boot_cpu_data.x86_model) {
	case INTEL_FAM6_NEHALEM:
	case INTEL_FAM6_NEHALEM_G:
	case INTEL_FAM6_NEHALEM_EP:
	case INTEL_FAM6_NEHALEM_EX:

	case INTEL_FAM6_WESTMERE:
	case INTEL_FAM6_WESTMERE_EP:
	case INTEL_FAM6_WESTMERE_EX:

	case INTEL_FAM6_SANDYBRIDGE:
	case INTEL_FAM6_SANDYBRIDGE_X:

	case INTEL_FAM6_IVYBRIDGE:
	case INTEL_FAM6_IVYBRIDGE_X:

	case INTEL_FAM6_HASWELL:
	case INTEL_FAM6_HASWELL_X:
	case INTEL_FAM6_HASWELL_L:
	case INTEL_FAM6_HASWELL_G:

	case INTEL_FAM6_BROADWELL:
	case INTEL_FAM6_BROADWELL_D:
	case INTEL_FAM6_BROADWELL_G:
	case INTEL_FAM6_BROADWELL_X:

	case INTEL_FAM6_ATOM_SILVERMONT:
<<<<<<< HEAD
	case INTEL_FAM6_ATOM_SILVERMONT_X:
	case INTEL_FAM6_ATOM_AIRMONT:

	case INTEL_FAM6_ATOM_GOLDMONT:
	case INTEL_FAM6_ATOM_GOLDMONT_X:
=======
	case INTEL_FAM6_ATOM_SILVERMONT_D:
	case INTEL_FAM6_ATOM_AIRMONT:

	case INTEL_FAM6_ATOM_GOLDMONT:
	case INTEL_FAM6_ATOM_GOLDMONT_D:
>>>>>>> f7688b48

	case INTEL_FAM6_ATOM_GOLDMONT_PLUS:

	case INTEL_FAM6_XEON_PHI_KNL:
	case INTEL_FAM6_XEON_PHI_KNM:
		if (idx == PERF_MSR_SMI)
			return true;
		break;

	case INTEL_FAM6_SKYLAKE_L:
	case INTEL_FAM6_SKYLAKE:
	case INTEL_FAM6_SKYLAKE_X:
<<<<<<< HEAD
	case INTEL_FAM6_KABYLAKE_MOBILE:
	case INTEL_FAM6_KABYLAKE_DESKTOP:
	case INTEL_FAM6_ICELAKE_MOBILE:
=======
	case INTEL_FAM6_KABYLAKE_L:
	case INTEL_FAM6_KABYLAKE:
	case INTEL_FAM6_COMETLAKE_L:
	case INTEL_FAM6_COMETLAKE:
	case INTEL_FAM6_ICELAKE_L:
	case INTEL_FAM6_ICELAKE:
	case INTEL_FAM6_ICELAKE_X:
	case INTEL_FAM6_ICELAKE_D:
	case INTEL_FAM6_TIGERLAKE_L:
	case INTEL_FAM6_TIGERLAKE:
>>>>>>> f7688b48
		if (idx == PERF_MSR_SMI || idx == PERF_MSR_PPERF)
			return true;
		break;
	}

	return false;
}

PMU_EVENT_ATTR_STRING(tsc,				attr_tsc,		"event=0x00"	);
PMU_EVENT_ATTR_STRING(aperf,				attr_aperf,		"event=0x01"	);
PMU_EVENT_ATTR_STRING(mperf,				attr_mperf,		"event=0x02"	);
PMU_EVENT_ATTR_STRING(pperf,				attr_pperf,		"event=0x03"	);
PMU_EVENT_ATTR_STRING(smi,				attr_smi,		"event=0x04"	);
PMU_EVENT_ATTR_STRING(ptsc,				attr_ptsc,		"event=0x05"	);
PMU_EVENT_ATTR_STRING(irperf,				attr_irperf,		"event=0x06"	);
PMU_EVENT_ATTR_STRING(cpu_thermal_margin,		attr_therm,		"event=0x07"	);
PMU_EVENT_ATTR_STRING(cpu_thermal_margin.snapshot,	attr_therm_snap,	"1"		);
PMU_EVENT_ATTR_STRING(cpu_thermal_margin.unit,		attr_therm_unit,	"C"		);

static unsigned long msr_mask;

PMU_EVENT_GROUP(events, aperf);
PMU_EVENT_GROUP(events, mperf);
PMU_EVENT_GROUP(events, pperf);
PMU_EVENT_GROUP(events, smi);
PMU_EVENT_GROUP(events, ptsc);
PMU_EVENT_GROUP(events, irperf);

static struct attribute *attrs_therm[] = {
	&attr_therm.attr.attr,
	&attr_therm_snap.attr.attr,
	&attr_therm_unit.attr.attr,
	NULL,
};

static struct attribute_group group_therm = {
	.name  = "events",
	.attrs = attrs_therm,
};

static struct perf_msr msr[] = {
	[PERF_MSR_TSC]		= { .no_check = true,								},
	[PERF_MSR_APERF]	= { MSR_IA32_APERF,		&group_aperf,		test_aperfmperf,	},
	[PERF_MSR_MPERF]	= { MSR_IA32_MPERF,		&group_mperf,		test_aperfmperf,	},
	[PERF_MSR_PPERF]	= { MSR_PPERF,			&group_pperf,		test_intel,		},
	[PERF_MSR_SMI]		= { MSR_SMI_COUNT,		&group_smi,		test_intel,		},
	[PERF_MSR_PTSC]		= { MSR_F15H_PTSC,		&group_ptsc,		test_ptsc,		},
	[PERF_MSR_IRPERF]	= { MSR_F17H_IRPERF,		&group_irperf,		test_irperf,		},
	[PERF_MSR_THERM]	= { MSR_IA32_THERM_STATUS,	&group_therm,		test_therm_status,	},
};

static struct attribute *events_attrs[] = {
	&attr_tsc.attr.attr,
	NULL,
};

static struct attribute_group events_attr_group = {
	.name = "events",
	.attrs = events_attrs,
};

PMU_FORMAT_ATTR(event, "config:0-63");
static struct attribute *format_attrs[] = {
	&format_attr_event.attr,
	NULL,
};
static struct attribute_group format_attr_group = {
	.name = "format",
	.attrs = format_attrs,
};

static const struct attribute_group *attr_groups[] = {
	&events_attr_group,
	&format_attr_group,
	NULL,
};

static const struct attribute_group *attr_update[] = {
	&group_aperf,
	&group_mperf,
	&group_pperf,
	&group_smi,
	&group_ptsc,
	&group_irperf,
	&group_therm,
	NULL,
};

static int msr_event_init(struct perf_event *event)
{
	u64 cfg = event->attr.config;

	if (event->attr.type != event->pmu->type)
		return -ENOENT;

	/* unsupported modes and filters */
	if (event->attr.sample_period) /* no sampling */
		return -EINVAL;

	if (cfg >= PERF_MSR_EVENT_MAX)
		return -EINVAL;

	cfg = array_index_nospec((unsigned long)cfg, PERF_MSR_EVENT_MAX);

	if (!(msr_mask & (1 << cfg)))
		return -EINVAL;

	event->hw.idx		= -1;
	event->hw.event_base	= msr[cfg].msr;
	event->hw.config	= cfg;

	return 0;
}

static inline u64 msr_read_counter(struct perf_event *event)
{
	u64 now;

	if (event->hw.event_base)
		rdmsrl(event->hw.event_base, now);
	else
		now = rdtsc_ordered();

	return now;
}

static void msr_event_update(struct perf_event *event)
{
	u64 prev, now;
	s64 delta;

	/* Careful, an NMI might modify the previous event value: */
again:
	prev = local64_read(&event->hw.prev_count);
	now = msr_read_counter(event);

	if (local64_cmpxchg(&event->hw.prev_count, prev, now) != prev)
		goto again;

	delta = now - prev;
	if (unlikely(event->hw.event_base == MSR_SMI_COUNT)) {
		delta = sign_extend64(delta, 31);
		local64_add(delta, &event->count);
	} else if (unlikely(event->hw.event_base == MSR_IA32_THERM_STATUS)) {
		/* If valid, extract digital readout, otherwise set to -1: */
		now = now & (1ULL << 31) ? (now >> 16) & 0x3f :  -1;
		local64_set(&event->count, now);
	} else {
		local64_add(delta, &event->count);
	}
}

static void msr_event_start(struct perf_event *event, int flags)
{
	u64 now = msr_read_counter(event);

	local64_set(&event->hw.prev_count, now);
}

static void msr_event_stop(struct perf_event *event, int flags)
{
	msr_event_update(event);
}

static void msr_event_del(struct perf_event *event, int flags)
{
	msr_event_stop(event, PERF_EF_UPDATE);
}

static int msr_event_add(struct perf_event *event, int flags)
{
	if (flags & PERF_EF_START)
		msr_event_start(event, flags);

	return 0;
}

static struct pmu pmu_msr = {
	.task_ctx_nr	= perf_sw_context,
	.attr_groups	= attr_groups,
	.event_init	= msr_event_init,
	.add		= msr_event_add,
	.del		= msr_event_del,
	.start		= msr_event_start,
	.stop		= msr_event_stop,
	.read		= msr_event_update,
	.capabilities	= PERF_PMU_CAP_NO_INTERRUPT | PERF_PMU_CAP_NO_EXCLUDE,
	.attr_update	= attr_update,
};

static int __init msr_init(void)
{
	if (!boot_cpu_has(X86_FEATURE_TSC)) {
		pr_cont("no MSR PMU driver.\n");
		return 0;
	}

	msr_mask = perf_msr_probe(msr, PERF_MSR_EVENT_MAX, true, NULL);

	perf_pmu_register(&pmu_msr, "msr", -1);

	return 0;
}
device_initcall(msr_init);<|MERGE_RESOLUTION|>--- conflicted
+++ resolved
@@ -70,19 +70,11 @@
 	case INTEL_FAM6_BROADWELL_X:
 
 	case INTEL_FAM6_ATOM_SILVERMONT:
-<<<<<<< HEAD
-	case INTEL_FAM6_ATOM_SILVERMONT_X:
-	case INTEL_FAM6_ATOM_AIRMONT:
-
-	case INTEL_FAM6_ATOM_GOLDMONT:
-	case INTEL_FAM6_ATOM_GOLDMONT_X:
-=======
 	case INTEL_FAM6_ATOM_SILVERMONT_D:
 	case INTEL_FAM6_ATOM_AIRMONT:
 
 	case INTEL_FAM6_ATOM_GOLDMONT:
 	case INTEL_FAM6_ATOM_GOLDMONT_D:
->>>>>>> f7688b48
 
 	case INTEL_FAM6_ATOM_GOLDMONT_PLUS:
 
@@ -95,11 +87,6 @@
 	case INTEL_FAM6_SKYLAKE_L:
 	case INTEL_FAM6_SKYLAKE:
 	case INTEL_FAM6_SKYLAKE_X:
-<<<<<<< HEAD
-	case INTEL_FAM6_KABYLAKE_MOBILE:
-	case INTEL_FAM6_KABYLAKE_DESKTOP:
-	case INTEL_FAM6_ICELAKE_MOBILE:
-=======
 	case INTEL_FAM6_KABYLAKE_L:
 	case INTEL_FAM6_KABYLAKE:
 	case INTEL_FAM6_COMETLAKE_L:
@@ -110,7 +97,6 @@
 	case INTEL_FAM6_ICELAKE_D:
 	case INTEL_FAM6_TIGERLAKE_L:
 	case INTEL_FAM6_TIGERLAKE:
->>>>>>> f7688b48
 		if (idx == PERF_MSR_SMI || idx == PERF_MSR_PPERF)
 			return true;
 		break;
