# x86 configuration
mainmenu "Linux Kernel Configuration for x86"

# Select 32 or 64 bit
config 64BIT
	bool "64-bit kernel" if ARCH = "x86"
	default ARCH = "x86_64"
	---help---
	  Say yes to build a 64-bit kernel - formerly known as x86_64
	  Say no to build a 32-bit kernel - formerly known as i386

config X86_32
	def_bool !64BIT

config X86_64
	def_bool 64BIT

### Arch settings
config X86
	def_bool y
	select HAVE_AOUT if X86_32
	select HAVE_READQ
	select HAVE_WRITEQ
	select HAVE_UNSTABLE_SCHED_CLOCK
	select HAVE_IDE
	select HAVE_OPROFILE
	select HAVE_IOREMAP_PROT
	select HAVE_KPROBES
	select ARCH_WANT_OPTIONAL_GPIOLIB
	select ARCH_WANT_FRAME_POINTERS
	select HAVE_KRETPROBES
	select HAVE_FTRACE_MCOUNT_RECORD
	select HAVE_DYNAMIC_FTRACE
	select HAVE_FUNCTION_TRACER
	select HAVE_FUNCTION_GRAPH_TRACER
	select HAVE_FUNCTION_TRACE_MCOUNT_TEST
	select HAVE_KVM
	select HAVE_ARCH_KGDB
	select HAVE_ARCH_TRACEHOOK
	select HAVE_GENERIC_DMA_COHERENT if X86_32
	select HAVE_EFFICIENT_UNALIGNED_ACCESS
	select USER_STACKTRACE_SUPPORT
<<<<<<< HEAD
=======
	select HAVE_DMA_API_DEBUG
>>>>>>> dfbbe89e
	select HAVE_KERNEL_GZIP
	select HAVE_KERNEL_BZIP2
	select HAVE_KERNEL_LZMA

config ARCH_DEFCONFIG
	string
	default "arch/x86/configs/i386_defconfig" if X86_32
	default "arch/x86/configs/x86_64_defconfig" if X86_64

config GENERIC_TIME
	def_bool y

config GENERIC_CMOS_UPDATE
	def_bool y

config CLOCKSOURCE_WATCHDOG
	def_bool y

config GENERIC_CLOCKEVENTS
	def_bool y

config GENERIC_CLOCKEVENTS_BROADCAST
	def_bool y
	depends on X86_64 || (X86_32 && X86_LOCAL_APIC)

config LOCKDEP_SUPPORT
	def_bool y

config STACKTRACE_SUPPORT
	def_bool y

config HAVE_LATENCYTOP_SUPPORT
	def_bool y

config FAST_CMPXCHG_LOCAL
	bool
	default y

config MMU
	def_bool y

config ZONE_DMA
	def_bool y

config SBUS
	bool

config GENERIC_ISA_DMA
	def_bool y

config GENERIC_IOMAP
	def_bool y

config GENERIC_BUG
	def_bool y
	depends on BUG
	select GENERIC_BUG_RELATIVE_POINTERS if X86_64

config GENERIC_BUG_RELATIVE_POINTERS
	bool

config GENERIC_HWEIGHT
	def_bool y

config GENERIC_GPIO
	bool

config ARCH_MAY_HAVE_PC_FDC
	def_bool y

config RWSEM_GENERIC_SPINLOCK
	def_bool !X86_XADD

config RWSEM_XCHGADD_ALGORITHM
	def_bool X86_XADD

config ARCH_HAS_CPU_IDLE_WAIT
	def_bool y

config GENERIC_CALIBRATE_DELAY
	def_bool y

config GENERIC_TIME_VSYSCALL
	bool
	default X86_64

config ARCH_HAS_CPU_RELAX
	def_bool y

config ARCH_HAS_DEFAULT_IDLE
	def_bool y

config ARCH_HAS_CACHE_LINE_SIZE
	def_bool y

config HAVE_SETUP_PER_CPU_AREA
	def_bool y

config HAVE_DYNAMIC_PER_CPU_AREA
	def_bool y

config HAVE_CPUMASK_OF_CPU_MAP
	def_bool X86_64_SMP

config ARCH_HIBERNATION_POSSIBLE
	def_bool y

config ARCH_SUSPEND_POSSIBLE
	def_bool y

config ZONE_DMA32
	bool
	default X86_64

config ARCH_POPULATES_NODE_MAP
	def_bool y

config AUDIT_ARCH
	bool
	default X86_64

config ARCH_SUPPORTS_OPTIMIZED_INLINING
	def_bool y

# Use the generic interrupt handling code in kernel/irq/:
config GENERIC_HARDIRQS
	bool
	default y

config GENERIC_HARDIRQS_NO__DO_IRQ
       def_bool y

config GENERIC_IRQ_PROBE
	bool
	default y

config GENERIC_PENDING_IRQ
	bool
	depends on GENERIC_HARDIRQS && SMP
	default y

config USE_GENERIC_SMP_HELPERS
	def_bool y
	depends on SMP

config X86_32_SMP
	def_bool y
	depends on X86_32 && SMP

config X86_64_SMP
	def_bool y
	depends on X86_64 && SMP

config X86_HT
	bool
	depends on SMP
	default y

config X86_TRAMPOLINE
	bool
	depends on SMP || (64BIT && ACPI_SLEEP)
	default y

config X86_32_LAZY_GS
	def_bool y
	depends on X86_32 && !CC_STACKPROTECTOR

config KTIME_SCALAR
	def_bool X86_32
source "init/Kconfig"
source "kernel/Kconfig.freezer"

menu "Processor type and features"

source "kernel/time/Kconfig"

config SMP
	bool "Symmetric multi-processing support"
	---help---
	  This enables support for systems with more than one CPU. If you have
	  a system with only one CPU, like most personal computers, say N. If
	  you have a system with more than one CPU, say Y.

	  If you say N here, the kernel will run on single and multiprocessor
	  machines, but will use only one CPU of a multiprocessor machine. If
	  you say Y here, the kernel will run on many, but not all,
	  singleprocessor machines. On a singleprocessor machine, the kernel
	  will run faster if you say N here.

	  Note that if you say Y here and choose architecture "586" or
	  "Pentium" under "Processor family", the kernel will not work on 486
	  architectures. Similarly, multiprocessor kernels for the "PPro"
	  architecture may not work on all Pentium based boards.

	  People using multiprocessor machines who say Y here should also say
	  Y to "Enhanced Real Time Clock Support", below. The "Advanced Power
	  Management" code will be disabled if you say Y here.

	  See also <file:Documentation/i386/IO-APIC.txt>,
	  <file:Documentation/nmi_watchdog.txt> and the SMP-HOWTO available at
	  <http://www.tldp.org/docs.html#howto>.

	  If you don't know what to do here, say N.

config X86_X2APIC
	bool "Support x2apic"
	depends on X86_LOCAL_APIC && X86_64
	---help---
	  This enables x2apic support on CPUs that have this feature.

	  This allows 32-bit apic IDs (so it can support very large systems),
	  and accesses the local apic via MSRs not via mmio.

	  ( On certain CPU models you may need to enable INTR_REMAP too,
	    to get functional x2apic mode. )

	  If you don't know what to do here, say N.

config SPARSE_IRQ
	bool "Support sparse irq numbering"
	depends on PCI_MSI || HT_IRQ
	---help---
	  This enables support for sparse irqs. This is useful for distro
	  kernels that want to define a high CONFIG_NR_CPUS value but still
	  want to have low kernel memory footprint on smaller machines.

	  ( Sparse IRQs can also be beneficial on NUMA boxes, as they spread
	    out the irq_desc[] array in a more NUMA-friendly way. )

	  If you don't know what to do here, say N.

config NUMA_MIGRATE_IRQ_DESC
	bool "Move irq desc when changing irq smp_affinity"
	depends on SPARSE_IRQ && NUMA
	default n
	---help---
	  This enables moving irq_desc to cpu/node that irq will use handled.

	  If you don't know what to do here, say N.

config X86_MPPARSE
	bool "Enable MPS table" if ACPI
	default y
	depends on X86_LOCAL_APIC
	---help---
	  For old smp systems that do not have proper acpi support. Newer systems
	  (esp with 64bit cpus) with acpi support, MADT and DSDT will override it

config X86_BIGSMP
	bool "Support for big SMP systems with more than 8 CPUs"
	depends on X86_32 && SMP
	---help---
	  This option is needed for the systems that have more than 8 CPUs

if X86_32
config X86_EXTENDED_PLATFORM
	bool "Support for extended (non-PC) x86 platforms"
	default y
	---help---
	  If you disable this option then the kernel will only support
	  standard PC platforms. (which covers the vast majority of
	  systems out there.)

	  If you enable this option then you'll be able to select support
	  for the following (non-PC) 32 bit x86 platforms:
		AMD Elan
		NUMAQ (IBM/Sequent)
		RDC R-321x SoC
		SGI 320/540 (Visual Workstation)
		Summit/EXA (IBM x440)
		Unisys ES7000 IA32 series

	  If you have one of these systems, or if you want to build a
	  generic distribution kernel, say Y here - otherwise say N.
endif

if X86_64
config X86_EXTENDED_PLATFORM
	bool "Support for extended (non-PC) x86 platforms"
	default y
	---help---
	  If you disable this option then the kernel will only support
	  standard PC platforms. (which covers the vast majority of
	  systems out there.)

	  If you enable this option then you'll be able to select support
	  for the following (non-PC) 64 bit x86 platforms:
		ScaleMP vSMP
		SGI Ultraviolet

	  If you have one of these systems, or if you want to build a
	  generic distribution kernel, say Y here - otherwise say N.
endif
# This is an alphabetically sorted list of 64 bit extended platforms
# Please maintain the alphabetic order if and when there are additions

config X86_VSMP
	bool "ScaleMP vSMP"
	select PARAVIRT
	depends on X86_64 && PCI
	depends on X86_EXTENDED_PLATFORM
	---help---
	  Support for ScaleMP vSMP systems.  Say 'Y' here if this kernel is
	  supposed to run on these EM64T-based machines.  Only choose this option
	  if you have one of these machines.

config X86_UV
	bool "SGI Ultraviolet"
	depends on X86_64
	depends on X86_EXTENDED_PLATFORM
	select X86_X2APIC
	---help---
	  This option is needed in order to support SGI Ultraviolet systems.
	  If you don't have one of these, you should say N here.

# Following is an alphabetically sorted list of 32 bit extended platforms
# Please maintain the alphabetic order if and when there are additions

config X86_ELAN
	bool "AMD Elan"
	depends on X86_32
	depends on X86_EXTENDED_PLATFORM
	---help---
	  Select this for an AMD Elan processor.

	  Do not use this option for K6/Athlon/Opteron processors!

	  If unsure, choose "PC-compatible" instead.

config X86_RDC321X
	bool "RDC R-321x SoC"
	depends on X86_32
	depends on X86_EXTENDED_PLATFORM
	select M486
	select X86_REBOOTFIXUPS
	---help---
	  This option is needed for RDC R-321x system-on-chip, also known
	  as R-8610-(G).
	  If you don't have one of these chips, you should say N here.

config X86_32_NON_STANDARD
	bool "Support non-standard 32-bit SMP architectures"
	depends on X86_32 && SMP
	depends on X86_EXTENDED_PLATFORM
	---help---
	  This option compiles in the NUMAQ, Summit, bigsmp, ES7000, default
	  subarchitectures.  It is intended for a generic binary kernel.
	  if you select them all, kernel will probe it one by one. and will
	  fallback to default.

# Alphabetically sorted list of Non standard 32 bit platforms

config X86_NUMAQ
	bool "NUMAQ (IBM/Sequent)"
	depends on X86_32_NON_STANDARD
	select NUMA
	select X86_MPPARSE
	---help---
	  This option is used for getting Linux to run on a NUMAQ (IBM/Sequent)
	  NUMA multiquad box. This changes the way that processors are
	  bootstrapped, and uses Clustered Logical APIC addressing mode instead
	  of Flat Logical.  You will need a new lynxer.elf file to flash your
	  firmware with - send email to <Martin.Bligh@us.ibm.com>.

config X86_VISWS
	bool "SGI 320/540 (Visual Workstation)"
	depends on X86_32 && PCI && X86_MPPARSE && PCI_GODIRECT
	depends on X86_32_NON_STANDARD
	---help---
	  The SGI Visual Workstation series is an IA32-based workstation
	  based on SGI systems chips with some legacy PC hardware attached.

	  Say Y here to create a kernel to run on the SGI 320 or 540.

	  A kernel compiled for the Visual Workstation will run on general
	  PCs as well. See <file:Documentation/sgi-visws.txt> for details.

config X86_SUMMIT
	bool "Summit/EXA (IBM x440)"
	depends on X86_32_NON_STANDARD
	---help---
	  This option is needed for IBM systems that use the Summit/EXA chipset.
	  In particular, it is needed for the x440.

config X86_ES7000
	bool "Unisys ES7000 IA32 series"
	depends on X86_32_NON_STANDARD && X86_BIGSMP
	---help---
	  Support for Unisys ES7000 systems.  Say 'Y' here if this kernel is
	  supposed to run on an IA32-based Unisys ES7000 system.

config SCHED_OMIT_FRAME_POINTER
	def_bool y
	prompt "Single-depth WCHAN output"
	depends on X86
	---help---
	  Calculate simpler /proc/<PID>/wchan values. If this option
	  is disabled then wchan values will recurse back to the
	  caller function. This provides more accurate wchan values,
	  at the expense of slightly more scheduling overhead.

	  If in doubt, say "Y".

menuconfig PARAVIRT_GUEST
	bool "Paravirtualized guest support"
	---help---
	  Say Y here to get to see options related to running Linux under
	  various hypervisors.  This option alone does not add any kernel code.

	  If you say N, all options in this submenu will be skipped and disabled.

if PARAVIRT_GUEST

source "arch/x86/xen/Kconfig"

config VMI
	bool "VMI Guest support"
	select PARAVIRT
	depends on X86_32
	---help---
	  VMI provides a paravirtualized interface to the VMware ESX server
	  (it could be used by other hypervisors in theory too, but is not
	  at the moment), by linking the kernel to a GPL-ed ROM module
	  provided by the hypervisor.

config KVM_CLOCK
	bool "KVM paravirtualized clock"
	select PARAVIRT
	select PARAVIRT_CLOCK
	---help---
	  Turning on this option will allow you to run a paravirtualized clock
	  when running over the KVM hypervisor. Instead of relying on a PIT
	  (or probably other) emulation by the underlying device model, the host
	  provides the guest with timing infrastructure such as time of day, and
	  system time

config KVM_GUEST
	bool "KVM Guest support"
	select PARAVIRT
	---help---
	  This option enables various optimizations for running under the KVM
	  hypervisor.

source "arch/x86/lguest/Kconfig"

config PARAVIRT
	bool "Enable paravirtualization code"
	---help---
	  This changes the kernel so it can modify itself when it is run
	  under a hypervisor, potentially improving performance significantly
	  over full virtualization.  However, when run without a hypervisor
	  the kernel is theoretically slower and slightly larger.

config PARAVIRT_CLOCK
	bool
	default n

endif

config PARAVIRT_DEBUG
	bool "paravirt-ops debugging"
	depends on PARAVIRT && DEBUG_KERNEL
	---help---
	  Enable to debug paravirt_ops internals.  Specifically, BUG if
	  a paravirt_op is missing when it is called.

config MEMTEST
	bool "Memtest"
	---help---
	  This option adds a kernel parameter 'memtest', which allows memtest
	  to be set.
	        memtest=0, mean disabled; -- default
	        memtest=1, mean do 1 test pattern;
	        ...
	        memtest=4, mean do 4 test patterns.
	  If you are unsure how to answer this question, answer N.

config X86_SUMMIT_NUMA
	def_bool y
	depends on X86_32 && NUMA && X86_32_NON_STANDARD

config X86_CYCLONE_TIMER
	def_bool y
	depends on X86_32_NON_STANDARD

source "arch/x86/Kconfig.cpu"

config HPET_TIMER
	def_bool X86_64
	prompt "HPET Timer Support" if X86_32
	---help---
	  Use the IA-PC HPET (High Precision Event Timer) to manage
	  time in preference to the PIT and RTC, if a HPET is
	  present.
	  HPET is the next generation timer replacing legacy 8254s.
	  The HPET provides a stable time base on SMP
	  systems, unlike the TSC, but it is more expensive to access,
	  as it is off-chip.  You can find the HPET spec at
	  <http://www.intel.com/hardwaredesign/hpetspec_1.pdf>.

	  You can safely choose Y here.  However, HPET will only be
	  activated if the platform and the BIOS support this feature.
	  Otherwise the 8254 will be used for timing services.

	  Choose N to continue using the legacy 8254 timer.

config HPET_EMULATE_RTC
	def_bool y
	depends on HPET_TIMER && (RTC=y || RTC=m || RTC_DRV_CMOS=m || RTC_DRV_CMOS=y)

# Mark as embedded because too many people got it wrong.
# The code disables itself when not needed.
config DMI
	default y
	bool "Enable DMI scanning" if EMBEDDED
	---help---
	  Enabled scanning of DMI to identify machine quirks. Say Y
	  here unless you have verified that your setup is not
	  affected by entries in the DMI blacklist. Required by PNP
	  BIOS code.

config GART_IOMMU
	bool "GART IOMMU support" if EMBEDDED
	default y
	select SWIOTLB
	select AGP
	depends on X86_64 && PCI
	---help---
	  Support for full DMA access of devices with 32bit memory access only
	  on systems with more than 3GB. This is usually needed for USB,
	  sound, many IDE/SATA chipsets and some other devices.
	  Provides a driver for the AMD Athlon64/Opteron/Turion/Sempron GART
	  based hardware IOMMU and a software bounce buffer based IOMMU used
	  on Intel systems and as fallback.
	  The code is only active when needed (enough memory and limited
	  device) unless CONFIG_IOMMU_DEBUG or iommu=force is specified
	  too.

config CALGARY_IOMMU
	bool "IBM Calgary IOMMU support"
	select SWIOTLB
	depends on X86_64 && PCI && EXPERIMENTAL
	---help---
	  Support for hardware IOMMUs in IBM's xSeries x366 and x460
	  systems. Needed to run systems with more than 3GB of memory
	  properly with 32-bit PCI devices that do not support DAC
	  (Double Address Cycle). Calgary also supports bus level
	  isolation, where all DMAs pass through the IOMMU.  This
	  prevents them from going anywhere except their intended
	  destination. This catches hard-to-find kernel bugs and
	  mis-behaving drivers and devices that do not use the DMA-API
	  properly to set up their DMA buffers.  The IOMMU can be
	  turned off at boot time with the iommu=off parameter.
	  Normally the kernel will make the right choice by itself.
	  If unsure, say Y.

config CALGARY_IOMMU_ENABLED_BY_DEFAULT
	def_bool y
	prompt "Should Calgary be enabled by default?"
	depends on CALGARY_IOMMU
	---help---
	  Should Calgary be enabled by default? if you choose 'y', Calgary
	  will be used (if it exists). If you choose 'n', Calgary will not be
	  used even if it exists. If you choose 'n' and would like to use
	  Calgary anyway, pass 'iommu=calgary' on the kernel command line.
	  If unsure, say Y.

config AMD_IOMMU
	bool "AMD IOMMU support"
	select SWIOTLB
	select PCI_MSI
	depends on X86_64 && PCI && ACPI
	---help---
	  With this option you can enable support for AMD IOMMU hardware in
	  your system. An IOMMU is a hardware component which provides
	  remapping of DMA memory accesses from devices. With an AMD IOMMU you
	  can isolate the the DMA memory of different devices and protect the
	  system from misbehaving device drivers or hardware.

	  You can find out if your system has an AMD IOMMU if you look into
	  your BIOS for an option to enable it or if you have an IVRS ACPI
	  table.

config AMD_IOMMU_STATS
	bool "Export AMD IOMMU statistics to debugfs"
	depends on AMD_IOMMU
	select DEBUG_FS
	---help---
	  This option enables code in the AMD IOMMU driver to collect various
	  statistics about whats happening in the driver and exports that
	  information to userspace via debugfs.
	  If unsure, say N.

# need this always selected by IOMMU for the VIA workaround
config SWIOTLB
	def_bool y if X86_64
	---help---
	  Support for software bounce buffers used on x86-64 systems
	  which don't have a hardware IOMMU (e.g. the current generation
	  of Intel's x86-64 CPUs). Using this PCI devices which can only
	  access 32-bits of memory can be used on systems with more than
	  3 GB of memory. If unsure, say Y.

config IOMMU_HELPER
	def_bool (CALGARY_IOMMU || GART_IOMMU || SWIOTLB || AMD_IOMMU)

config IOMMU_API
	def_bool (AMD_IOMMU || DMAR)

config MAXSMP
	bool "Configure Maximum number of SMP Processors and NUMA Nodes"
	depends on X86_64 && SMP && DEBUG_KERNEL && EXPERIMENTAL
	select CPUMASK_OFFSTACK
	default n
	---help---
	  Configure maximum number of CPUS and NUMA Nodes for this architecture.
	  If unsure, say N.

config NR_CPUS
	int "Maximum number of CPUs" if SMP && !MAXSMP
	range 2 512 if SMP && !MAXSMP
	default "1" if !SMP
	default "4096" if MAXSMP
	default "32" if SMP && (X86_NUMAQ || X86_SUMMIT || X86_BIGSMP || X86_ES7000)
	default "8" if SMP
	---help---
	  This allows you to specify the maximum number of CPUs which this
	  kernel will support.  The maximum supported value is 512 and the
	  minimum value which makes sense is 2.

	  This is purely to save memory - each supported CPU adds
	  approximately eight kilobytes to the kernel image.

config SCHED_SMT
	bool "SMT (Hyperthreading) scheduler support"
	depends on X86_HT
	---help---
	  SMT scheduler support improves the CPU scheduler's decision making
	  when dealing with Intel Pentium 4 chips with HyperThreading at a
	  cost of slightly increased overhead in some places. If unsure say
	  N here.

config SCHED_MC
	def_bool y
	prompt "Multi-core scheduler support"
	depends on X86_HT
	---help---
	  Multi-core scheduler support improves the CPU scheduler's decision
	  making when dealing with multi-core CPU chips at a cost of slightly
	  increased overhead in some places. If unsure say N here.

source "kernel/Kconfig.preempt"

config X86_UP_APIC
	bool "Local APIC support on uniprocessors"
	depends on X86_32 && !SMP && !X86_32_NON_STANDARD
	---help---
	  A local APIC (Advanced Programmable Interrupt Controller) is an
	  integrated interrupt controller in the CPU. If you have a single-CPU
	  system which has a processor with a local APIC, you can say Y here to
	  enable and use it. If you say Y here even though your machine doesn't
	  have a local APIC, then the kernel will still run with no slowdown at
	  all. The local APIC supports CPU-generated self-interrupts (timer,
	  performance counters), and the NMI watchdog which detects hard
	  lockups.

config X86_UP_IOAPIC
	bool "IO-APIC support on uniprocessors"
	depends on X86_UP_APIC
	---help---
	  An IO-APIC (I/O Advanced Programmable Interrupt Controller) is an
	  SMP-capable replacement for PC-style interrupt controllers. Most
	  SMP systems and many recent uniprocessor systems have one.

	  If you have a single-CPU system with an IO-APIC, you can say Y here
	  to use it. If you say Y here even though your machine doesn't have
	  an IO-APIC, then the kernel will still run with no slowdown at all.

config X86_LOCAL_APIC
	def_bool y
	depends on X86_64 || SMP || X86_32_NON_STANDARD || X86_UP_APIC

config X86_IO_APIC
	def_bool y
	depends on X86_64 || SMP || X86_32_NON_STANDARD || X86_UP_APIC

config X86_VISWS_APIC
	def_bool y
	depends on X86_32 && X86_VISWS

config X86_REROUTE_FOR_BROKEN_BOOT_IRQS
	bool "Reroute for broken boot IRQs"
	default n
	depends on X86_IO_APIC
	---help---
	  This option enables a workaround that fixes a source of
	  spurious interrupts. This is recommended when threaded
	  interrupt handling is used on systems where the generation of
	  superfluous "boot interrupts" cannot be disabled.

	  Some chipsets generate a legacy INTx "boot IRQ" when the IRQ
	  entry in the chipset's IO-APIC is masked (as, e.g. the RT
	  kernel does during interrupt handling). On chipsets where this
	  boot IRQ generation cannot be disabled, this workaround keeps
	  the original IRQ line masked so that only the equivalent "boot
	  IRQ" is delivered to the CPUs. The workaround also tells the
	  kernel to set up the IRQ handler on the boot IRQ line. In this
	  way only one interrupt is delivered to the kernel. Otherwise
	  the spurious second interrupt may cause the kernel to bring
	  down (vital) interrupt lines.

	  Only affects "broken" chipsets. Interrupt sharing may be
	  increased on these systems.

config X86_MCE
	bool "Machine Check Exception"
	---help---
	  Machine Check Exception support allows the processor to notify the
	  kernel if it detects a problem (e.g. overheating, component failure).
	  The action the kernel takes depends on the severity of the problem,
	  ranging from a warning message on the console, to halting the machine.
	  Your processor must be a Pentium or newer to support this - check the
	  flags in /proc/cpuinfo for mce.  Note that some older Pentium systems
	  have a design flaw which leads to false MCE events - hence MCE is
	  disabled on all P5 processors, unless explicitly enabled with "mce"
	  as a boot argument.  Similarly, if MCE is built in and creates a
	  problem on some new non-standard machine, you can boot with "nomce"
	  to disable it.  MCE support simply ignores non-MCE processors like
	  the 386 and 486, so nearly everyone can say Y here.

config X86_MCE_INTEL
	def_bool y
	prompt "Intel MCE features"
	depends on X86_64 && X86_MCE && X86_LOCAL_APIC
	---help---
	   Additional support for intel specific MCE features such as
	   the thermal monitor.

config X86_MCE_AMD
	def_bool y
	prompt "AMD MCE features"
	depends on X86_64 && X86_MCE && X86_LOCAL_APIC
	---help---
	   Additional support for AMD specific MCE features such as
	   the DRAM Error Threshold.

config X86_MCE_THRESHOLD
	depends on X86_MCE_AMD || X86_MCE_INTEL
	bool
	default y

config X86_MCE_NONFATAL
	tristate "Check for non-fatal errors on AMD Athlon/Duron / Intel Pentium 4"
	depends on X86_32 && X86_MCE
	---help---
	  Enabling this feature starts a timer that triggers every 5 seconds which
	  will look at the machine check registers to see if anything happened.
	  Non-fatal problems automatically get corrected (but still logged).
	  Disable this if you don't want to see these messages.
	  Seeing the messages this option prints out may be indicative of dying
	  or out-of-spec (ie, overclocked) hardware.
	  This option only does something on certain CPUs.
	  (AMD Athlon/Duron and Intel Pentium 4)

config X86_MCE_P4THERMAL
	bool "check for P4 thermal throttling interrupt."
	depends on X86_32 && X86_MCE && (X86_UP_APIC || SMP)
	---help---
	  Enabling this feature will cause a message to be printed when the P4
	  enters thermal throttling.

config VM86
	bool "Enable VM86 support" if EMBEDDED
	default y
	depends on X86_32
	---help---
	  This option is required by programs like DOSEMU to run 16-bit legacy
	  code on X86 processors. It also may be needed by software like
	  XFree86 to initialize some video cards via BIOS. Disabling this
	  option saves about 6k.

config TOSHIBA
	tristate "Toshiba Laptop support"
	depends on X86_32
	---help---
	  This adds a driver to safely access the System Management Mode of
	  the CPU on Toshiba portables with a genuine Toshiba BIOS. It does
	  not work on models with a Phoenix BIOS. The System Management Mode
	  is used to set the BIOS and power saving options on Toshiba portables.

	  For information on utilities to make use of this driver see the
	  Toshiba Linux utilities web site at:
	  <http://www.buzzard.org.uk/toshiba/>.

	  Say Y if you intend to run this kernel on a Toshiba portable.
	  Say N otherwise.

config I8K
	tristate "Dell laptop support"
	---help---
	  This adds a driver to safely access the System Management Mode
	  of the CPU on the Dell Inspiron 8000. The System Management Mode
	  is used to read cpu temperature and cooling fan status and to
	  control the fans on the I8K portables.

	  This driver has been tested only on the Inspiron 8000 but it may
	  also work with other Dell laptops. You can force loading on other
	  models by passing the parameter `force=1' to the module. Use at
	  your own risk.

	  For information on utilities to make use of this driver see the
	  I8K Linux utilities web site at:
	  <http://people.debian.org/~dz/i8k/>

	  Say Y if you intend to run this kernel on a Dell Inspiron 8000.
	  Say N otherwise.

config X86_REBOOTFIXUPS
	bool "Enable X86 board specific fixups for reboot"
	depends on X86_32
	---help---
	  This enables chipset and/or board specific fixups to be done
	  in order to get reboot to work correctly. This is only needed on
	  some combinations of hardware and BIOS. The symptom, for which
	  this config is intended, is when reboot ends with a stalled/hung
	  system.

	  Currently, the only fixup is for the Geode machines using
	  CS5530A and CS5536 chipsets and the RDC R-321x SoC.

	  Say Y if you want to enable the fixup. Currently, it's safe to
	  enable this option even if you don't need it.
	  Say N otherwise.

config MICROCODE
	tristate "/dev/cpu/microcode - microcode support"
	select FW_LOADER
	---help---
	  If you say Y here, you will be able to update the microcode on
	  certain Intel and AMD processors. The Intel support is for the
	  IA32 family, e.g. Pentium Pro, Pentium II, Pentium III,
	  Pentium 4, Xeon etc. The AMD support is for family 0x10 and
	  0x11 processors, e.g. Opteron, Phenom and Turion 64 Ultra.
	  You will obviously need the actual microcode binary data itself
	  which is not shipped with the Linux kernel.

	  This option selects the general module only, you need to select
	  at least one vendor specific module as well.

	  To compile this driver as a module, choose M here: the
	  module will be called microcode.

config MICROCODE_INTEL
	bool "Intel microcode patch loading support"
	depends on MICROCODE
	default MICROCODE
	select FW_LOADER
	---help---
	  This options enables microcode patch loading support for Intel
	  processors.

	  For latest news and information on obtaining all the required
	  Intel ingredients for this driver, check:
	  <http://www.urbanmyth.org/microcode/>.

config MICROCODE_AMD
	bool "AMD microcode patch loading support"
	depends on MICROCODE
	select FW_LOADER
	---help---
	  If you select this option, microcode patch loading support for AMD
	  processors will be enabled.

config MICROCODE_OLD_INTERFACE
	def_bool y
	depends on MICROCODE

config X86_MSR
	tristate "/dev/cpu/*/msr - Model-specific register support"
	---help---
	  This device gives privileged processes access to the x86
	  Model-Specific Registers (MSRs).  It is a character device with
	  major 202 and minors 0 to 31 for /dev/cpu/0/msr to /dev/cpu/31/msr.
	  MSR accesses are directed to a specific CPU on multi-processor
	  systems.

config X86_CPUID
	tristate "/dev/cpu/*/cpuid - CPU information support"
	---help---
	  This device gives processes access to the x86 CPUID instruction to
	  be executed on a specific processor.  It is a character device
	  with major 203 and minors 0 to 31 for /dev/cpu/0/cpuid to
	  /dev/cpu/31/cpuid.

config X86_CPU_DEBUG
	tristate "/sys/kernel/debug/x86/cpu/* - CPU Debug support"
	---help---
	  If you select this option, this will provide various x86 CPUs
	  information through debugfs.

choice
	prompt "High Memory Support"
	default HIGHMEM4G if !X86_NUMAQ
	default HIGHMEM64G if X86_NUMAQ
	depends on X86_32

config NOHIGHMEM
	bool "off"
	depends on !X86_NUMAQ
	---help---
	  Linux can use up to 64 Gigabytes of physical memory on x86 systems.
	  However, the address space of 32-bit x86 processors is only 4
	  Gigabytes large. That means that, if you have a large amount of
	  physical memory, not all of it can be "permanently mapped" by the
	  kernel. The physical memory that's not permanently mapped is called
	  "high memory".

	  If you are compiling a kernel which will never run on a machine with
	  more than 1 Gigabyte total physical RAM, answer "off" here (default
	  choice and suitable for most users). This will result in a "3GB/1GB"
	  split: 3GB are mapped so that each process sees a 3GB virtual memory
	  space and the remaining part of the 4GB virtual memory space is used
	  by the kernel to permanently map as much physical memory as
	  possible.

	  If the machine has between 1 and 4 Gigabytes physical RAM, then
	  answer "4GB" here.

	  If more than 4 Gigabytes is used then answer "64GB" here. This
	  selection turns Intel PAE (Physical Address Extension) mode on.
	  PAE implements 3-level paging on IA32 processors. PAE is fully
	  supported by Linux, PAE mode is implemented on all recent Intel
	  processors (Pentium Pro and better). NOTE: If you say "64GB" here,
	  then the kernel will not boot on CPUs that don't support PAE!

	  The actual amount of total physical memory will either be
	  auto detected or can be forced by using a kernel command line option
	  such as "mem=256M". (Try "man bootparam" or see the documentation of
	  your boot loader (lilo or loadlin) about how to pass options to the
	  kernel at boot time.)

	  If unsure, say "off".

config HIGHMEM4G
	bool "4GB"
	depends on !X86_NUMAQ
	---help---
	  Select this if you have a 32-bit processor and between 1 and 4
	  gigabytes of physical RAM.

config HIGHMEM64G
	bool "64GB"
	depends on !M386 && !M486
	select X86_PAE
	---help---
	  Select this if you have a 32-bit processor and more than 4
	  gigabytes of physical RAM.

endchoice

choice
	depends on EXPERIMENTAL
	prompt "Memory split" if EMBEDDED
	default VMSPLIT_3G
	depends on X86_32
	---help---
	  Select the desired split between kernel and user memory.

	  If the address range available to the kernel is less than the
	  physical memory installed, the remaining memory will be available
	  as "high memory". Accessing high memory is a little more costly
	  than low memory, as it needs to be mapped into the kernel first.
	  Note that increasing the kernel address space limits the range
	  available to user programs, making the address space there
	  tighter.  Selecting anything other than the default 3G/1G split
	  will also likely make your kernel incompatible with binary-only
	  kernel modules.

	  If you are not absolutely sure what you are doing, leave this
	  option alone!

	config VMSPLIT_3G
		bool "3G/1G user/kernel split"
	config VMSPLIT_3G_OPT
		depends on !X86_PAE
		bool "3G/1G user/kernel split (for full 1G low memory)"
	config VMSPLIT_2G
		bool "2G/2G user/kernel split"
	config VMSPLIT_2G_OPT
		depends on !X86_PAE
		bool "2G/2G user/kernel split (for full 2G low memory)"
	config VMSPLIT_1G
		bool "1G/3G user/kernel split"
endchoice

config PAGE_OFFSET
	hex
	default 0xB0000000 if VMSPLIT_3G_OPT
	default 0x80000000 if VMSPLIT_2G
	default 0x78000000 if VMSPLIT_2G_OPT
	default 0x40000000 if VMSPLIT_1G
	default 0xC0000000
	depends on X86_32

config HIGHMEM
	def_bool y
	depends on X86_32 && (HIGHMEM64G || HIGHMEM4G)

config X86_PAE
	bool "PAE (Physical Address Extension) Support"
	depends on X86_32 && !HIGHMEM4G
	---help---
	  PAE is required for NX support, and furthermore enables
	  larger swapspace support for non-overcommit purposes. It
	  has the cost of more pagetable lookup overhead, and also
	  consumes more pagetable space per process.

config ARCH_PHYS_ADDR_T_64BIT
	def_bool X86_64 || X86_PAE

config DIRECT_GBPAGES
	bool "Enable 1GB pages for kernel pagetables" if EMBEDDED
	default y
	depends on X86_64
	---help---
	  Allow the kernel linear mapping to use 1GB pages on CPUs that
	  support it. This can improve the kernel's performance a tiny bit by
	  reducing TLB pressure. If in doubt, say "Y".

# Common NUMA Features
config NUMA
	bool "Numa Memory Allocation and Scheduler Support"
	depends on SMP
	depends on X86_64 || (X86_32 && HIGHMEM64G && (X86_NUMAQ || X86_BIGSMP || X86_SUMMIT && ACPI) && EXPERIMENTAL)
	default y if (X86_NUMAQ || X86_SUMMIT || X86_BIGSMP)
	---help---
	  Enable NUMA (Non Uniform Memory Access) support.

	  The kernel will try to allocate memory used by a CPU on the
	  local memory controller of the CPU and add some more
	  NUMA awareness to the kernel.

	  For 64-bit this is recommended if the system is Intel Core i7
	  (or later), AMD Opteron, or EM64T NUMA.

	  For 32-bit this is only needed on (rare) 32-bit-only platforms
	  that support NUMA topologies, such as NUMAQ / Summit, or if you
	  boot a 32-bit kernel on a 64-bit NUMA platform.

	  Otherwise, you should say N.

comment "NUMA (Summit) requires SMP, 64GB highmem support, ACPI"
	depends on X86_32 && X86_SUMMIT && (!HIGHMEM64G || !ACPI)

config K8_NUMA
	def_bool y
	prompt "Old style AMD Opteron NUMA detection"
	depends on X86_64 && NUMA && PCI
	---help---
	  Enable K8 NUMA node topology detection.  You should say Y here if
	  you have a multi processor AMD K8 system. This uses an old
	  method to read the NUMA configuration directly from the builtin
	  Northbridge of Opteron. It is recommended to use X86_64_ACPI_NUMA
	  instead, which also takes priority if both are compiled in.

config X86_64_ACPI_NUMA
	def_bool y
	prompt "ACPI NUMA detection"
	depends on X86_64 && NUMA && ACPI && PCI
	select ACPI_NUMA
	---help---
	  Enable ACPI SRAT based node topology detection.

# Some NUMA nodes have memory ranges that span
# other nodes.  Even though a pfn is valid and
# between a node's start and end pfns, it may not
# reside on that node.  See memmap_init_zone()
# for details.
config NODES_SPAN_OTHER_NODES
	def_bool y
	depends on X86_64_ACPI_NUMA

config NUMA_EMU
	bool "NUMA emulation"
	depends on X86_64 && NUMA
	---help---
	  Enable NUMA emulation. A flat machine will be split
	  into virtual nodes when booted with "numa=fake=N", where N is the
	  number of nodes. This is only useful for debugging.

config NODES_SHIFT
	int "Maximum NUMA Nodes (as a power of 2)" if !MAXSMP
	range 1 9
	default "9" if MAXSMP
	default "6" if X86_64
	default "4" if X86_NUMAQ
	default "3"
	depends on NEED_MULTIPLE_NODES
	---help---
	  Specify the maximum number of NUMA Nodes available on the target
	  system.  Increases memory reserved to accomodate various tables.

config HAVE_ARCH_BOOTMEM
	def_bool y
	depends on X86_32 && NUMA

config ARCH_HAVE_MEMORY_PRESENT
	def_bool y
	depends on X86_32 && DISCONTIGMEM

config NEED_NODE_MEMMAP_SIZE
	def_bool y
	depends on X86_32 && (DISCONTIGMEM || SPARSEMEM)

config HAVE_ARCH_ALLOC_REMAP
	def_bool y
	depends on X86_32 && NUMA

config ARCH_FLATMEM_ENABLE
	def_bool y
	depends on X86_32 && ARCH_SELECT_MEMORY_MODEL && !NUMA

config ARCH_DISCONTIGMEM_ENABLE
	def_bool y
	depends on NUMA && X86_32

config ARCH_DISCONTIGMEM_DEFAULT
	def_bool y
	depends on NUMA && X86_32

config ARCH_SPARSEMEM_DEFAULT
	def_bool y
	depends on X86_64

config ARCH_SPARSEMEM_ENABLE
	def_bool y
	depends on X86_64 || NUMA || (EXPERIMENTAL && X86_32) || X86_32_NON_STANDARD
	select SPARSEMEM_STATIC if X86_32
	select SPARSEMEM_VMEMMAP_ENABLE if X86_64

config ARCH_SELECT_MEMORY_MODEL
	def_bool y
	depends on ARCH_SPARSEMEM_ENABLE

config ARCH_MEMORY_PROBE
	def_bool X86_64
	depends on MEMORY_HOTPLUG

source "mm/Kconfig"

config HIGHPTE
	bool "Allocate 3rd-level pagetables from highmem"
	depends on X86_32 && (HIGHMEM4G || HIGHMEM64G)
	---help---
	  The VM uses one page table entry for each page of physical memory.
	  For systems with a lot of RAM, this can be wasteful of precious
	  low memory.  Setting this option will put user-space page table
	  entries in high memory.

config X86_CHECK_BIOS_CORRUPTION
	bool "Check for low memory corruption"
	---help---
	  Periodically check for memory corruption in low memory, which
	  is suspected to be caused by BIOS.  Even when enabled in the
	  configuration, it is disabled at runtime.  Enable it by
	  setting "memory_corruption_check=1" on the kernel command
	  line.  By default it scans the low 64k of memory every 60
	  seconds; see the memory_corruption_check_size and
	  memory_corruption_check_period parameters in
	  Documentation/kernel-parameters.txt to adjust this.

	  When enabled with the default parameters, this option has
	  almost no overhead, as it reserves a relatively small amount
	  of memory and scans it infrequently.  It both detects corruption
	  and prevents it from affecting the running system.

	  It is, however, intended as a diagnostic tool; if repeatable
	  BIOS-originated corruption always affects the same memory,
	  you can use memmap= to prevent the kernel from using that
	  memory.

config X86_BOOTPARAM_MEMORY_CORRUPTION_CHECK
	bool "Set the default setting of memory_corruption_check"
	depends on X86_CHECK_BIOS_CORRUPTION
	default y
	---help---
	  Set whether the default state of memory_corruption_check is
	  on or off.

config X86_RESERVE_LOW_64K
	bool "Reserve low 64K of RAM on AMI/Phoenix BIOSen"
	default y
	---help---
	  Reserve the first 64K of physical RAM on BIOSes that are known
	  to potentially corrupt that memory range. A numbers of BIOSes are
	  known to utilize this area during suspend/resume, so it must not
	  be used by the kernel.

	  Set this to N if you are absolutely sure that you trust the BIOS
	  to get all its memory reservations and usages right.

	  If you have doubts about the BIOS (e.g. suspend/resume does not
	  work or there's kernel crashes after certain hardware hotplug
	  events) and it's not AMI or Phoenix, then you might want to enable
	  X86_CHECK_BIOS_CORRUPTION=y to allow the kernel to check typical
	  corruption patterns.

	  Say Y if unsure.

config MATH_EMULATION
	bool
	prompt "Math emulation" if X86_32
	---help---
	  Linux can emulate a math coprocessor (used for floating point
	  operations) if you don't have one. 486DX and Pentium processors have
	  a math coprocessor built in, 486SX and 386 do not, unless you added
	  a 487DX or 387, respectively. (The messages during boot time can
	  give you some hints here ["man dmesg"].) Everyone needs either a
	  coprocessor or this emulation.

	  If you don't have a math coprocessor, you need to say Y here; if you
	  say Y here even though you have a coprocessor, the coprocessor will
	  be used nevertheless. (This behavior can be changed with the kernel
	  command line option "no387", which comes handy if your coprocessor
	  is broken. Try "man bootparam" or see the documentation of your boot
	  loader (lilo or loadlin) about how to pass options to the kernel at
	  boot time.) This means that it is a good idea to say Y here if you
	  intend to use this kernel on different machines.

	  More information about the internals of the Linux math coprocessor
	  emulation can be found in <file:arch/x86/math-emu/README>.

	  If you are not sure, say Y; apart from resulting in a 66 KB bigger
	  kernel, it won't hurt.

config MTRR
	bool "MTRR (Memory Type Range Register) support"
	---help---
	  On Intel P6 family processors (Pentium Pro, Pentium II and later)
	  the Memory Type Range Registers (MTRRs) may be used to control
	  processor access to memory ranges. This is most useful if you have
	  a video (VGA) card on a PCI or AGP bus. Enabling write-combining
	  allows bus write transfers to be combined into a larger transfer
	  before bursting over the PCI/AGP bus. This can increase performance
	  of image write operations 2.5 times or more. Saying Y here creates a
	  /proc/mtrr file which may be used to manipulate your processor's
	  MTRRs. Typically the X server should use this.

	  This code has a reasonably generic interface so that similar
	  control registers on other processors can be easily supported
	  as well:

	  The Cyrix 6x86, 6x86MX and M II processors have Address Range
	  Registers (ARRs) which provide a similar functionality to MTRRs. For
	  these, the ARRs are used to emulate the MTRRs.
	  The AMD K6-2 (stepping 8 and above) and K6-3 processors have two
	  MTRRs. The Centaur C6 (WinChip) has 8 MCRs, allowing
	  write-combining. All of these processors are supported by this code
	  and it makes sense to say Y here if you have one of them.

	  Saying Y here also fixes a problem with buggy SMP BIOSes which only
	  set the MTRRs for the boot CPU and not for the secondary CPUs. This
	  can lead to all sorts of problems, so it's good to say Y here.

	  You can safely say Y even if your machine doesn't have MTRRs, you'll
	  just add about 9 KB to your kernel.

	  See <file:Documentation/x86/mtrr.txt> for more information.

config MTRR_SANITIZER
	def_bool y
	prompt "MTRR cleanup support"
	depends on MTRR
	---help---
	  Convert MTRR layout from continuous to discrete, so X drivers can
	  add writeback entries.

	  Can be disabled with disable_mtrr_cleanup on the kernel command line.
	  The largest mtrr entry size for a continous block can be set with
	  mtrr_chunk_size.

	  If unsure, say Y.

config MTRR_SANITIZER_ENABLE_DEFAULT
	int "MTRR cleanup enable value (0-1)"
	range 0 1
	default "0"
	depends on MTRR_SANITIZER
	---help---
	  Enable mtrr cleanup default value

config MTRR_SANITIZER_SPARE_REG_NR_DEFAULT
	int "MTRR cleanup spare reg num (0-7)"
	range 0 7
	default "1"
	depends on MTRR_SANITIZER
	---help---
	  mtrr cleanup spare entries default, it can be changed via
	  mtrr_spare_reg_nr=N on the kernel command line.

config X86_PAT
	bool
	prompt "x86 PAT support"
	depends on MTRR
	---help---
	  Use PAT attributes to setup page level cache control.

	  PATs are the modern equivalents of MTRRs and are much more
	  flexible than MTRRs.

	  Say N here if you see bootup problems (boot crash, boot hang,
	  spontaneous reboots) or a non-working video driver.

	  If unsure, say Y.

config EFI
	bool "EFI runtime service support"
	depends on ACPI
	---help---
	  This enables the kernel to use EFI runtime services that are
	  available (such as the EFI variable services).

	  This option is only useful on systems that have EFI firmware.
	  In addition, you should use the latest ELILO loader available
	  at <http://elilo.sourceforge.net> in order to take advantage
	  of EFI runtime services. However, even with this option, the
	  resultant kernel should continue to boot on existing non-EFI
	  platforms.

config SECCOMP
	def_bool y
	prompt "Enable seccomp to safely compute untrusted bytecode"
	---help---
	  This kernel feature is useful for number crunching applications
	  that may need to compute untrusted bytecode during their
	  execution. By using pipes or other transports made available to
	  the process as file descriptors supporting the read/write
	  syscalls, it's possible to isolate those applications in
	  their own address space using seccomp. Once seccomp is
	  enabled via prctl(PR_SET_SECCOMP), it cannot be disabled
	  and the task is only allowed to execute a few safe syscalls
	  defined by each seccomp mode.

	  If unsure, say Y. Only embedded should say N here.

config CC_STACKPROTECTOR_ALL
	bool

config CC_STACKPROTECTOR
	bool "Enable -fstack-protector buffer overflow detection (EXPERIMENTAL)"
	select CC_STACKPROTECTOR_ALL
	---help---
	  This option turns on the -fstack-protector GCC feature. This
	  feature puts, at the beginning of functions, a canary value on
	  the stack just before the return address, and validates
	  the value just before actually returning.  Stack based buffer
	  overflows (that need to overwrite this return address) now also
	  overwrite the canary, which gets detected and the attack is then
	  neutralized via a kernel panic.

	  This feature requires gcc version 4.2 or above, or a distribution
	  gcc with the feature backported. Older versions are automatically
	  detected and for those versions, this configuration option is
	  ignored. (and a warning is printed during bootup)

source kernel/Kconfig.hz

config KEXEC
	bool "kexec system call"
	---help---
	  kexec is a system call that implements the ability to shutdown your
	  current kernel, and to start another kernel.  It is like a reboot
	  but it is independent of the system firmware.   And like a reboot
	  you can start any kernel with it, not just Linux.

	  The name comes from the similarity to the exec system call.

	  It is an ongoing process to be certain the hardware in a machine
	  is properly shutdown, so do not be surprised if this code does not
	  initially work for you.  It may help to enable device hotplugging
	  support.  As of this writing the exact hardware interface is
	  strongly in flux, so no good recommendation can be made.

config CRASH_DUMP
	bool "kernel crash dumps"
	depends on X86_64 || (X86_32 && HIGHMEM)
	---help---
	  Generate crash dump after being started by kexec.
	  This should be normally only set in special crash dump kernels
	  which are loaded in the main kernel with kexec-tools into
	  a specially reserved region and then later executed after
	  a crash by kdump/kexec. The crash dump kernel must be compiled
	  to a memory address not used by the main kernel or BIOS using
	  PHYSICAL_START, or it must be built as a relocatable image
	  (CONFIG_RELOCATABLE=y).
	  For more details see Documentation/kdump/kdump.txt

config KEXEC_JUMP
	bool "kexec jump (EXPERIMENTAL)"
	depends on EXPERIMENTAL
	depends on KEXEC && HIBERNATION
	---help---
	  Jump between original kernel and kexeced kernel and invoke
	  code in physical address mode via KEXEC

config PHYSICAL_START
	hex "Physical address where the kernel is loaded" if (EMBEDDED || CRASH_DUMP)
	default "0x1000000" if X86_NUMAQ
	default "0x200000" if X86_64
	default "0x100000"
	---help---
	  This gives the physical address where the kernel is loaded.

	  If kernel is a not relocatable (CONFIG_RELOCATABLE=n) then
	  bzImage will decompress itself to above physical address and
	  run from there. Otherwise, bzImage will run from the address where
	  it has been loaded by the boot loader and will ignore above physical
	  address.

	  In normal kdump cases one does not have to set/change this option
	  as now bzImage can be compiled as a completely relocatable image
	  (CONFIG_RELOCATABLE=y) and be used to load and run from a different
	  address. This option is mainly useful for the folks who don't want
	  to use a bzImage for capturing the crash dump and want to use a
	  vmlinux instead. vmlinux is not relocatable hence a kernel needs
	  to be specifically compiled to run from a specific memory area
	  (normally a reserved region) and this option comes handy.

	  So if you are using bzImage for capturing the crash dump, leave
	  the value here unchanged to 0x100000 and set CONFIG_RELOCATABLE=y.
	  Otherwise if you plan to use vmlinux for capturing the crash dump
	  change this value to start of the reserved region (Typically 16MB
	  0x1000000). In other words, it can be set based on the "X" value as
	  specified in the "crashkernel=YM@XM" command line boot parameter
	  passed to the panic-ed kernel. Typically this parameter is set as
	  crashkernel=64M@16M. Please take a look at
	  Documentation/kdump/kdump.txt for more details about crash dumps.

	  Usage of bzImage for capturing the crash dump is recommended as
	  one does not have to build two kernels. Same kernel can be used
	  as production kernel and capture kernel. Above option should have
	  gone away after relocatable bzImage support is introduced. But it
	  is present because there are users out there who continue to use
	  vmlinux for dump capture. This option should go away down the
	  line.

	  Don't change this unless you know what you are doing.

config RELOCATABLE
	bool "Build a relocatable kernel (EXPERIMENTAL)"
	depends on EXPERIMENTAL
	---help---
	  This builds a kernel image that retains relocation information
	  so it can be loaded someplace besides the default 1MB.
	  The relocations tend to make the kernel binary about 10% larger,
	  but are discarded at runtime.

	  One use is for the kexec on panic case where the recovery kernel
	  must live at a different physical address than the primary
	  kernel.

	  Note: If CONFIG_RELOCATABLE=y, then the kernel runs from the address
	  it has been loaded at and the compile time physical address
	  (CONFIG_PHYSICAL_START) is ignored.

config PHYSICAL_ALIGN
	hex
	prompt "Alignment value to which kernel should be aligned" if X86_32
	default "0x100000" if X86_32
	default "0x200000" if X86_64
	range 0x2000 0x400000
	---help---
	  This value puts the alignment restrictions on physical address
	  where kernel is loaded and run from. Kernel is compiled for an
	  address which meets above alignment restriction.

	  If bootloader loads the kernel at a non-aligned address and
	  CONFIG_RELOCATABLE is set, kernel will move itself to nearest
	  address aligned to above value and run from there.

	  If bootloader loads the kernel at a non-aligned address and
	  CONFIG_RELOCATABLE is not set, kernel will ignore the run time
	  load address and decompress itself to the address it has been
	  compiled for and run from there. The address for which kernel is
	  compiled already meets above alignment restrictions. Hence the
	  end result is that kernel runs from a physical address meeting
	  above alignment restrictions.

	  Don't change this unless you know what you are doing.

config HOTPLUG_CPU
	bool "Support for hot-pluggable CPUs"
	depends on SMP && HOTPLUG
	---help---
	  Say Y here to allow turning CPUs off and on. CPUs can be
	  controlled through /sys/devices/system/cpu.
	  ( Note: power management support will enable this option
	    automatically on SMP systems. )
	  Say N if you want to disable CPU hotplug.

config COMPAT_VDSO
	def_bool y
	prompt "Compat VDSO support"
	depends on X86_32 || IA32_EMULATION
	---help---
	  Map the 32-bit VDSO to the predictable old-style address too.
	---help---
	  Say N here if you are running a sufficiently recent glibc
	  version (2.3.3 or later), to remove the high-mapped
	  VDSO mapping and to exclusively use the randomized VDSO.

	  If unsure, say Y.

config CMDLINE_BOOL
	bool "Built-in kernel command line"
	default n
	---help---
	  Allow for specifying boot arguments to the kernel at
	  build time.  On some systems (e.g. embedded ones), it is
	  necessary or convenient to provide some or all of the
	  kernel boot arguments with the kernel itself (that is,
	  to not rely on the boot loader to provide them.)

	  To compile command line arguments into the kernel,
	  set this option to 'Y', then fill in the
	  the boot arguments in CONFIG_CMDLINE.

	  Systems with fully functional boot loaders (i.e. non-embedded)
	  should leave this option set to 'N'.

config CMDLINE
	string "Built-in kernel command string"
	depends on CMDLINE_BOOL
	default ""
	---help---
	  Enter arguments here that should be compiled into the kernel
	  image and used at boot time.  If the boot loader provides a
	  command line at boot time, it is appended to this string to
	  form the full kernel command line, when the system boots.

	  However, you can use the CONFIG_CMDLINE_OVERRIDE option to
	  change this behavior.

	  In most cases, the command line (whether built-in or provided
	  by the boot loader) should specify the device for the root
	  file system.

config CMDLINE_OVERRIDE
	bool "Built-in command line overrides boot loader arguments"
	default n
	depends on CMDLINE_BOOL
	---help---
	  Set this option to 'Y' to have the kernel ignore the boot loader
	  command line, and use ONLY the built-in command line.

	  This is used to work around broken boot loaders.  This should
	  be set to 'N' under normal conditions.

endmenu

config ARCH_ENABLE_MEMORY_HOTPLUG
	def_bool y
	depends on X86_64 || (X86_32 && HIGHMEM)

config ARCH_ENABLE_MEMORY_HOTREMOVE
	def_bool y
	depends on MEMORY_HOTPLUG

config HAVE_ARCH_EARLY_PFN_TO_NID
	def_bool X86_64
	depends on NUMA

menu "Power management and ACPI options"

config ARCH_HIBERNATION_HEADER
	def_bool y
	depends on X86_64 && HIBERNATION

source "kernel/power/Kconfig"

source "drivers/acpi/Kconfig"

config X86_APM_BOOT
	bool
	default y
	depends on APM || APM_MODULE

menuconfig APM
	tristate "APM (Advanced Power Management) BIOS support"
	depends on X86_32 && PM_SLEEP
	---help---
	  APM is a BIOS specification for saving power using several different
	  techniques. This is mostly useful for battery powered laptops with
	  APM compliant BIOSes. If you say Y here, the system time will be
	  reset after a RESUME operation, the /proc/apm device will provide
	  battery status information, and user-space programs will receive
	  notification of APM "events" (e.g. battery status change).

	  If you select "Y" here, you can disable actual use of the APM
	  BIOS by passing the "apm=off" option to the kernel at boot time.

	  Note that the APM support is almost completely disabled for
	  machines with more than one CPU.

	  In order to use APM, you will need supporting software. For location
	  and more information, read <file:Documentation/power/pm.txt> and the
	  Battery Powered Linux mini-HOWTO, available from
	  <http://www.tldp.org/docs.html#howto>.

	  This driver does not spin down disk drives (see the hdparm(8)
	  manpage ("man 8 hdparm") for that), and it doesn't turn off
	  VESA-compliant "green" monitors.

	  This driver does not support the TI 4000M TravelMate and the ACER
	  486/DX4/75 because they don't have compliant BIOSes. Many "green"
	  desktop machines also don't have compliant BIOSes, and this driver
	  may cause those machines to panic during the boot phase.

	  Generally, if you don't have a battery in your machine, there isn't
	  much point in using this driver and you should say N. If you get
	  random kernel OOPSes or reboots that don't seem to be related to
	  anything, try disabling/enabling this option (or disabling/enabling
	  APM in your BIOS).

	  Some other things you should try when experiencing seemingly random,
	  "weird" problems:

	  1) make sure that you have enough swap space and that it is
	  enabled.
	  2) pass the "no-hlt" option to the kernel
	  3) switch on floating point emulation in the kernel and pass
	  the "no387" option to the kernel
	  4) pass the "floppy=nodma" option to the kernel
	  5) pass the "mem=4M" option to the kernel (thereby disabling
	  all but the first 4 MB of RAM)
	  6) make sure that the CPU is not over clocked.
	  7) read the sig11 FAQ at <http://www.bitwizard.nl/sig11/>
	  8) disable the cache from your BIOS settings
	  9) install a fan for the video card or exchange video RAM
	  10) install a better fan for the CPU
	  11) exchange RAM chips
	  12) exchange the motherboard.

	  To compile this driver as a module, choose M here: the
	  module will be called apm.

if APM

config APM_IGNORE_USER_SUSPEND
	bool "Ignore USER SUSPEND"
	---help---
	  This option will ignore USER SUSPEND requests. On machines with a
	  compliant APM BIOS, you want to say N. However, on the NEC Versa M
	  series notebooks, it is necessary to say Y because of a BIOS bug.

config APM_DO_ENABLE
	bool "Enable PM at boot time"
	---help---
	  Enable APM features at boot time. From page 36 of the APM BIOS
	  specification: "When disabled, the APM BIOS does not automatically
	  power manage devices, enter the Standby State, enter the Suspend
	  State, or take power saving steps in response to CPU Idle calls."
	  This driver will make CPU Idle calls when Linux is idle (unless this
	  feature is turned off -- see "Do CPU IDLE calls", below). This
	  should always save battery power, but more complicated APM features
	  will be dependent on your BIOS implementation. You may need to turn
	  this option off if your computer hangs at boot time when using APM
	  support, or if it beeps continuously instead of suspending. Turn
	  this off if you have a NEC UltraLite Versa 33/C or a Toshiba
	  T400CDT. This is off by default since most machines do fine without
	  this feature.

config APM_CPU_IDLE
	bool "Make CPU Idle calls when idle"
	---help---
	  Enable calls to APM CPU Idle/CPU Busy inside the kernel's idle loop.
	  On some machines, this can activate improved power savings, such as
	  a slowed CPU clock rate, when the machine is idle. These idle calls
	  are made after the idle loop has run for some length of time (e.g.,
	  333 mS). On some machines, this will cause a hang at boot time or
	  whenever the CPU becomes idle. (On machines with more than one CPU,
	  this option does nothing.)

config APM_DISPLAY_BLANK
	bool "Enable console blanking using APM"
	---help---
	  Enable console blanking using the APM. Some laptops can use this to
	  turn off the LCD backlight when the screen blanker of the Linux
	  virtual console blanks the screen. Note that this is only used by
	  the virtual console screen blanker, and won't turn off the backlight
	  when using the X Window system. This also doesn't have anything to
	  do with your VESA-compliant power-saving monitor. Further, this
	  option doesn't work for all laptops -- it might not turn off your
	  backlight at all, or it might print a lot of errors to the console,
	  especially if you are using gpm.

config APM_ALLOW_INTS
	bool "Allow interrupts during APM BIOS calls"
	---help---
	  Normally we disable external interrupts while we are making calls to
	  the APM BIOS as a measure to lessen the effects of a badly behaving
	  BIOS implementation.  The BIOS should reenable interrupts if it
	  needs to.  Unfortunately, some BIOSes do not -- especially those in
	  many of the newer IBM Thinkpads.  If you experience hangs when you
	  suspend, try setting this to Y.  Otherwise, say N.

endif # APM

source "arch/x86/kernel/cpu/cpufreq/Kconfig"

source "drivers/cpuidle/Kconfig"

source "drivers/idle/Kconfig"

endmenu


menu "Bus options (PCI etc.)"

config PCI
	bool "PCI support"
	default y
	select ARCH_SUPPORTS_MSI if (X86_LOCAL_APIC && X86_IO_APIC)
	---help---
	  Find out whether you have a PCI motherboard. PCI is the name of a
	  bus system, i.e. the way the CPU talks to the other stuff inside
	  your box. Other bus systems are ISA, EISA, MicroChannel (MCA) or
	  VESA. If you have PCI, say Y, otherwise N.

choice
	prompt "PCI access mode"
	depends on X86_32 && PCI
	default PCI_GOANY
	---help---
	  On PCI systems, the BIOS can be used to detect the PCI devices and
	  determine their configuration. However, some old PCI motherboards
	  have BIOS bugs and may crash if this is done. Also, some embedded
	  PCI-based systems don't have any BIOS at all. Linux can also try to
	  detect the PCI hardware directly without using the BIOS.

	  With this option, you can specify how Linux should detect the
	  PCI devices. If you choose "BIOS", the BIOS will be used,
	  if you choose "Direct", the BIOS won't be used, and if you
	  choose "MMConfig", then PCI Express MMCONFIG will be used.
	  If you choose "Any", the kernel will try MMCONFIG, then the
	  direct access method and falls back to the BIOS if that doesn't
	  work. If unsure, go with the default, which is "Any".

config PCI_GOBIOS
	bool "BIOS"

config PCI_GOMMCONFIG
	bool "MMConfig"

config PCI_GODIRECT
	bool "Direct"

config PCI_GOOLPC
	bool "OLPC"
	depends on OLPC

config PCI_GOANY
	bool "Any"

endchoice

config PCI_BIOS
	def_bool y
	depends on X86_32 && PCI && (PCI_GOBIOS || PCI_GOANY)

# x86-64 doesn't support PCI BIOS access from long mode so always go direct.
config PCI_DIRECT
	def_bool y
	depends on PCI && (X86_64 || (PCI_GODIRECT || PCI_GOANY || PCI_GOOLPC))

config PCI_MMCONFIG
	def_bool y
	depends on X86_32 && PCI && ACPI && (PCI_GOMMCONFIG || PCI_GOANY)

config PCI_OLPC
	def_bool y
	depends on PCI && OLPC && (PCI_GOOLPC || PCI_GOANY)

config PCI_DOMAINS
	def_bool y
	depends on PCI

config PCI_MMCONFIG
	bool "Support mmconfig PCI config space access"
	depends on X86_64 && PCI && ACPI

config DMAR
	bool "Support for DMA Remapping Devices (EXPERIMENTAL)"
	depends on X86_64 && PCI_MSI && ACPI && EXPERIMENTAL
	---help---
	  DMA remapping (DMAR) devices support enables independent address
	  translations for Direct Memory Access (DMA) from devices.
	  These DMA remapping devices are reported via ACPI tables
	  and include PCI device scope covered by these DMA
	  remapping devices.

config DMAR_DEFAULT_ON
	def_bool y
	prompt "Enable DMA Remapping Devices by default"
	depends on DMAR
	help
	  Selecting this option will enable a DMAR device at boot time if
	  one is found. If this option is not selected, DMAR support can
	  be enabled by passing intel_iommu=on to the kernel. It is
	  recommended you say N here while the DMAR code remains
	  experimental.

config DMAR_GFX_WA
	def_bool y
	prompt "Support for Graphics workaround"
	depends on DMAR
	---help---
	  Current Graphics drivers tend to use physical address
	  for DMA and avoid using DMA APIs. Setting this config
	  option permits the IOMMU driver to set a unity map for
	  all the OS-visible memory. Hence the driver can continue
	  to use physical addresses for DMA.

config DMAR_FLOPPY_WA
	def_bool y
	depends on DMAR
	---help---
	  Floppy disk drivers are know to bypass DMA API calls
	  thereby failing to work when IOMMU is enabled. This
	  workaround will setup a 1:1 mapping for the first
	  16M to make floppy (an ISA device) work.

config INTR_REMAP
	bool "Support for Interrupt Remapping (EXPERIMENTAL)"
	depends on X86_64 && X86_IO_APIC && PCI_MSI && ACPI && EXPERIMENTAL
	select X86_X2APIC
	---help---
	  Supports Interrupt remapping for IO-APIC and MSI devices.
	  To use x2apic mode in the CPU's which support x2APIC enhancements or
	  to support platforms with CPU's having > 8 bit APIC ID, say Y.

source "drivers/pci/pcie/Kconfig"

source "drivers/pci/Kconfig"

# x86_64 have no ISA slots, but do have ISA-style DMA.
config ISA_DMA_API
	def_bool y

if X86_32

config ISA
	bool "ISA support"
	---help---
	  Find out whether you have ISA slots on your motherboard.  ISA is the
	  name of a bus system, i.e. the way the CPU talks to the other stuff
	  inside your box.  Other bus systems are PCI, EISA, MicroChannel
	  (MCA) or VESA.  ISA is an older system, now being displaced by PCI;
	  newer boards don't support it.  If you have ISA, say Y, otherwise N.

config EISA
	bool "EISA support"
	depends on ISA
	---help---
	  The Extended Industry Standard Architecture (EISA) bus was
	  developed as an open alternative to the IBM MicroChannel bus.

	  The EISA bus provided some of the features of the IBM MicroChannel
	  bus while maintaining backward compatibility with cards made for
	  the older ISA bus.  The EISA bus saw limited use between 1988 and
	  1995 when it was made obsolete by the PCI bus.

	  Say Y here if you are building a kernel for an EISA-based machine.

	  Otherwise, say N.

source "drivers/eisa/Kconfig"

config MCA
	bool "MCA support"
	---help---
	  MicroChannel Architecture is found in some IBM PS/2 machines and
	  laptops.  It is a bus system similar to PCI or ISA. See
	  <file:Documentation/mca.txt> (and especially the web page given
	  there) before attempting to build an MCA bus kernel.

source "drivers/mca/Kconfig"

config SCx200
	tristate "NatSemi SCx200 support"
	---help---
	  This provides basic support for National Semiconductor's
	  (now AMD's) Geode processors.  The driver probes for the
	  PCI-IDs of several on-chip devices, so its a good dependency
	  for other scx200_* drivers.

	  If compiled as a module, the driver is named scx200.

config SCx200HR_TIMER
	tristate "NatSemi SCx200 27MHz High-Resolution Timer Support"
	depends on SCx200 && GENERIC_TIME
	default y
	---help---
	  This driver provides a clocksource built upon the on-chip
	  27MHz high-resolution timer.  Its also a workaround for
	  NSC Geode SC-1100's buggy TSC, which loses time when the
	  processor goes idle (as is done by the scheduler).  The
	  other workaround is idle=poll boot option.

config GEODE_MFGPT_TIMER
	def_bool y
	prompt "Geode Multi-Function General Purpose Timer (MFGPT) events"
	depends on MGEODE_LX && GENERIC_TIME && GENERIC_CLOCKEVENTS
	---help---
	  This driver provides a clock event source based on the MFGPT
	  timer(s) in the CS5535 and CS5536 companion chip for the geode.
	  MFGPTs have a better resolution and max interval than the
	  generic PIT, and are suitable for use as high-res timers.

config OLPC
	bool "One Laptop Per Child support"
	default n
	---help---
	  Add support for detecting the unique features of the OLPC
	  XO hardware.

endif # X86_32

config K8_NB
	def_bool y
	depends on AGP_AMD64 || (X86_64 && (GART_IOMMU || (PCI && NUMA)))

source "drivers/pcmcia/Kconfig"

source "drivers/pci/hotplug/Kconfig"

endmenu


menu "Executable file formats / Emulations"

source "fs/Kconfig.binfmt"

config IA32_EMULATION
	bool "IA32 Emulation"
	depends on X86_64
	select COMPAT_BINFMT_ELF
	---help---
	  Include code to run 32-bit programs under a 64-bit kernel. You should
	  likely turn this on, unless you're 100% sure that you don't have any
	  32-bit programs left.

config IA32_AOUT
	tristate "IA32 a.out support"
	depends on IA32_EMULATION
	---help---
	  Support old a.out binaries in the 32bit emulation.

config COMPAT
	def_bool y
	depends on IA32_EMULATION

config COMPAT_FOR_U64_ALIGNMENT
	def_bool COMPAT
	depends on X86_64

config SYSVIPC_COMPAT
	def_bool y
	depends on COMPAT && SYSVIPC

endmenu


config HAVE_ATOMIC_IOMAP
	def_bool y
	depends on X86_32

source "net/Kconfig"

source "drivers/Kconfig"

source "drivers/firmware/Kconfig"

source "fs/Kconfig"

source "arch/x86/Kconfig.debug"

source "security/Kconfig"

source "crypto/Kconfig"

source "arch/x86/kvm/Kconfig"

source "lib/Kconfig"<|MERGE_RESOLUTION|>--- conflicted
+++ resolved
@@ -40,10 +40,7 @@
 	select HAVE_GENERIC_DMA_COHERENT if X86_32
 	select HAVE_EFFICIENT_UNALIGNED_ACCESS
 	select USER_STACKTRACE_SUPPORT
-<<<<<<< HEAD
-=======
 	select HAVE_DMA_API_DEBUG
->>>>>>> dfbbe89e
 	select HAVE_KERNEL_GZIP
 	select HAVE_KERNEL_BZIP2
 	select HAVE_KERNEL_LZMA
