--- conflicted
+++ resolved
@@ -99,8 +99,6 @@
 EXPORT_SYMBOL(irq_fpu_usable);
 
 /*
-<<<<<<< HEAD
-=======
  * Track AVX512 state use because it is known to slow the max clock
  * speed of the core.
  */
@@ -114,7 +112,6 @@
 }
 
 /*
->>>>>>> 754e0b0e
  * Save the FPU register state in fpu->fpstate->regs. The register state is
  * preserved.
  *
@@ -132,17 +129,7 @@
 {
 	if (likely(use_xsave())) {
 		os_xsave(fpu->fpstate);
-<<<<<<< HEAD
-
-		/*
-		 * AVX512 state is tracked here because its use is
-		 * known to slow the max clock speed of the core.
-		 */
-		if (fpu->fpstate->regs.xsave.header.xfeatures & XFEATURE_MASK_AVX512)
-			fpu->avx512_timestamp = jiffies;
-=======
 		update_avx_timestamp(fpu);
->>>>>>> 754e0b0e
 		return;
 	}
 
@@ -210,8 +197,6 @@
 			fxrstor(&fpstate->regs.fxsave);
 		else
 			frstor(&fpstate->regs.fsave);
-<<<<<<< HEAD
-=======
 	}
 }
 
@@ -361,7 +346,6 @@
 		guest_fps->in_use = false;
 		fpu->fpstate = fpu->__task_fpstate;
 		fpu->__task_fpstate = NULL;
->>>>>>> 754e0b0e
 	}
 
 	cur_fps = fpu->fpstate;
@@ -382,92 +366,6 @@
 	fpregs_unlock();
 	return 0;
 }
-<<<<<<< HEAD
-
-void fpu_reset_from_exception_fixup(void)
-{
-	restore_fpregs_from_fpstate(&init_fpstate, XFEATURE_MASK_FPSTATE);
-}
-
-#if IS_ENABLED(CONFIG_KVM)
-static void __fpstate_reset(struct fpstate *fpstate);
-
-bool fpu_alloc_guest_fpstate(struct fpu_guest *gfpu)
-{
-	struct fpstate *fpstate;
-	unsigned int size;
-
-	size = fpu_user_cfg.default_size + ALIGN(offsetof(struct fpstate, regs), 64);
-	fpstate = vzalloc(size);
-	if (!fpstate)
-		return false;
-
-	__fpstate_reset(fpstate);
-	fpstate_init_user(fpstate);
-	fpstate->is_valloc	= true;
-	fpstate->is_guest	= true;
-
-	gfpu->fpstate = fpstate;
-	return true;
-}
-EXPORT_SYMBOL_GPL(fpu_alloc_guest_fpstate);
-
-void fpu_free_guest_fpstate(struct fpu_guest *gfpu)
-{
-	struct fpstate *fps = gfpu->fpstate;
-
-	if (!fps)
-		return;
-
-	if (WARN_ON_ONCE(!fps->is_valloc || !fps->is_guest || fps->in_use))
-		return;
-
-	gfpu->fpstate = NULL;
-	vfree(fps);
-}
-EXPORT_SYMBOL_GPL(fpu_free_guest_fpstate);
-
-int fpu_swap_kvm_fpstate(struct fpu_guest *guest_fpu, bool enter_guest)
-{
-	struct fpstate *guest_fps = guest_fpu->fpstate;
-	struct fpu *fpu = &current->thread.fpu;
-	struct fpstate *cur_fps = fpu->fpstate;
-
-	fpregs_lock();
-	if (!cur_fps->is_confidential && !test_thread_flag(TIF_NEED_FPU_LOAD))
-		save_fpregs_to_fpstate(fpu);
-
-	/* Swap fpstate */
-	if (enter_guest) {
-		fpu->__task_fpstate = cur_fps;
-		fpu->fpstate = guest_fps;
-		guest_fps->in_use = true;
-	} else {
-		guest_fps->in_use = false;
-		fpu->fpstate = fpu->__task_fpstate;
-		fpu->__task_fpstate = NULL;
-	}
-
-	cur_fps = fpu->fpstate;
-
-	if (!cur_fps->is_confidential) {
-		/* Includes XFD update */
-		restore_fpregs_from_fpstate(cur_fps, XFEATURE_MASK_FPSTATE);
-	} else {
-		/*
-		 * XSTATE is restored by firmware from encrypted
-		 * memory. Make sure XFD state is correct while
-		 * running with guest fpstate
-		 */
-		xfd_update_state(cur_fps);
-	}
-
-	fpregs_mark_activate();
-	fpregs_unlock();
-	return 0;
-}
-=======
->>>>>>> 754e0b0e
 EXPORT_SYMBOL_GPL(fpu_swap_kvm_fpstate);
 
 void fpu_copy_guest_fpstate_to_uabi(struct fpu_guest *gfpu, void *buf,
@@ -623,43 +521,28 @@
 		fpstate_init_fstate(fpstate);
 }
 
-<<<<<<< HEAD
-static void __fpstate_reset(struct fpstate *fpstate)
-=======
 static void __fpstate_reset(struct fpstate *fpstate, u64 xfd)
->>>>>>> 754e0b0e
 {
 	/* Initialize sizes and feature masks */
 	fpstate->size		= fpu_kernel_cfg.default_size;
 	fpstate->user_size	= fpu_user_cfg.default_size;
 	fpstate->xfeatures	= fpu_kernel_cfg.default_features;
 	fpstate->user_xfeatures	= fpu_user_cfg.default_features;
-<<<<<<< HEAD
-	fpstate->xfd		= init_fpstate.xfd;
-=======
 	fpstate->xfd		= xfd;
->>>>>>> 754e0b0e
 }
 
 void fpstate_reset(struct fpu *fpu)
 {
 	/* Set the fpstate pointer to the default fpstate */
 	fpu->fpstate = &fpu->__fpstate;
-<<<<<<< HEAD
-	__fpstate_reset(fpu->fpstate);
-=======
 	__fpstate_reset(fpu->fpstate, init_fpstate.xfd);
->>>>>>> 754e0b0e
 
 	/* Initialize the permission related info in fpu */
 	fpu->perm.__state_perm		= fpu_kernel_cfg.default_features;
 	fpu->perm.__state_size		= fpu_kernel_cfg.default_size;
 	fpu->perm.__user_state_size	= fpu_user_cfg.default_size;
-<<<<<<< HEAD
-=======
 	/* Same defaults for guests */
 	fpu->guest_perm = fpu->perm;
->>>>>>> 754e0b0e
 }
 
 static inline void fpu_inherit_perms(struct fpu *dst_fpu)
@@ -670,10 +553,7 @@
 		spin_lock_irq(&current->sighand->siglock);
 		/* Fork also inherits the permissions of the parent */
 		dst_fpu->perm = src_fpu->perm;
-<<<<<<< HEAD
-=======
 		dst_fpu->guest_perm = src_fpu->guest_perm;
->>>>>>> 754e0b0e
 		spin_unlock_irq(&current->sighand->siglock);
 	}
 }
@@ -695,7 +575,6 @@
 	/*
 	 * Enforce reload for user space tasks and prevent kernel threads
 	 * from trying to save the FPU registers on context switch.
-<<<<<<< HEAD
 	 */
 	set_tsk_thread_flag(dst, TIF_NEED_FPU_LOAD);
 
@@ -717,29 +596,6 @@
 	BUILD_BUG_ON(XFEATURE_MASK_USER_DYNAMIC != XFEATURE_MASK_XTILE_DATA);
 
 	/*
-=======
-	 */
-	set_tsk_thread_flag(dst, TIF_NEED_FPU_LOAD);
-
-	/*
-	 * No FPU state inheritance for kernel threads and IO
-	 * worker threads.
-	 */
-	if (dst->flags & (PF_KTHREAD | PF_IO_WORKER)) {
-		/* Clear out the minimal state */
-		memcpy(&dst_fpu->fpstate->regs, &init_fpstate.regs,
-		       init_fpstate_copy_size());
-		return 0;
-	}
-
-	/*
-	 * If a new feature is added, ensure all dynamic features are
-	 * caller-saved from here!
-	 */
-	BUILD_BUG_ON(XFEATURE_MASK_USER_DYNAMIC != XFEATURE_MASK_XTILE_DATA);
-
-	/*
->>>>>>> 754e0b0e
 	 * Save the default portion of the current FPU state into the
 	 * clone. Assume all dynamic features to be defined as caller-
 	 * saved, which enables skipping both the expansion of fpstate
