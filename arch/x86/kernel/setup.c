--- conflicted
+++ resolved
@@ -742,11 +742,7 @@
 	return 0;
 }
 
-<<<<<<< HEAD
-static char *prepare_command_line(void)
-=======
 static char * __init prepare_command_line(void)
->>>>>>> 8590222e
 {
 #ifdef CONFIG_CMDLINE_BOOL
 #ifdef CONFIG_CMDLINE_OVERRIDE
