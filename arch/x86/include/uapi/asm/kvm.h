/* SPDX-License-Identifier: GPL-2.0 WITH Linux-syscall-note */
#ifndef _ASM_X86_KVM_H
#define _ASM_X86_KVM_H

/*
 * KVM x86 specific structures and definitions
 *
 */

#include <linux/types.h>
#include <linux/ioctl.h>

#define KVM_PIO_PAGE_OFFSET 1
#define KVM_COALESCED_MMIO_PAGE_OFFSET 2

#define DE_VECTOR 0
#define DB_VECTOR 1
#define BP_VECTOR 3
#define OF_VECTOR 4
#define BR_VECTOR 5
#define UD_VECTOR 6
#define NM_VECTOR 7
#define DF_VECTOR 8
#define TS_VECTOR 10
#define NP_VECTOR 11
#define SS_VECTOR 12
#define GP_VECTOR 13
#define PF_VECTOR 14
#define MF_VECTOR 16
#define AC_VECTOR 17
#define MC_VECTOR 18
#define XM_VECTOR 19
#define VE_VECTOR 20

/* Select x86 specific features in <linux/kvm.h> */
#define __KVM_HAVE_PIT
#define __KVM_HAVE_IOAPIC
#define __KVM_HAVE_IRQ_LINE
#define __KVM_HAVE_MSI
#define __KVM_HAVE_USER_NMI
#define __KVM_HAVE_GUEST_DEBUG
#define __KVM_HAVE_MSIX
#define __KVM_HAVE_MCE
#define __KVM_HAVE_PIT_STATE2
#define __KVM_HAVE_XEN_HVM
#define __KVM_HAVE_VCPU_EVENTS
#define __KVM_HAVE_DEBUGREGS
#define __KVM_HAVE_XSAVE
#define __KVM_HAVE_XCRS
#define __KVM_HAVE_READONLY_MEM

/* Architectural interrupt line count. */
#define KVM_NR_INTERRUPTS 256

struct kvm_memory_alias {
	__u32 slot;  /* this has a different namespace than memory slots */
	__u32 flags;
	__u64 guest_phys_addr;
	__u64 memory_size;
	__u64 target_phys_addr;
};

/* for KVM_GET_IRQCHIP and KVM_SET_IRQCHIP */
struct kvm_pic_state {
	__u8 last_irr;	/* edge detection */
	__u8 irr;		/* interrupt request register */
	__u8 imr;		/* interrupt mask register */
	__u8 isr;		/* interrupt service register */
	__u8 priority_add;	/* highest irq priority */
	__u8 irq_base;
	__u8 read_reg_select;
	__u8 poll;
	__u8 special_mask;
	__u8 init_state;
	__u8 auto_eoi;
	__u8 rotate_on_auto_eoi;
	__u8 special_fully_nested_mode;
	__u8 init4;		/* true if 4 byte init */
	__u8 elcr;		/* PIIX edge/trigger selection */
	__u8 elcr_mask;
};

#define KVM_IOAPIC_NUM_PINS  24
struct kvm_ioapic_state {
	__u64 base_address;
	__u32 ioregsel;
	__u32 id;
	__u32 irr;
	__u32 pad;
	union {
		__u64 bits;
		struct {
			__u8 vector;
			__u8 delivery_mode:3;
			__u8 dest_mode:1;
			__u8 delivery_status:1;
			__u8 polarity:1;
			__u8 remote_irr:1;
			__u8 trig_mode:1;
			__u8 mask:1;
			__u8 reserve:7;
			__u8 reserved[4];
			__u8 dest_id;
		} fields;
	} redirtbl[KVM_IOAPIC_NUM_PINS];
};

#define KVM_IRQCHIP_PIC_MASTER   0
#define KVM_IRQCHIP_PIC_SLAVE    1
#define KVM_IRQCHIP_IOAPIC       2
#define KVM_NR_IRQCHIPS          3

#define KVM_RUN_X86_SMM		 (1 << 0)

/* for KVM_GET_REGS and KVM_SET_REGS */
struct kvm_regs {
	/* out (KVM_GET_REGS) / in (KVM_SET_REGS) */
	__u64 rax, rbx, rcx, rdx;
	__u64 rsi, rdi, rsp, rbp;
	__u64 r8,  r9,  r10, r11;
	__u64 r12, r13, r14, r15;
	__u64 rip, rflags;
};

/* for KVM_GET_LAPIC and KVM_SET_LAPIC */
#define KVM_APIC_REG_SIZE 0x400
struct kvm_lapic_state {
	char regs[KVM_APIC_REG_SIZE];
};

struct kvm_segment {
	__u64 base;
	__u32 limit;
	__u16 selector;
	__u8  type;
	__u8  present, dpl, db, s, l, g, avl;
	__u8  unusable;
	__u8  padding;
};

struct kvm_dtable {
	__u64 base;
	__u16 limit;
	__u16 padding[3];
};


/* for KVM_GET_SREGS and KVM_SET_SREGS */
struct kvm_sregs {
	/* out (KVM_GET_SREGS) / in (KVM_SET_SREGS) */
	struct kvm_segment cs, ds, es, fs, gs, ss;
	struct kvm_segment tr, ldt;
	struct kvm_dtable gdt, idt;
	__u64 cr0, cr2, cr3, cr4, cr8;
	__u64 efer;
	__u64 apic_base;
	__u64 interrupt_bitmap[(KVM_NR_INTERRUPTS + 63) / 64];
};

/* for KVM_GET_FPU and KVM_SET_FPU */
struct kvm_fpu {
	__u8  fpr[8][16];
	__u16 fcw;
	__u16 fsw;
	__u8  ftwx;  /* in fxsave format */
	__u8  pad1;
	__u16 last_opcode;
	__u64 last_ip;
	__u64 last_dp;
	__u8  xmm[16][16];
	__u32 mxcsr;
	__u32 pad2;
};

struct kvm_msr_entry {
	__u32 index;
	__u32 reserved;
	__u64 data;
};

/* for KVM_GET_MSRS and KVM_SET_MSRS */
struct kvm_msrs {
	__u32 nmsrs; /* number of msrs in entries */
	__u32 pad;

	struct kvm_msr_entry entries[0];
};

/* for KVM_GET_MSR_INDEX_LIST */
struct kvm_msr_list {
	__u32 nmsrs; /* number of msrs in entries */
	__u32 indices[0];
};


struct kvm_cpuid_entry {
	__u32 function;
	__u32 eax;
	__u32 ebx;
	__u32 ecx;
	__u32 edx;
	__u32 padding;
};

/* for KVM_SET_CPUID */
struct kvm_cpuid {
	__u32 nent;
	__u32 padding;
	struct kvm_cpuid_entry entries[0];
};

struct kvm_cpuid_entry2 {
	__u32 function;
	__u32 index;
	__u32 flags;
	__u32 eax;
	__u32 ebx;
	__u32 ecx;
	__u32 edx;
	__u32 padding[3];
};

#define KVM_CPUID_FLAG_SIGNIFCANT_INDEX		(1 << 0)
#define KVM_CPUID_FLAG_STATEFUL_FUNC		(1 << 1)
#define KVM_CPUID_FLAG_STATE_READ_NEXT		(1 << 2)

/* for KVM_SET_CPUID2 */
struct kvm_cpuid2 {
	__u32 nent;
	__u32 padding;
	struct kvm_cpuid_entry2 entries[0];
};

/* for KVM_GET_PIT and KVM_SET_PIT */
struct kvm_pit_channel_state {
	__u32 count; /* can be 65536 */
	__u16 latched_count;
	__u8 count_latched;
	__u8 status_latched;
	__u8 status;
	__u8 read_state;
	__u8 write_state;
	__u8 write_latch;
	__u8 rw_mode;
	__u8 mode;
	__u8 bcd;
	__u8 gate;
	__s64 count_load_time;
};

struct kvm_debug_exit_arch {
	__u32 exception;
	__u32 pad;
	__u64 pc;
	__u64 dr6;
	__u64 dr7;
};

#define KVM_GUESTDBG_USE_SW_BP		0x00010000
#define KVM_GUESTDBG_USE_HW_BP		0x00020000
#define KVM_GUESTDBG_INJECT_DB		0x00040000
#define KVM_GUESTDBG_INJECT_BP		0x00080000

/* for KVM_SET_GUEST_DEBUG */
struct kvm_guest_debug_arch {
	__u64 debugreg[8];
};

struct kvm_pit_state {
	struct kvm_pit_channel_state channels[3];
};

#define KVM_PIT_FLAGS_HPET_LEGACY  0x00000001

struct kvm_pit_state2 {
	struct kvm_pit_channel_state channels[3];
	__u32 flags;
	__u32 reserved[9];
};

struct kvm_reinject_control {
	__u8 pit_reinject;
	__u8 reserved[31];
};

/* When set in flags, include corresponding fields on KVM_SET_VCPU_EVENTS */
#define KVM_VCPUEVENT_VALID_NMI_PENDING	0x00000001
#define KVM_VCPUEVENT_VALID_SIPI_VECTOR	0x00000002
#define KVM_VCPUEVENT_VALID_SHADOW	0x00000004
#define KVM_VCPUEVENT_VALID_SMM		0x00000008
#define KVM_VCPUEVENT_VALID_PAYLOAD	0x00000010

/* Interrupt shadow states */
#define KVM_X86_SHADOW_INT_MOV_SS	0x01
#define KVM_X86_SHADOW_INT_STI		0x02

/* for KVM_GET/SET_VCPU_EVENTS */
struct kvm_vcpu_events {
	struct {
		__u8 injected;
		__u8 nr;
		__u8 has_error_code;
		__u8 pending;
		__u32 error_code;
	} exception;
	struct {
		__u8 injected;
		__u8 nr;
		__u8 soft;
		__u8 shadow;
	} interrupt;
	struct {
		__u8 injected;
		__u8 pending;
		__u8 masked;
		__u8 pad;
	} nmi;
	__u32 sipi_vector;
	__u32 flags;
	struct {
		__u8 smm;
		__u8 pending;
		__u8 smm_inside_nmi;
		__u8 latched_init;
	} smi;
	__u8 reserved[27];
	__u8 exception_has_payload;
	__u64 exception_payload;
};

/* for KVM_GET/SET_DEBUGREGS */
struct kvm_debugregs {
	__u64 db[4];
	__u64 dr6;
	__u64 dr7;
	__u64 flags;
	__u64 reserved[9];
};

/* for KVM_CAP_XSAVE */
struct kvm_xsave {
	__u32 region[1024];
};

#define KVM_MAX_XCRS	16

struct kvm_xcr {
	__u32 xcr;
	__u32 reserved;
	__u64 value;
};

struct kvm_xcrs {
	__u32 nr_xcrs;
	__u32 flags;
	struct kvm_xcr xcrs[KVM_MAX_XCRS];
	__u64 padding[16];
};

#define KVM_SYNC_X86_REGS      (1UL << 0)
#define KVM_SYNC_X86_SREGS     (1UL << 1)
#define KVM_SYNC_X86_EVENTS    (1UL << 2)

#define KVM_SYNC_X86_VALID_FIELDS \
	(KVM_SYNC_X86_REGS| \
	 KVM_SYNC_X86_SREGS| \
	 KVM_SYNC_X86_EVENTS)

/* kvm_sync_regs struct included by kvm_run struct */
struct kvm_sync_regs {
	/* Members of this structure are potentially malicious.
	 * Care must be taken by code reading, esp. interpreting,
	 * data fields from them inside KVM to prevent TOCTOU and
	 * double-fetch types of vulnerabilities.
	 */
	struct kvm_regs regs;
	struct kvm_sregs sregs;
	struct kvm_vcpu_events events;
};

<<<<<<< HEAD
#define KVM_X86_QUIRK_LINT0_REENABLED	(1 << 0)
#define KVM_X86_QUIRK_CD_NW_CLEARED	(1 << 1)
#define KVM_X86_QUIRK_LAPIC_MMIO_HOLE	(1 << 2)
#define KVM_X86_QUIRK_OUT_7E_INC_RIP	(1 << 3)
=======
#define KVM_X86_QUIRK_LINT0_REENABLED	   (1 << 0)
#define KVM_X86_QUIRK_CD_NW_CLEARED	   (1 << 1)
#define KVM_X86_QUIRK_LAPIC_MMIO_HOLE	   (1 << 2)
#define KVM_X86_QUIRK_OUT_7E_INC_RIP	   (1 << 3)
#define KVM_X86_QUIRK_MISC_ENABLE_NO_MWAIT (1 << 4)

#define KVM_STATE_NESTED_FORMAT_VMX	0
#define KVM_STATE_NESTED_FORMAT_SVM	1	/* unused */
>>>>>>> f7688b48

#define KVM_STATE_NESTED_GUEST_MODE	0x00000001
#define KVM_STATE_NESTED_RUN_PENDING	0x00000002
#define KVM_STATE_NESTED_EVMCS		0x00000004

#define KVM_STATE_NESTED_SMM_GUEST_MODE	0x00000001
#define KVM_STATE_NESTED_SMM_VMXON	0x00000002

#define KVM_STATE_NESTED_VMX_VMCS_SIZE	0x1000

struct kvm_vmx_nested_state_data {
	__u8 vmcs12[KVM_STATE_NESTED_VMX_VMCS_SIZE];
	__u8 shadow_vmcs12[KVM_STATE_NESTED_VMX_VMCS_SIZE];
};

struct kvm_vmx_nested_state_hdr {
	__u64 vmxon_pa;
	__u64 vmcs12_pa;

	struct {
		__u16 flags;
	} smm;
};

/* for KVM_CAP_NESTED_STATE */
struct kvm_nested_state {
	__u16 flags;
	__u16 format;
	__u32 size;

	union {
		struct kvm_vmx_nested_state_hdr vmx;

		/* Pad the header to 128 bytes.  */
		__u8 pad[120];
	} hdr;

	/*
	 * Define data region as 0 bytes to preserve backwards-compatability
	 * to old definition of kvm_nested_state in order to avoid changing
	 * KVM_{GET,PUT}_NESTED_STATE ioctl values.
	 */
	union {
		struct kvm_vmx_nested_state_data vmx[0];
	} data;
};

/* for KVM_CAP_PMU_EVENT_FILTER */
struct kvm_pmu_event_filter {
	__u32 action;
	__u32 nevents;
	__u32 fixed_counter_bitmap;
	__u32 flags;
	__u32 pad[4];
	__u64 events[0];
};

#define KVM_PMU_EVENT_ALLOW 0
#define KVM_PMU_EVENT_DENY 1

#endif /* _ASM_X86_KVM_H */<|MERGE_RESOLUTION|>--- conflicted
+++ resolved
@@ -378,12 +378,6 @@
 	struct kvm_vcpu_events events;
 };
 
-<<<<<<< HEAD
-#define KVM_X86_QUIRK_LINT0_REENABLED	(1 << 0)
-#define KVM_X86_QUIRK_CD_NW_CLEARED	(1 << 1)
-#define KVM_X86_QUIRK_LAPIC_MMIO_HOLE	(1 << 2)
-#define KVM_X86_QUIRK_OUT_7E_INC_RIP	(1 << 3)
-=======
 #define KVM_X86_QUIRK_LINT0_REENABLED	   (1 << 0)
 #define KVM_X86_QUIRK_CD_NW_CLEARED	   (1 << 1)
 #define KVM_X86_QUIRK_LAPIC_MMIO_HOLE	   (1 << 2)
@@ -392,7 +386,6 @@
 
 #define KVM_STATE_NESTED_FORMAT_VMX	0
 #define KVM_STATE_NESTED_FORMAT_SVM	1	/* unused */
->>>>>>> f7688b48
 
 #define KVM_STATE_NESTED_GUEST_MODE	0x00000001
 #define KVM_STATE_NESTED_RUN_PENDING	0x00000002
