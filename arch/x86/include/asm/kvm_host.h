--- conflicted
+++ resolved
@@ -1054,13 +1054,7 @@
 	u32 user_space_msr_mask;
 	struct kvm_x86_msr_filter __rcu *msr_filter;
 
-<<<<<<< HEAD
-	struct kvm_x86_msr_filter __rcu *msr_filter;
-
-	struct kvm_pmu_event_filter *pmu_event_filter;
-=======
 	struct kvm_pmu_event_filter __rcu *pmu_event_filter;
->>>>>>> 4bcf3b75
 	struct task_struct *nx_lpage_recovery_thread;
 
 #ifdef CONFIG_X86_64
