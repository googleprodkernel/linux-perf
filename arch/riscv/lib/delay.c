--- conflicted
+++ resolved
@@ -81,10 +81,7 @@
 void udelay(unsigned long usecs)
 {
 	u64 ucycles = (u64)usecs * lpj_fine * UDELAY_MULT;
-<<<<<<< HEAD
-=======
 	u64 n;
->>>>>>> f7688b48
 
 	if (unlikely(usecs > MAX_UDELAY_US)) {
 		n = (u64)usecs * riscv_timebase;
