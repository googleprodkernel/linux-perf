// SPDX-License-Identifier: GPL-2.0+
//
// Linux performance counter support for ARC CPUs.
// This code is inspired by the perf support of various other architectures.
//
// Copyright (C) 2013-2018 Synopsys, Inc. (www.synopsys.com)

#include <linux/errno.h>
#include <linux/interrupt.h>
#include <linux/module.h>
#include <linux/of.h>
#include <linux/perf_event.h>
#include <linux/platform_device.h>
#include <asm/arcregs.h>
#include <asm/stacktrace.h>

/* HW holds 8 symbols + one for null terminator */
#define ARCPMU_EVENT_NAME_LEN	9

enum arc_pmu_attr_groups {
	ARCPMU_ATTR_GR_EVENTS,
	ARCPMU_ATTR_GR_FORMATS,
	ARCPMU_NR_ATTR_GR
};

struct arc_pmu_raw_event_entry {
	char name[ARCPMU_EVENT_NAME_LEN];
};

struct arc_pmu {
	struct pmu	pmu;
	unsigned int	irq;
	int		n_counters;
	int		n_events;
	u64		max_period;
	int		ev_hw_idx[PERF_COUNT_ARC_HW_MAX];

	struct arc_pmu_raw_event_entry	*raw_entry;
	struct attribute		**attrs;
	struct perf_pmu_events_attr	*attr;
	const struct attribute_group	*attr_groups[ARCPMU_NR_ATTR_GR + 1];
};

struct arc_pmu_cpu {
	/*
	 * A 1 bit for an index indicates that the counter is being used for
	 * an event. A 0 means that the counter can be used.
	 */
	unsigned long	used_mask[BITS_TO_LONGS(ARC_PERF_MAX_COUNTERS)];

	/*
	 * The events that are active on the PMU for the given index.
	 */
	struct perf_event *act_counter[ARC_PERF_MAX_COUNTERS];
};

struct arc_callchain_trace {
	int depth;
	void *perf_stuff;
};

static int callchain_trace(unsigned int addr, void *data)
{
	struct arc_callchain_trace *ctrl = data;
	struct perf_callchain_entry_ctx *entry = ctrl->perf_stuff;

	perf_callchain_store(entry, addr);

	if (ctrl->depth++ < 3)
		return 0;

	return -1;
}

void perf_callchain_kernel(struct perf_callchain_entry_ctx *entry,
			   struct pt_regs *regs)
{
	struct arc_callchain_trace ctrl = {
		.depth = 0,
		.perf_stuff = entry,
	};

	arc_unwind_core(NULL, regs, callchain_trace, &ctrl);
}

void perf_callchain_user(struct perf_callchain_entry_ctx *entry,
			 struct pt_regs *regs)
{
	/*
	 * User stack can't be unwound trivially with kernel dwarf unwinder
	 * So for now just record the user PC
	 */
	perf_callchain_store(entry, instruction_pointer(regs));
}

static struct arc_pmu *arc_pmu;
static DEFINE_PER_CPU(struct arc_pmu_cpu, arc_pmu_cpu);

/* read counter #idx; note that counter# != event# on ARC! */
static u64 arc_pmu_read_counter(int idx)
{
	u32 tmp;
	u64 result;

	/*
	 * ARC supports making 'snapshots' of the counters, so we don't
	 * need to care about counters wrapping to 0 underneath our feet
	 */
	write_aux_reg(ARC_REG_PCT_INDEX, idx);
	tmp = read_aux_reg(ARC_REG_PCT_CONTROL);
	write_aux_reg(ARC_REG_PCT_CONTROL, tmp | ARC_REG_PCT_CONTROL_SN);
	result = (u64) (read_aux_reg(ARC_REG_PCT_SNAPH)) << 32;
	result |= read_aux_reg(ARC_REG_PCT_SNAPL);

	return result;
}

static void arc_perf_event_update(struct perf_event *event,
				  struct hw_perf_event *hwc, int idx)
{
	u64 prev_raw_count = local64_read(&hwc->prev_count);
	u64 new_raw_count = arc_pmu_read_counter(idx);
	s64 delta = new_raw_count - prev_raw_count;

	/*
	 * We aren't afraid of hwc->prev_count changing beneath our feet
	 * because there's no way for us to re-enter this function anytime.
	 */
	local64_set(&hwc->prev_count, new_raw_count);
	local64_add(delta, &event->count);
	local64_sub(delta, &hwc->period_left);
}

static void arc_pmu_read(struct perf_event *event)
{
	arc_perf_event_update(event, &event->hw, event->hw.idx);
}

static int arc_pmu_cache_event(u64 config)
{
	unsigned int cache_type, cache_op, cache_result;
	int ret;

	cache_type	= (config >>  0) & 0xff;
	cache_op	= (config >>  8) & 0xff;
	cache_result	= (config >> 16) & 0xff;
	if (cache_type >= PERF_COUNT_HW_CACHE_MAX)
		return -EINVAL;
	if (cache_op >= PERF_COUNT_HW_CACHE_OP_MAX)
		return -EINVAL;
	if (cache_result >= PERF_COUNT_HW_CACHE_RESULT_MAX)
		return -EINVAL;

	ret = arc_pmu_cache_map[cache_type][cache_op][cache_result];

	if (ret == CACHE_OP_UNSUPPORTED)
		return -ENOENT;

	pr_debug("init cache event: type/op/result %d/%d/%d with h/w %d \'%s\'\n",
		 cache_type, cache_op, cache_result, ret,
		 arc_pmu_ev_hw_map[ret]);

	return ret;
}

/* initializes hw_perf_event structure if event is supported */
static int arc_pmu_event_init(struct perf_event *event)
{
	struct hw_perf_event *hwc = &event->hw;
	int ret;

	if (!is_sampling_event(event)) {
		hwc->sample_period = arc_pmu->max_period;
		hwc->last_period = hwc->sample_period;
		local64_set(&hwc->period_left, hwc->sample_period);
	}

	hwc->config = 0;

	if (is_isa_arcv2()) {
		/* "exclude user" means "count only kernel" */
		if (event->attr.exclude_user)
			hwc->config |= ARC_REG_PCT_CONFIG_KERN;

		/* "exclude kernel" means "count only user" */
		if (event->attr.exclude_kernel)
			hwc->config |= ARC_REG_PCT_CONFIG_USER;
	}

	switch (event->attr.type) {
	case PERF_TYPE_HARDWARE:
		if (event->attr.config >= PERF_COUNT_HW_MAX)
			return -ENOENT;
		if (arc_pmu->ev_hw_idx[event->attr.config] < 0)
			return -ENOENT;
		hwc->config |= arc_pmu->ev_hw_idx[event->attr.config];
		pr_debug("init event %d with h/w %08x \'%s\'\n",
			 (int)event->attr.config, (int)hwc->config,
			 arc_pmu_ev_hw_map[event->attr.config]);
		return 0;

	case PERF_TYPE_HW_CACHE:
		ret = arc_pmu_cache_event(event->attr.config);
		if (ret < 0)
			return ret;
		hwc->config |= arc_pmu->ev_hw_idx[ret];
		pr_debug("init cache event with h/w %08x \'%s\'\n",
			 (int)hwc->config, arc_pmu_ev_hw_map[ret]);
		return 0;

	case PERF_TYPE_RAW:
		if (event->attr.config >= arc_pmu->n_events)
			return -ENOENT;

		hwc->config |= event->attr.config;
		pr_debug("init raw event with idx %lld \'%s\'\n",
			 event->attr.config,
			 arc_pmu->raw_entry[event->attr.config].name);

		return 0;

	default:
		return -ENOENT;
	}
}

/* starts all counters */
static void arc_pmu_enable(struct pmu *pmu)
{
	u32 tmp;
	tmp = read_aux_reg(ARC_REG_PCT_CONTROL);
	write_aux_reg(ARC_REG_PCT_CONTROL, (tmp & 0xffff0000) | 0x1);
}

/* stops all counters */
static void arc_pmu_disable(struct pmu *pmu)
{
	u32 tmp;
	tmp = read_aux_reg(ARC_REG_PCT_CONTROL);
	write_aux_reg(ARC_REG_PCT_CONTROL, (tmp & 0xffff0000) | 0x0);
}

static int arc_pmu_event_set_period(struct perf_event *event)
{
	struct hw_perf_event *hwc = &event->hw;
	s64 left = local64_read(&hwc->period_left);
	s64 period = hwc->sample_period;
	int idx = hwc->idx;
	int overflow = 0;
	u64 value;

	if (unlikely(left <= -period)) {
		/* left underflowed by more than period. */
		left = period;
		local64_set(&hwc->period_left, left);
		hwc->last_period = period;
		overflow = 1;
	} else if (unlikely(left <= 0)) {
		/* left underflowed by less than period. */
		left += period;
		local64_set(&hwc->period_left, left);
		hwc->last_period = period;
		overflow = 1;
	}

	if (left > arc_pmu->max_period)
		left = arc_pmu->max_period;

	value = arc_pmu->max_period - left;
	local64_set(&hwc->prev_count, value);

	/* Select counter */
	write_aux_reg(ARC_REG_PCT_INDEX, idx);

	/* Write value */
	write_aux_reg(ARC_REG_PCT_COUNTL, lower_32_bits(value));
	write_aux_reg(ARC_REG_PCT_COUNTH, upper_32_bits(value));

	perf_event_update_userpage(event);

	return overflow;
}

/*
 * Assigns hardware counter to hardware condition.
 * Note that there is no separate start/stop mechanism;
 * stopping is achieved by assigning the 'never' condition
 */
static void arc_pmu_start(struct perf_event *event, int flags)
{
	struct hw_perf_event *hwc = &event->hw;
	int idx = hwc->idx;

	if (WARN_ON_ONCE(idx == -1))
		return;

	if (flags & PERF_EF_RELOAD)
		WARN_ON_ONCE(!(hwc->state & PERF_HES_UPTODATE));

	hwc->state = 0;

	arc_pmu_event_set_period(event);

	/* Enable interrupt for this counter */
	if (is_sampling_event(event))
		write_aux_reg(ARC_REG_PCT_INT_CTRL,
			      read_aux_reg(ARC_REG_PCT_INT_CTRL) | BIT(idx));

	/* enable ARC pmu here */
	write_aux_reg(ARC_REG_PCT_INDEX, idx);		/* counter # */
	write_aux_reg(ARC_REG_PCT_CONFIG, hwc->config);	/* condition */
}

static void arc_pmu_stop(struct perf_event *event, int flags)
{
	struct hw_perf_event *hwc = &event->hw;
	int idx = hwc->idx;

	/* Disable interrupt for this counter */
	if (is_sampling_event(event)) {
		/*
		 * Reset interrupt flag by writing of 1. This is required
		 * to make sure pending interrupt was not left.
		 */
		write_aux_reg(ARC_REG_PCT_INT_ACT, BIT(idx));
		write_aux_reg(ARC_REG_PCT_INT_CTRL,
			      read_aux_reg(ARC_REG_PCT_INT_CTRL) & ~BIT(idx));
	}

	if (!(event->hw.state & PERF_HES_STOPPED)) {
		/* stop ARC pmu here */
		write_aux_reg(ARC_REG_PCT_INDEX, idx);

		/* condition code #0 is always "never" */
		write_aux_reg(ARC_REG_PCT_CONFIG, 0);

		event->hw.state |= PERF_HES_STOPPED;
	}

	if ((flags & PERF_EF_UPDATE) &&
	    !(event->hw.state & PERF_HES_UPTODATE)) {
		arc_perf_event_update(event, &event->hw, idx);
		event->hw.state |= PERF_HES_UPTODATE;
	}
}

static void arc_pmu_del(struct perf_event *event, int flags)
{
	struct arc_pmu_cpu *pmu_cpu = this_cpu_ptr(&arc_pmu_cpu);

	arc_pmu_stop(event, PERF_EF_UPDATE);
	__clear_bit(event->hw.idx, pmu_cpu->used_mask);

	pmu_cpu->act_counter[event->hw.idx] = 0;

	perf_event_update_userpage(event);
}

/* allocate hardware counter and optionally start counting */
static int arc_pmu_add(struct perf_event *event, int flags)
{
	struct arc_pmu_cpu *pmu_cpu = this_cpu_ptr(&arc_pmu_cpu);
	struct hw_perf_event *hwc = &event->hw;
	int idx = hwc->idx;

	idx = ffz(pmu_cpu->used_mask[0]);
	if (idx == arc_pmu->n_counters)
		return -EAGAIN;

	__set_bit(idx, pmu_cpu->used_mask);
	hwc->idx = idx;

	write_aux_reg(ARC_REG_PCT_INDEX, idx);

	pmu_cpu->act_counter[idx] = event;

	if (is_sampling_event(event)) {
		/* Mimic full counter overflow as other arches do */
		write_aux_reg(ARC_REG_PCT_INT_CNTL,
			      lower_32_bits(arc_pmu->max_period));
		write_aux_reg(ARC_REG_PCT_INT_CNTH,
			      upper_32_bits(arc_pmu->max_period));
	}

	write_aux_reg(ARC_REG_PCT_CONFIG, 0);
	write_aux_reg(ARC_REG_PCT_COUNTL, 0);
	write_aux_reg(ARC_REG_PCT_COUNTH, 0);
	local64_set(&hwc->prev_count, 0);

	hwc->state = PERF_HES_UPTODATE | PERF_HES_STOPPED;
	if (flags & PERF_EF_START)
		arc_pmu_start(event, PERF_EF_RELOAD);

	perf_event_update_userpage(event);

	return 0;
}

#ifdef CONFIG_ISA_ARCV2
static irqreturn_t arc_pmu_intr(int irq, void *dev)
{
	struct perf_sample_data data;
	struct arc_pmu_cpu *pmu_cpu = this_cpu_ptr(&arc_pmu_cpu);
	struct pt_regs *regs;
	unsigned int active_ints;
	int idx;

	arc_pmu_disable(&arc_pmu->pmu);

	active_ints = read_aux_reg(ARC_REG_PCT_INT_ACT);
	if (!active_ints)
		goto done;

	regs = get_irq_regs();

	do {
		struct perf_event *event;
		struct hw_perf_event *hwc;

		idx = __ffs(active_ints);

		/* Reset interrupt flag by writing of 1 */
		write_aux_reg(ARC_REG_PCT_INT_ACT, BIT(idx));

		/*
		 * On reset of "interrupt active" bit corresponding
		 * "interrupt enable" bit gets automatically reset as well.
		 * Now we need to re-enable interrupt for the counter.
		 */
		write_aux_reg(ARC_REG_PCT_INT_CTRL,
			read_aux_reg(ARC_REG_PCT_INT_CTRL) | BIT(idx));

		event = pmu_cpu->act_counter[idx];
		hwc = &event->hw;

		WARN_ON_ONCE(hwc->idx != idx);

		arc_perf_event_update(event, &event->hw, event->hw.idx);
		perf_sample_data_init(&data, 0, hwc->last_period);
		if (arc_pmu_event_set_period(event)) {
			if (perf_event_overflow(event, &data, regs))
				arc_pmu_stop(event, 0);
		}

		active_ints &= ~BIT(idx);
	} while (active_ints);

done:
	arc_pmu_enable(&arc_pmu->pmu);

	return IRQ_HANDLED;
}
#else

static irqreturn_t arc_pmu_intr(int irq, void *dev)
{
	return IRQ_NONE;
}

#endif /* CONFIG_ISA_ARCV2 */

static void arc_cpu_pmu_irq_init(void *data)
{
	int irq = *(int *)data;

	enable_percpu_irq(irq, IRQ_TYPE_NONE);

	/* Clear all pending interrupt flags */
	write_aux_reg(ARC_REG_PCT_INT_ACT, 0xffffffff);
}

/* Event field occupies the bottom 15 bits of our config field */
PMU_FORMAT_ATTR(event, "config:0-14");
static struct attribute *arc_pmu_format_attrs[] = {
	&format_attr_event.attr,
	NULL,
};

static struct attribute_group arc_pmu_format_attr_gr = {
	.name = "format",
	.attrs = arc_pmu_format_attrs,
};

static ssize_t arc_pmu_events_sysfs_show(struct device *dev,
					 struct device_attribute *attr,
					 char *page)
{
	struct perf_pmu_events_attr *pmu_attr;

	pmu_attr = container_of(attr, struct perf_pmu_events_attr, attr);
	return sprintf(page, "event=0x%04llx\n", pmu_attr->id);
}

/*
 * We don't add attrs here as we don't have pre-defined list of perf events.
 * We will generate and add attrs dynamically in probe() after we read HW
 * configuration.
 */
static struct attribute_group arc_pmu_events_attr_gr = {
	.name = "events",
};

static void arc_pmu_add_raw_event_attr(int j, char *str)
{
	memmove(arc_pmu->raw_entry[j].name, str, ARCPMU_EVENT_NAME_LEN - 1);
	arc_pmu->attr[j].attr.attr.name = arc_pmu->raw_entry[j].name;
	arc_pmu->attr[j].attr.attr.mode = VERIFY_OCTAL_PERMISSIONS(0444);
	arc_pmu->attr[j].attr.show = arc_pmu_events_sysfs_show;
	arc_pmu->attr[j].id = j;
	arc_pmu->attrs[j] = &(arc_pmu->attr[j].attr.attr);
}

static int arc_pmu_raw_alloc(struct device *dev)
{
	arc_pmu->attr = devm_kmalloc_array(dev, arc_pmu->n_events + 1,
		sizeof(*arc_pmu->attr), GFP_KERNEL | __GFP_ZERO);
	if (!arc_pmu->attr)
		return -ENOMEM;

	arc_pmu->attrs = devm_kmalloc_array(dev, arc_pmu->n_events + 1,
		sizeof(*arc_pmu->attrs), GFP_KERNEL | __GFP_ZERO);
	if (!arc_pmu->attrs)
		return -ENOMEM;

	arc_pmu->raw_entry = devm_kmalloc_array(dev, arc_pmu->n_events,
		sizeof(*arc_pmu->raw_entry), GFP_KERNEL | __GFP_ZERO);
	if (!arc_pmu->raw_entry)
		return -ENOMEM;

	return 0;
}

static inline bool event_in_hw_event_map(int i, char *name)
{
	if (!arc_pmu_ev_hw_map[i])
		return false;

	if (!strlen(arc_pmu_ev_hw_map[i]))
		return false;

	if (strcmp(arc_pmu_ev_hw_map[i], name))
		return false;

	return true;
}

static void arc_pmu_map_hw_event(int j, char *str)
{
	int i;

	/* See if HW condition has been mapped to a perf event_id */
	for (i = 0; i < ARRAY_SIZE(arc_pmu_ev_hw_map); i++) {
		if (event_in_hw_event_map(i, str)) {
			pr_debug("mapping perf event %2d to h/w event \'%8s\' (idx %d)\n",
				 i, str, j);
			arc_pmu->ev_hw_idx[i] = j;
		}
	}
}

static int arc_pmu_device_probe(struct platform_device *pdev)
{
	struct arc_reg_pct_build pct_bcr;
	struct arc_reg_cc_build cc_bcr;
	int i, has_interrupts;
	int counter_size;	/* in bits */

	union cc_name {
		struct {
			u32 word0, word1;
			char sentinel;
		} indiv;
		char str[ARCPMU_EVENT_NAME_LEN];
	} cc_name;


	READ_BCR(ARC_REG_PCT_BUILD, pct_bcr);
	if (!pct_bcr.v) {
		pr_err("This core does not have performance counters!\n");
		return -ENODEV;
	}
	BUILD_BUG_ON(ARC_PERF_MAX_COUNTERS > 32);
	if (WARN_ON(pct_bcr.c > ARC_PERF_MAX_COUNTERS))
		return -EINVAL;

	READ_BCR(ARC_REG_CC_BUILD, cc_bcr);
	if (WARN(!cc_bcr.v, "Counters exist but No countable conditions?"))
		return -EINVAL;

	arc_pmu = devm_kzalloc(&pdev->dev, sizeof(struct arc_pmu), GFP_KERNEL);
	if (!arc_pmu)
		return -ENOMEM;

	arc_pmu->n_events = cc_bcr.c;

	if (arc_pmu_raw_alloc(&pdev->dev))
		return -ENOMEM;

	has_interrupts = is_isa_arcv2() ? pct_bcr.i : 0;

	arc_pmu->n_counters = pct_bcr.c;
	counter_size = 32 + (pct_bcr.s << 4);

	arc_pmu->max_period = (1ULL << counter_size) / 2 - 1ULL;

	pr_info("ARC perf\t: %d counters (%d bits), %d conditions%s\n",
		arc_pmu->n_counters, counter_size, cc_bcr.c,
		has_interrupts ? ", [overflow IRQ support]" : "");

	cc_name.str[ARCPMU_EVENT_NAME_LEN - 1] = 0;
	for (i = 0; i < PERF_COUNT_ARC_HW_MAX; i++)
		arc_pmu->ev_hw_idx[i] = -1;

	/* loop thru all available h/w condition indexes */
<<<<<<< HEAD
	for (j = 0; j < cc_bcr.c; j++) {
		write_aux_reg(ARC_REG_CC_INDEX, j);
		cc_name.indiv.word0 = le32_to_cpu(read_aux_reg(ARC_REG_CC_NAME0));
		cc_name.indiv.word1 = le32_to_cpu(read_aux_reg(ARC_REG_CC_NAME1));

		/* See if it has been mapped to a perf event_id */
		for (i = 0; i < ARRAY_SIZE(arc_pmu_ev_hw_map); i++) {
			if (arc_pmu_ev_hw_map[i] &&
			    !strcmp(arc_pmu_ev_hw_map[i], cc_name.str) &&
			    strlen(arc_pmu_ev_hw_map[i])) {
				pr_debug("mapping perf event %2d to h/w event \'%8s\' (idx %d)\n",
					 i, cc_name.str, j);
				arc_pmu->ev_hw_idx[i] = j;
			}
		}
=======
	for (i = 0; i < cc_bcr.c; i++) {
		write_aux_reg(ARC_REG_CC_INDEX, i);
		cc_name.indiv.word0 = le32_to_cpu(read_aux_reg(ARC_REG_CC_NAME0));
		cc_name.indiv.word1 = le32_to_cpu(read_aux_reg(ARC_REG_CC_NAME1));

		arc_pmu_map_hw_event(i, cc_name.str);
		arc_pmu_add_raw_event_attr(i, cc_name.str);
>>>>>>> f7688b48
	}

	arc_pmu_events_attr_gr.attrs = arc_pmu->attrs;
	arc_pmu->attr_groups[ARCPMU_ATTR_GR_EVENTS] = &arc_pmu_events_attr_gr;
	arc_pmu->attr_groups[ARCPMU_ATTR_GR_FORMATS] = &arc_pmu_format_attr_gr;

	arc_pmu->pmu = (struct pmu) {
		.pmu_enable	= arc_pmu_enable,
		.pmu_disable	= arc_pmu_disable,
		.event_init	= arc_pmu_event_init,
		.add		= arc_pmu_add,
		.del		= arc_pmu_del,
		.start		= arc_pmu_start,
		.stop		= arc_pmu_stop,
		.read		= arc_pmu_read,
		.attr_groups	= arc_pmu->attr_groups,
	};

	if (has_interrupts) {
		int irq = platform_get_irq(pdev, 0);

		if (irq < 0) {
			pr_err("Cannot get IRQ number for the platform\n");
			return -ENODEV;
		}

		arc_pmu->irq = irq;

		/* intc map function ensures irq_set_percpu_devid() called */
		request_percpu_irq(irq, arc_pmu_intr, "ARC perf counters",
				   this_cpu_ptr(&arc_pmu_cpu));

		on_each_cpu(arc_cpu_pmu_irq_init, &irq, 1);

	} else
		arc_pmu->pmu.capabilities |= PERF_PMU_CAP_NO_INTERRUPT;

	/*
	 * perf parser doesn't really like '-' symbol in events name, so let's
	 * use '_' in arc pct name as it goes to kernel PMU event prefix.
	 */
	return perf_pmu_register(&arc_pmu->pmu, "arc_pct", PERF_TYPE_RAW);
}

static const struct of_device_id arc_pmu_match[] = {
	{ .compatible = "snps,arc700-pct" },
	{ .compatible = "snps,archs-pct" },
	{},
};
MODULE_DEVICE_TABLE(of, arc_pmu_match);

static struct platform_driver arc_pmu_driver = {
	.driver	= {
		.name		= "arc-pct",
		.of_match_table = of_match_ptr(arc_pmu_match),
	},
	.probe		= arc_pmu_device_probe,
};

module_platform_driver(arc_pmu_driver);

MODULE_LICENSE("GPL");
MODULE_AUTHOR("Mischa Jonker <mjonker@synopsys.com>");
MODULE_DESCRIPTION("ARC PMU driver");<|MERGE_RESOLUTION|>--- conflicted
+++ resolved
@@ -612,23 +612,6 @@
 		arc_pmu->ev_hw_idx[i] = -1;
 
 	/* loop thru all available h/w condition indexes */
-<<<<<<< HEAD
-	for (j = 0; j < cc_bcr.c; j++) {
-		write_aux_reg(ARC_REG_CC_INDEX, j);
-		cc_name.indiv.word0 = le32_to_cpu(read_aux_reg(ARC_REG_CC_NAME0));
-		cc_name.indiv.word1 = le32_to_cpu(read_aux_reg(ARC_REG_CC_NAME1));
-
-		/* See if it has been mapped to a perf event_id */
-		for (i = 0; i < ARRAY_SIZE(arc_pmu_ev_hw_map); i++) {
-			if (arc_pmu_ev_hw_map[i] &&
-			    !strcmp(arc_pmu_ev_hw_map[i], cc_name.str) &&
-			    strlen(arc_pmu_ev_hw_map[i])) {
-				pr_debug("mapping perf event %2d to h/w event \'%8s\' (idx %d)\n",
-					 i, cc_name.str, j);
-				arc_pmu->ev_hw_idx[i] = j;
-			}
-		}
-=======
 	for (i = 0; i < cc_bcr.c; i++) {
 		write_aux_reg(ARC_REG_CC_INDEX, i);
 		cc_name.indiv.word0 = le32_to_cpu(read_aux_reg(ARC_REG_CC_NAME0));
@@ -636,7 +619,6 @@
 
 		arc_pmu_map_hw_event(i, cc_name.str);
 		arc_pmu_add_raw_event_attr(i, cc_name.str);
->>>>>>> f7688b48
 	}
 
 	arc_pmu_events_attr_gr.attrs = arc_pmu->attrs;
