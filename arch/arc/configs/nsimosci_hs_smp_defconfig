# CONFIG_SWAP is not set
CONFIG_SYSVIPC=y
# CONFIG_CROSS_MEMORY_ATTACH is not set
CONFIG_NO_HZ=y
CONFIG_HIGH_RES_TIMERS=y
CONFIG_IKCONFIG=y
CONFIG_IKCONFIG_PROC=y
# CONFIG_UTS_NS is not set
# CONFIG_PID_NS is not set
CONFIG_BLK_DEV_INITRD=y
CONFIG_CC_OPTIMIZE_FOR_PERFORMANCE_O3=y
CONFIG_PERF_EVENTS=y
# CONFIG_COMPAT_BRK is not set
CONFIG_KPROBES=y
CONFIG_MODULES=y
# CONFIG_BLK_DEV_BSG is not set
# CONFIG_IOSCHED_DEADLINE is not set
# CONFIG_IOSCHED_CFQ is not set
CONFIG_ISA_ARCV2=y
CONFIG_SMP=y
# CONFIG_ARC_TIMERS_64BIT is not set
CONFIG_ARC_BUILTIN_DTB_NAME="nsimosci_hs_idu"
CONFIG_PREEMPT=y
# CONFIG_COMPACTION is not set
CONFIG_NET=y
CONFIG_PACKET=y
CONFIG_PACKET_DIAG=y
CONFIG_UNIX=y
CONFIG_UNIX_DIAG=y
CONFIG_NET_KEY=y
CONFIG_INET=y
# CONFIG_INET_XFRM_MODE_TRANSPORT is not set
# CONFIG_INET_XFRM_MODE_TUNNEL is not set
# CONFIG_INET_XFRM_MODE_BEET is not set
# CONFIG_IPV6 is not set
# CONFIG_WIRELESS is not set
CONFIG_DEVTMPFS=y
# CONFIG_STANDALONE is not set
# CONFIG_PREVENT_FIRMWARE_BUILD is not set
# CONFIG_BLK_DEV is not set
CONFIG_NETDEVICES=y
# CONFIG_NET_VENDOR_ARC is not set
# CONFIG_NET_CADENCE is not set
# CONFIG_NET_VENDOR_BROADCOM is not set
CONFIG_EZCHIP_NPS_MANAGEMENT_ENET=y
# CONFIG_NET_VENDOR_INTEL is not set
# CONFIG_NET_VENDOR_MARVELL is not set
# CONFIG_NET_VENDOR_MICREL is not set
# CONFIG_NET_VENDOR_NATSEMI is not set
# CONFIG_NET_VENDOR_SEEQ is not set
# CONFIG_NET_VENDOR_STMICRO is not set
# CONFIG_NET_VENDOR_VIA is not set
# CONFIG_NET_VENDOR_WIZNET is not set
# CONFIG_WLAN is not set
CONFIG_INPUT_EVDEV=y
CONFIG_MOUSE_PS2_TOUCHKIT=y
# CONFIG_SERIO_SERPORT is not set
CONFIG_SERIO_ARC_PS2=y
# CONFIG_LEGACY_PTYS is not set
CONFIG_SERIAL_8250=y
CONFIG_SERIAL_8250_CONSOLE=y
CONFIG_SERIAL_8250_NR_UARTS=1
CONFIG_SERIAL_8250_RUNTIME_UARTS=1
CONFIG_SERIAL_8250_DW=y
CONFIG_SERIAL_OF_PLATFORM=y
# CONFIG_HW_RANDOM is not set
# CONFIG_HWMON is not set
CONFIG_DRM=y
CONFIG_DRM_ARCPGU=y
CONFIG_LOGO=y
# CONFIG_HID is not set
# CONFIG_USB_SUPPORT is not set
# CONFIG_IOMMU_SUPPORT is not set
CONFIG_EXT2_FS=y
CONFIG_EXT2_FS_XATTR=y
CONFIG_TMPFS=y
# CONFIG_MISC_FILESYSTEMS is not set
CONFIG_NFS_FS=y
CONFIG_NFS_V3_ACL=y
<<<<<<< HEAD
# CONFIG_ENABLE_WARN_DEPRECATED is not set
=======
>>>>>>> f7688b48
# CONFIG_ENABLE_MUST_CHECK is not set
CONFIG_FTRACE=y<|MERGE_RESOLUTION|>--- conflicted
+++ resolved
@@ -77,9 +77,5 @@
 # CONFIG_MISC_FILESYSTEMS is not set
 CONFIG_NFS_FS=y
 CONFIG_NFS_V3_ACL=y
-<<<<<<< HEAD
-# CONFIG_ENABLE_WARN_DEPRECATED is not set
-=======
->>>>>>> f7688b48
 # CONFIG_ENABLE_MUST_CHECK is not set
 CONFIG_FTRACE=y