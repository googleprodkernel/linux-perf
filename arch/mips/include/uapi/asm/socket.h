--- conflicted
+++ resolved
@@ -28,13 +28,7 @@
 #define SO_LINGER	0x0080	/* Block on close of a reliable
 				   socket to transmit pending data.  */
 #define SO_OOBINLINE 0x0100	/* Receive out-of-band data in-band.  */
-<<<<<<< HEAD
-#if 0
-To add: #define SO_REUSEPORT 0x0200	/* Allow local address and port reuse.	*/
-#endif
-=======
 #define SO_REUSEPORT 0x0200	/* Allow local address and port reuse.  */
->>>>>>> a0b1c429
 
 #define SO_TYPE		0x1008	/* Compatible name for SO_STYLE.  */
 #define SO_STYLE	SO_TYPE /* Synonym */
