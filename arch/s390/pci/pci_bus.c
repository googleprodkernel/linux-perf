// SPDX-License-Identifier: GPL-2.0
/*
 * Copyright IBM Corp. 2020
 *
 * Author(s):
 *   Pierre Morel <pmorel@linux.ibm.com>
 *
 */

#define KMSG_COMPONENT "zpci"
#define pr_fmt(fmt) KMSG_COMPONENT ": " fmt

#include <linux/kernel.h>
#include <linux/slab.h>
#include <linux/err.h>
#include <linux/export.h>
#include <linux/delay.h>
#include <linux/seq_file.h>
#include <linux/jump_label.h>
#include <linux/pci.h>
#include <linux/printk.h>

#include <asm/pci_clp.h>
#include <asm/pci_dma.h>

#include "pci_bus.h"
#include "pci_iov.h"

static LIST_HEAD(zbus_list);
static DEFINE_SPINLOCK(zbus_list_lock);
static int zpci_nb_devices;

/* zpci_bus_scan
 * @zbus: the zbus holding the zdevices
 * @ops: the pci operations
 *
 * The domain number must be set before pci_scan_root_bus is called.
 * This function can be called once the domain is known, hence
 * when the function_0 is dicovered.
 */
static int zpci_bus_scan(struct zpci_bus *zbus, int domain, struct pci_ops *ops)
{
	struct pci_bus *bus;
	int rc;

	rc = zpci_alloc_domain(domain);
	if (rc < 0)
		return rc;
	zbus->domain_nr = rc;

	bus = pci_scan_root_bus(NULL, ZPCI_BUS_NR, ops, zbus, &zbus->resources);
	if (!bus) {
		zpci_free_domain(zbus->domain_nr);
		return -EFAULT;
	}

	zbus->bus = bus;
	pci_bus_add_devices(bus);
	return 0;
}

static void zpci_bus_release(struct kref *kref)
{
	struct zpci_bus *zbus = container_of(kref, struct zpci_bus, kref);

	if (zbus->bus) {
		pci_lock_rescan_remove();
		pci_stop_root_bus(zbus->bus);

		zpci_free_domain(zbus->domain_nr);
		pci_free_resource_list(&zbus->resources);

		pci_remove_root_bus(zbus->bus);
		pci_unlock_rescan_remove();
	}

	spin_lock(&zbus_list_lock);
	list_del(&zbus->bus_next);
	spin_unlock(&zbus_list_lock);
	kfree(zbus);
}

static void zpci_bus_put(struct zpci_bus *zbus)
{
	kref_put(&zbus->kref, zpci_bus_release);
}

static struct zpci_bus *zpci_bus_get(int pchid)
{
	struct zpci_bus *zbus;

	spin_lock(&zbus_list_lock);
	list_for_each_entry(zbus, &zbus_list, bus_next) {
		if (pchid == zbus->pchid) {
			kref_get(&zbus->kref);
			goto out_unlock;
		}
	}
	zbus = NULL;
out_unlock:
	spin_unlock(&zbus_list_lock);
	return zbus;
}

static struct zpci_bus *zpci_bus_alloc(int pchid)
{
	struct zpci_bus *zbus;

	zbus = kzalloc(sizeof(*zbus), GFP_KERNEL);
	if (!zbus)
		return NULL;

	zbus->pchid = pchid;
	INIT_LIST_HEAD(&zbus->bus_next);
	spin_lock(&zbus_list_lock);
	list_add_tail(&zbus->bus_next, &zbus_list);
	spin_unlock(&zbus_list_lock);

	kref_init(&zbus->kref);
	INIT_LIST_HEAD(&zbus->resources);

	zbus->bus_resource.start = 0;
	zbus->bus_resource.end = ZPCI_BUS_NR;
	zbus->bus_resource.flags = IORESOURCE_BUS;
	pci_add_resource(&zbus->resources, &zbus->bus_resource);

	return zbus;
}

void pcibios_bus_add_device(struct pci_dev *pdev)
{
	struct zpci_dev *zdev = to_zpci(pdev);

	/*
	 * With pdev->no_vf_scan the common PCI probing code does not
	 * perform PF/VF linking.
	 */
	if (zdev->vfn) {
<<<<<<< HEAD
		zpci_bus_setup_virtfn(zdev->zbus, pdev, zdev->vfn);
=======
		zpci_iov_setup_virtfn(zdev->zbus, pdev, zdev->vfn);
>>>>>>> d1988041
		pdev->no_command_memory = 1;
	}
}

static int zpci_bus_add_device(struct zpci_bus *zbus, struct zpci_dev *zdev)
{
	struct pci_bus *bus;
	struct resource_entry *window, *n;
	struct resource *res;
	struct pci_dev *pdev;
	int rc;

	bus = zbus->bus;
	if (!bus)
		return -EINVAL;

	pdev = pci_get_slot(bus, zdev->devfn);
	if (pdev) {
		/* Device is already known. */
		pci_dev_put(pdev);
		return 0;
	}

	rc = zpci_init_slot(zdev);
	if (rc)
		return rc;
	zdev->has_hp_slot = 1;

	resource_list_for_each_entry_safe(window, n, &zbus->resources) {
		res = window->res;
		pci_bus_add_resource(bus, res, 0);
	}

	pdev = pci_scan_single_device(bus, zdev->devfn);
	if (pdev)
		pci_bus_add_device(pdev);

	return 0;
}

static void zpci_bus_add_devices(struct zpci_bus *zbus)
{
	int i;

	for (i = 1; i < ZPCI_FUNCTIONS_PER_BUS; i++)
		if (zbus->function[i])
			zpci_bus_add_device(zbus, zbus->function[i]);

	pci_lock_rescan_remove();
	pci_bus_add_devices(zbus->bus);
	pci_unlock_rescan_remove();
}

int zpci_bus_device_register(struct zpci_dev *zdev, struct pci_ops *ops)
{
	struct zpci_bus *zbus = NULL;
	int rc = -EBADF;

	if (zpci_nb_devices == ZPCI_NR_DEVICES) {
		pr_warn("Adding PCI function %08x failed because the configured limit of %d is reached\n",
			zdev->fid, ZPCI_NR_DEVICES);
		return -ENOSPC;
	}
	zpci_nb_devices++;

	if (zdev->devfn >= ZPCI_FUNCTIONS_PER_BUS)
		return -EINVAL;

	if (!s390_pci_no_rid && zdev->rid_available)
		zbus = zpci_bus_get(zdev->pchid);

	if (!zbus) {
		zbus = zpci_bus_alloc(zdev->pchid);
		if (!zbus)
			return -ENOMEM;
	}

	zdev->zbus = zbus;
	if (zbus->function[zdev->devfn]) {
		pr_err("devfn %04x is already assigned\n", zdev->devfn);
		goto error; /* rc already set */
	}
	zbus->function[zdev->devfn] = zdev;

	zpci_setup_bus_resources(zdev, &zbus->resources);

	if (zbus->bus) {
		if (!zbus->multifunction) {
			WARN_ONCE(1, "zbus is not multifunction\n");
			goto error_bus;
		}
		if (!zdev->rid_available) {
			WARN_ONCE(1, "rid_available not set for multifunction\n");
			goto error_bus;
		}
		rc = zpci_bus_add_device(zbus, zdev);
		if (rc)
			goto error_bus;
	} else if (zdev->devfn == 0) {
		if (zbus->multifunction && !zdev->rid_available) {
			WARN_ONCE(1, "rid_available not set on function 0 for multifunction\n");
			goto error_bus;
		}
		rc = zpci_bus_scan(zbus, (u16)zdev->uid, ops);
		if (rc)
			goto error_bus;
		zpci_bus_add_devices(zbus);
		rc = zpci_init_slot(zdev);
		if (rc)
			goto error_bus;
		zdev->has_hp_slot = 1;
		zbus->multifunction = zdev->rid_available;
		zbus->max_bus_speed = zdev->max_bus_speed;
	} else {
		zbus->multifunction = 1;
	}

	return 0;

error_bus:
	zpci_nb_devices--;
	zbus->function[zdev->devfn] = NULL;
error:
	pr_err("Adding PCI function %08x failed\n", zdev->fid);
	zpci_bus_put(zbus);
	return rc;
}

void zpci_bus_device_unregister(struct zpci_dev *zdev)
{
	struct zpci_bus *zbus = zdev->zbus;

	zpci_nb_devices--;
	zbus->function[zdev->devfn] = NULL;
	zpci_bus_put(zbus);
}<|MERGE_RESOLUTION|>--- conflicted
+++ resolved
@@ -136,11 +136,7 @@
 	 * perform PF/VF linking.
 	 */
 	if (zdev->vfn) {
-<<<<<<< HEAD
-		zpci_bus_setup_virtfn(zdev->zbus, pdev, zdev->vfn);
-=======
 		zpci_iov_setup_virtfn(zdev->zbus, pdev, zdev->vfn);
->>>>>>> d1988041
 		pdev->no_command_memory = 1;
 	}
 }
