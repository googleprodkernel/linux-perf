--- conflicted
+++ resolved
@@ -3975,12 +3975,9 @@
 	sector_t highest_block = 0;
 	int nr_extents = 0;
 	int ret;
-<<<<<<< HEAD
-=======
 
 	if (PAGE_SIZE == F2FS_BLKSIZE)
 		return check_swap_activate_fast(sis, swap_file, span);
->>>>>>> d1988041
 
 	blkbits = inode->i_blkbits;
 	blocks_per_page = PAGE_SIZE >> blkbits;
@@ -4081,12 +4078,9 @@
 	if (ret)
 		return ret;
 
-<<<<<<< HEAD
-=======
 	if (!f2fs_disable_compressed_file(inode))
 		return -EINVAL;
 
->>>>>>> d1988041
 	ret = check_swap_activate(sis, file, span);
 	if (ret < 0)
 		return ret;
