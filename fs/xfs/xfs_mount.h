--- conflicted
+++ resolved
@@ -151,14 +151,6 @@
 	int			m_fixedfsid[2];	/* unchanged for life of FS */
 	uint64_t		m_flags;	/* global mount flags */
 	bool			m_finobt_nores; /* no per-AG finobt resv. */
-<<<<<<< HEAD
-	int			m_ialloc_inos;	/* inodes in inode allocation */
-	int			m_ialloc_blks;	/* blocks in inode allocation */
-	int			m_ialloc_min_blks;/* min blocks in sparse inode
-						   * allocation */
-	int			m_inoalign_mask;/* mask sb_inoalignmt if used */
-=======
->>>>>>> f7688b48
 	uint			m_qflags;	/* quota status flags */
 	struct xfs_trans_resv	m_resv;		/* precomputed res values */
 	uint64_t		m_resblks;	/* total reserved blocks */
