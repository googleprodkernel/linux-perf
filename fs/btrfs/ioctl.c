/*
 * Copyright (C) 2007 Oracle.  All rights reserved.
 *
 * This program is free software; you can redistribute it and/or
 * modify it under the terms of the GNU General Public
 * License v2 as published by the Free Software Foundation.
 *
 * This program is distributed in the hope that it will be useful,
 * but WITHOUT ANY WARRANTY; without even the implied warranty of
 * MERCHANTABILITY or FITNESS FOR A PARTICULAR PURPOSE.  See the GNU
 * General Public License for more details.
 *
 * You should have received a copy of the GNU General Public
 * License along with this program; if not, write to the
 * Free Software Foundation, Inc., 59 Temple Place - Suite 330,
 * Boston, MA 021110-1307, USA.
 */

#include <linux/kernel.h>
#include <linux/bio.h>
#include <linux/buffer_head.h>
#include <linux/file.h>
#include <linux/fs.h>
#include <linux/fsnotify.h>
#include <linux/pagemap.h>
#include <linux/highmem.h>
#include <linux/time.h>
#include <linux/init.h>
#include <linux/string.h>
#include <linux/backing-dev.h>
#include <linux/mount.h>
#include <linux/mpage.h>
#include <linux/namei.h>
#include <linux/swap.h>
#include <linux/writeback.h>
#include <linux/statfs.h>
#include <linux/compat.h>
#include <linux/bit_spinlock.h>
#include <linux/security.h>
#include <linux/xattr.h>
#include <linux/vmalloc.h>
#include <linux/slab.h>
#include <linux/blkdev.h>
#include "compat.h"
#include "ctree.h"
#include "disk-io.h"
#include "transaction.h"
#include "btrfs_inode.h"
#include "ioctl.h"
#include "print-tree.h"
#include "volumes.h"
#include "locking.h"
#include "inode-map.h"

/* Mask out flags that are inappropriate for the given type of inode. */
static inline __u32 btrfs_mask_flags(umode_t mode, __u32 flags)
{
	if (S_ISDIR(mode))
		return flags;
	else if (S_ISREG(mode))
		return flags & ~FS_DIRSYNC_FL;
	else
		return flags & (FS_NODUMP_FL | FS_NOATIME_FL);
}

/*
 * Export inode flags to the format expected by the FS_IOC_GETFLAGS ioctl.
 */
static unsigned int btrfs_flags_to_ioctl(unsigned int flags)
{
	unsigned int iflags = 0;

	if (flags & BTRFS_INODE_SYNC)
		iflags |= FS_SYNC_FL;
	if (flags & BTRFS_INODE_IMMUTABLE)
		iflags |= FS_IMMUTABLE_FL;
	if (flags & BTRFS_INODE_APPEND)
		iflags |= FS_APPEND_FL;
	if (flags & BTRFS_INODE_NODUMP)
		iflags |= FS_NODUMP_FL;
	if (flags & BTRFS_INODE_NOATIME)
		iflags |= FS_NOATIME_FL;
	if (flags & BTRFS_INODE_DIRSYNC)
		iflags |= FS_DIRSYNC_FL;
	if (flags & BTRFS_INODE_NODATACOW)
		iflags |= FS_NOCOW_FL;

	if ((flags & BTRFS_INODE_COMPRESS) && !(flags & BTRFS_INODE_NOCOMPRESS))
		iflags |= FS_COMPR_FL;
	else if (flags & BTRFS_INODE_NOCOMPRESS)
		iflags |= FS_NOCOMP_FL;

	return iflags;
}

/*
 * Update inode->i_flags based on the btrfs internal flags.
 */
void btrfs_update_iflags(struct inode *inode)
{
	struct btrfs_inode *ip = BTRFS_I(inode);

	inode->i_flags &= ~(S_SYNC|S_APPEND|S_IMMUTABLE|S_NOATIME|S_DIRSYNC);

	if (ip->flags & BTRFS_INODE_SYNC)
		inode->i_flags |= S_SYNC;
	if (ip->flags & BTRFS_INODE_IMMUTABLE)
		inode->i_flags |= S_IMMUTABLE;
	if (ip->flags & BTRFS_INODE_APPEND)
		inode->i_flags |= S_APPEND;
	if (ip->flags & BTRFS_INODE_NOATIME)
		inode->i_flags |= S_NOATIME;
	if (ip->flags & BTRFS_INODE_DIRSYNC)
		inode->i_flags |= S_DIRSYNC;
}

/*
 * Inherit flags from the parent inode.
 *
 * Unlike extN we don't have any flags we don't want to inherit currently.
 */
void btrfs_inherit_iflags(struct inode *inode, struct inode *dir)
{
	unsigned int flags;

	if (!dir)
		return;

	flags = BTRFS_I(dir)->flags;

	if (S_ISREG(inode->i_mode))
		flags &= ~BTRFS_INODE_DIRSYNC;
	else if (!S_ISDIR(inode->i_mode))
		flags &= (BTRFS_INODE_NODUMP | BTRFS_INODE_NOATIME);

	BTRFS_I(inode)->flags = flags;
	btrfs_update_iflags(inode);
}

static int btrfs_ioctl_getflags(struct file *file, void __user *arg)
{
	struct btrfs_inode *ip = BTRFS_I(file->f_path.dentry->d_inode);
	unsigned int flags = btrfs_flags_to_ioctl(ip->flags);

	if (copy_to_user(arg, &flags, sizeof(flags)))
		return -EFAULT;
	return 0;
}

static int check_flags(unsigned int flags)
{
	if (flags & ~(FS_IMMUTABLE_FL | FS_APPEND_FL | \
		      FS_NOATIME_FL | FS_NODUMP_FL | \
		      FS_SYNC_FL | FS_DIRSYNC_FL | \
		      FS_NOCOMP_FL | FS_COMPR_FL |
		      FS_NOCOW_FL))
		return -EOPNOTSUPP;

	if ((flags & FS_NOCOMP_FL) && (flags & FS_COMPR_FL))
		return -EINVAL;

	return 0;
}

static int btrfs_ioctl_setflags(struct file *file, void __user *arg)
{
	struct inode *inode = file->f_path.dentry->d_inode;
	struct btrfs_inode *ip = BTRFS_I(inode);
	struct btrfs_root *root = ip->root;
	struct btrfs_trans_handle *trans;
	unsigned int flags, oldflags;
	int ret;

	if (btrfs_root_readonly(root))
		return -EROFS;

	if (copy_from_user(&flags, arg, sizeof(flags)))
		return -EFAULT;

	ret = check_flags(flags);
	if (ret)
		return ret;

	if (!inode_owner_or_capable(inode))
		return -EACCES;

	mutex_lock(&inode->i_mutex);

	flags = btrfs_mask_flags(inode->i_mode, flags);
	oldflags = btrfs_flags_to_ioctl(ip->flags);
	if ((flags ^ oldflags) & (FS_APPEND_FL | FS_IMMUTABLE_FL)) {
		if (!capable(CAP_LINUX_IMMUTABLE)) {
			ret = -EPERM;
			goto out_unlock;
		}
	}

	ret = mnt_want_write(file->f_path.mnt);
	if (ret)
		goto out_unlock;

	if (flags & FS_SYNC_FL)
		ip->flags |= BTRFS_INODE_SYNC;
	else
		ip->flags &= ~BTRFS_INODE_SYNC;
	if (flags & FS_IMMUTABLE_FL)
		ip->flags |= BTRFS_INODE_IMMUTABLE;
	else
		ip->flags &= ~BTRFS_INODE_IMMUTABLE;
	if (flags & FS_APPEND_FL)
		ip->flags |= BTRFS_INODE_APPEND;
	else
		ip->flags &= ~BTRFS_INODE_APPEND;
	if (flags & FS_NODUMP_FL)
		ip->flags |= BTRFS_INODE_NODUMP;
	else
		ip->flags &= ~BTRFS_INODE_NODUMP;
	if (flags & FS_NOATIME_FL)
		ip->flags |= BTRFS_INODE_NOATIME;
	else
		ip->flags &= ~BTRFS_INODE_NOATIME;
	if (flags & FS_DIRSYNC_FL)
		ip->flags |= BTRFS_INODE_DIRSYNC;
	else
		ip->flags &= ~BTRFS_INODE_DIRSYNC;
	if (flags & FS_NOCOW_FL)
		ip->flags |= BTRFS_INODE_NODATACOW;
	else
		ip->flags &= ~BTRFS_INODE_NODATACOW;

	/*
	 * The COMPRESS flag can only be changed by users, while the NOCOMPRESS
	 * flag may be changed automatically if compression code won't make
	 * things smaller.
	 */
	if (flags & FS_NOCOMP_FL) {
		ip->flags &= ~BTRFS_INODE_COMPRESS;
		ip->flags |= BTRFS_INODE_NOCOMPRESS;
	} else if (flags & FS_COMPR_FL) {
		ip->flags |= BTRFS_INODE_COMPRESS;
		ip->flags &= ~BTRFS_INODE_NOCOMPRESS;
	} else {
		ip->flags &= ~(BTRFS_INODE_COMPRESS | BTRFS_INODE_NOCOMPRESS);
	}

	trans = btrfs_join_transaction(root);
	BUG_ON(IS_ERR(trans));

	ret = btrfs_update_inode(trans, root, inode);
	BUG_ON(ret);

	btrfs_update_iflags(inode);
	inode->i_ctime = CURRENT_TIME;
	btrfs_end_transaction(trans, root);

	mnt_drop_write(file->f_path.mnt);

	ret = 0;
 out_unlock:
	mutex_unlock(&inode->i_mutex);
	return ret;
}

static int btrfs_ioctl_getversion(struct file *file, int __user *arg)
{
	struct inode *inode = file->f_path.dentry->d_inode;

	return put_user(inode->i_generation, arg);
}

static noinline int btrfs_ioctl_fitrim(struct file *file, void __user *arg)
{
	struct btrfs_root *root = fdentry(file)->d_sb->s_fs_info;
	struct btrfs_fs_info *fs_info = root->fs_info;
	struct btrfs_device *device;
	struct request_queue *q;
	struct fstrim_range range;
	u64 minlen = ULLONG_MAX;
	u64 num_devices = 0;
	int ret;

	if (!capable(CAP_SYS_ADMIN))
		return -EPERM;

	rcu_read_lock();
	list_for_each_entry_rcu(device, &fs_info->fs_devices->devices,
				dev_list) {
		if (!device->bdev)
			continue;
		q = bdev_get_queue(device->bdev);
		if (blk_queue_discard(q)) {
			num_devices++;
			minlen = min((u64)q->limits.discard_granularity,
				     minlen);
		}
	}
	rcu_read_unlock();
	if (!num_devices)
		return -EOPNOTSUPP;

	if (copy_from_user(&range, arg, sizeof(range)))
		return -EFAULT;

	range.minlen = max(range.minlen, minlen);
	ret = btrfs_trim_fs(root, &range);
	if (ret < 0)
		return ret;

	if (copy_to_user(arg, &range, sizeof(range)))
		return -EFAULT;

	return 0;
}

static noinline int create_subvol(struct btrfs_root *root,
				  struct dentry *dentry,
				  char *name, int namelen,
				  u64 *async_transid)
{
	struct btrfs_trans_handle *trans;
	struct btrfs_key key;
	struct btrfs_root_item root_item;
	struct btrfs_inode_item *inode_item;
	struct extent_buffer *leaf;
	struct btrfs_root *new_root;
	struct dentry *parent = dentry->d_parent;
	struct inode *dir;
	int ret;
	int err;
	u64 objectid;
	u64 new_dirid = BTRFS_FIRST_FREE_OBJECTID;
	u64 index = 0;

	ret = btrfs_find_free_objectid(root->fs_info->tree_root, &objectid);
	if (ret)
		return ret;

	dir = parent->d_inode;

	/*
	 * 1 - inode item
	 * 2 - refs
	 * 1 - root item
	 * 2 - dir items
	 */
	trans = btrfs_start_transaction(root, 6);
	if (IS_ERR(trans))
		return PTR_ERR(trans);

	leaf = btrfs_alloc_free_block(trans, root, root->leafsize,
				      0, objectid, NULL, 0, 0, 0);
	if (IS_ERR(leaf)) {
		ret = PTR_ERR(leaf);
		goto fail;
	}

	memset_extent_buffer(leaf, 0, 0, sizeof(struct btrfs_header));
	btrfs_set_header_bytenr(leaf, leaf->start);
	btrfs_set_header_generation(leaf, trans->transid);
	btrfs_set_header_backref_rev(leaf, BTRFS_MIXED_BACKREF_REV);
	btrfs_set_header_owner(leaf, objectid);

	write_extent_buffer(leaf, root->fs_info->fsid,
			    (unsigned long)btrfs_header_fsid(leaf),
			    BTRFS_FSID_SIZE);
	write_extent_buffer(leaf, root->fs_info->chunk_tree_uuid,
			    (unsigned long)btrfs_header_chunk_tree_uuid(leaf),
			    BTRFS_UUID_SIZE);
	btrfs_mark_buffer_dirty(leaf);

	inode_item = &root_item.inode;
	memset(inode_item, 0, sizeof(*inode_item));
	inode_item->generation = cpu_to_le64(1);
	inode_item->size = cpu_to_le64(3);
	inode_item->nlink = cpu_to_le32(1);
	inode_item->nbytes = cpu_to_le64(root->leafsize);
	inode_item->mode = cpu_to_le32(S_IFDIR | 0755);

	root_item.flags = 0;
	root_item.byte_limit = 0;
	inode_item->flags = cpu_to_le64(BTRFS_INODE_ROOT_ITEM_INIT);

	btrfs_set_root_bytenr(&root_item, leaf->start);
	btrfs_set_root_generation(&root_item, trans->transid);
	btrfs_set_root_level(&root_item, 0);
	btrfs_set_root_refs(&root_item, 1);
	btrfs_set_root_used(&root_item, leaf->len);
	btrfs_set_root_last_snapshot(&root_item, 0);

	memset(&root_item.drop_progress, 0, sizeof(root_item.drop_progress));
	root_item.drop_level = 0;

	btrfs_tree_unlock(leaf);
	free_extent_buffer(leaf);
	leaf = NULL;

	btrfs_set_root_dirid(&root_item, new_dirid);

	key.objectid = objectid;
	key.offset = 0;
	btrfs_set_key_type(&key, BTRFS_ROOT_ITEM_KEY);
	ret = btrfs_insert_root(trans, root->fs_info->tree_root, &key,
				&root_item);
	if (ret)
		goto fail;

	key.offset = (u64)-1;
	new_root = btrfs_read_fs_root_no_name(root->fs_info, &key);
	BUG_ON(IS_ERR(new_root));

	btrfs_record_root_in_trans(trans, new_root);

	ret = btrfs_create_subvol_root(trans, new_root, new_dirid);
	/*
	 * insert the directory item
	 */
	ret = btrfs_set_inode_index(dir, &index);
	BUG_ON(ret);

	ret = btrfs_insert_dir_item(trans, root,
				    name, namelen, dir, &key,
				    BTRFS_FT_DIR, index);
	if (ret)
		goto fail;

	btrfs_i_size_write(dir, dir->i_size + namelen * 2);
	ret = btrfs_update_inode(trans, root, dir);
	BUG_ON(ret);

	ret = btrfs_add_root_ref(trans, root->fs_info->tree_root,
				 objectid, root->root_key.objectid,
				 btrfs_ino(dir), index, name, namelen);

	BUG_ON(ret);

	d_instantiate(dentry, btrfs_lookup_dentry(dir, dentry));
fail:
	if (async_transid) {
		*async_transid = trans->transid;
		err = btrfs_commit_transaction_async(trans, root, 1);
	} else {
		err = btrfs_commit_transaction(trans, root);
	}
	if (err && !ret)
		ret = err;
	return ret;
}

static int create_snapshot(struct btrfs_root *root, struct dentry *dentry,
			   char *name, int namelen, u64 *async_transid,
			   bool readonly)
{
	struct inode *inode;
	struct btrfs_pending_snapshot *pending_snapshot;
	struct btrfs_trans_handle *trans;
	int ret;

	if (!root->ref_cows)
		return -EINVAL;

	pending_snapshot = kzalloc(sizeof(*pending_snapshot), GFP_NOFS);
	if (!pending_snapshot)
		return -ENOMEM;

	btrfs_init_block_rsv(&pending_snapshot->block_rsv);
	pending_snapshot->dentry = dentry;
	pending_snapshot->root = root;
	pending_snapshot->readonly = readonly;

	trans = btrfs_start_transaction(root->fs_info->extent_root, 5);
	if (IS_ERR(trans)) {
		ret = PTR_ERR(trans);
		goto fail;
	}

	ret = btrfs_snap_reserve_metadata(trans, pending_snapshot);
	BUG_ON(ret);

	spin_lock(&root->fs_info->trans_lock);
	list_add(&pending_snapshot->list,
		 &trans->transaction->pending_snapshots);
	spin_unlock(&root->fs_info->trans_lock);
	if (async_transid) {
		*async_transid = trans->transid;
		ret = btrfs_commit_transaction_async(trans,
				     root->fs_info->extent_root, 1);
	} else {
		ret = btrfs_commit_transaction(trans,
					       root->fs_info->extent_root);
	}
	BUG_ON(ret);

	ret = pending_snapshot->error;
	if (ret)
		goto fail;

	ret = btrfs_orphan_cleanup(pending_snapshot->snap);
	if (ret)
		goto fail;

	inode = btrfs_lookup_dentry(dentry->d_parent->d_inode, dentry);
	if (IS_ERR(inode)) {
		ret = PTR_ERR(inode);
		goto fail;
	}
	BUG_ON(!inode);
	d_instantiate(dentry, inode);
	ret = 0;
fail:
	kfree(pending_snapshot);
	return ret;
}

/*  copy of check_sticky in fs/namei.c()
* It's inline, so penalty for filesystems that don't use sticky bit is
* minimal.
*/
static inline int btrfs_check_sticky(struct inode *dir, struct inode *inode)
{
	uid_t fsuid = current_fsuid();

	if (!(dir->i_mode & S_ISVTX))
		return 0;
	if (inode->i_uid == fsuid)
		return 0;
	if (dir->i_uid == fsuid)
		return 0;
	return !capable(CAP_FOWNER);
}

/*  copy of may_delete in fs/namei.c()
 *	Check whether we can remove a link victim from directory dir, check
 *  whether the type of victim is right.
 *  1. We can't do it if dir is read-only (done in permission())
 *  2. We should have write and exec permissions on dir
 *  3. We can't remove anything from append-only dir
 *  4. We can't do anything with immutable dir (done in permission())
 *  5. If the sticky bit on dir is set we should either
 *	a. be owner of dir, or
 *	b. be owner of victim, or
 *	c. have CAP_FOWNER capability
 *  6. If the victim is append-only or immutable we can't do antyhing with
 *     links pointing to it.
 *  7. If we were asked to remove a directory and victim isn't one - ENOTDIR.
 *  8. If we were asked to remove a non-directory and victim isn't one - EISDIR.
 *  9. We can't remove a root or mountpoint.
 * 10. We don't allow removal of NFS sillyrenamed files; it's handled by
 *     nfs_async_unlink().
 */

static int btrfs_may_delete(struct inode *dir,struct dentry *victim,int isdir)
{
	int error;

	if (!victim->d_inode)
		return -ENOENT;

	BUG_ON(victim->d_parent->d_inode != dir);
	audit_inode_child(victim, dir);

	error = inode_permission(dir, MAY_WRITE | MAY_EXEC);
	if (error)
		return error;
	if (IS_APPEND(dir))
		return -EPERM;
	if (btrfs_check_sticky(dir, victim->d_inode)||
		IS_APPEND(victim->d_inode)||
	    IS_IMMUTABLE(victim->d_inode) || IS_SWAPFILE(victim->d_inode))
		return -EPERM;
	if (isdir) {
		if (!S_ISDIR(victim->d_inode->i_mode))
			return -ENOTDIR;
		if (IS_ROOT(victim))
			return -EBUSY;
	} else if (S_ISDIR(victim->d_inode->i_mode))
		return -EISDIR;
	if (IS_DEADDIR(dir))
		return -ENOENT;
	if (victim->d_flags & DCACHE_NFSFS_RENAMED)
		return -EBUSY;
	return 0;
}

/* copy of may_create in fs/namei.c() */
static inline int btrfs_may_create(struct inode *dir, struct dentry *child)
{
	if (child->d_inode)
		return -EEXIST;
	if (IS_DEADDIR(dir))
		return -ENOENT;
	return inode_permission(dir, MAY_WRITE | MAY_EXEC);
}

/*
 * Create a new subvolume below @parent.  This is largely modeled after
 * sys_mkdirat and vfs_mkdir, but we only do a single component lookup
 * inside this filesystem so it's quite a bit simpler.
 */
static noinline int btrfs_mksubvol(struct path *parent,
				   char *name, int namelen,
				   struct btrfs_root *snap_src,
				   u64 *async_transid, bool readonly)
{
	struct inode *dir  = parent->dentry->d_inode;
	struct dentry *dentry;
	int error;

	mutex_lock_nested(&dir->i_mutex, I_MUTEX_PARENT);

	dentry = lookup_one_len(name, parent->dentry, namelen);
	error = PTR_ERR(dentry);
	if (IS_ERR(dentry))
		goto out_unlock;

	error = -EEXIST;
	if (dentry->d_inode)
		goto out_dput;

	error = mnt_want_write(parent->mnt);
	if (error)
		goto out_dput;

	error = btrfs_may_create(dir, dentry);
	if (error)
		goto out_drop_write;

	down_read(&BTRFS_I(dir)->root->fs_info->subvol_sem);

	if (btrfs_root_refs(&BTRFS_I(dir)->root->root_item) == 0)
		goto out_up_read;

	if (snap_src) {
		error = create_snapshot(snap_src, dentry,
					name, namelen, async_transid, readonly);
	} else {
		error = create_subvol(BTRFS_I(dir)->root, dentry,
				      name, namelen, async_transid);
	}
	if (!error)
		fsnotify_mkdir(dir, dentry);
out_up_read:
	up_read(&BTRFS_I(dir)->root->fs_info->subvol_sem);
out_drop_write:
	mnt_drop_write(parent->mnt);
out_dput:
	dput(dentry);
out_unlock:
	mutex_unlock(&dir->i_mutex);
	return error;
}

/*
 * When we're defragging a range, we don't want to kick it off again
 * if it is really just waiting for delalloc to send it down.
 * If we find a nice big extent or delalloc range for the bytes in the
 * file you want to defrag, we return 0 to let you know to skip this
 * part of the file
 */
static int check_defrag_in_cache(struct inode *inode, u64 offset, int thresh)
{
	struct extent_io_tree *io_tree = &BTRFS_I(inode)->io_tree;
	struct extent_map *em = NULL;
	struct extent_map_tree *em_tree = &BTRFS_I(inode)->extent_tree;
	u64 end;

	read_lock(&em_tree->lock);
	em = lookup_extent_mapping(em_tree, offset, PAGE_CACHE_SIZE);
	read_unlock(&em_tree->lock);

	if (em) {
		end = extent_map_end(em);
		free_extent_map(em);
		if (end - offset > thresh)
			return 0;
	}
	/* if we already have a nice delalloc here, just stop */
	thresh /= 2;
	end = count_range_bits(io_tree, &offset, offset + thresh,
			       thresh, EXTENT_DELALLOC, 1);
	if (end >= thresh)
		return 0;
	return 1;
}

/*
 * helper function to walk through a file and find extents
 * newer than a specific transid, and smaller than thresh.
 *
 * This is used by the defragging code to find new and small
 * extents
 */
static int find_new_extents(struct btrfs_root *root,
			    struct inode *inode, u64 newer_than,
			    u64 *off, int thresh)
{
	struct btrfs_path *path;
	struct btrfs_key min_key;
	struct btrfs_key max_key;
	struct extent_buffer *leaf;
	struct btrfs_file_extent_item *extent;
	int type;
	int ret;
	u64 ino = btrfs_ino(inode);

	path = btrfs_alloc_path();
	if (!path)
		return -ENOMEM;

	min_key.objectid = ino;
	min_key.type = BTRFS_EXTENT_DATA_KEY;
	min_key.offset = *off;

	max_key.objectid = ino;
	max_key.type = (u8)-1;
	max_key.offset = (u64)-1;

	path->keep_locks = 1;

	while(1) {
		ret = btrfs_search_forward(root, &min_key, &max_key,
					   path, 0, newer_than);
		if (ret != 0)
			goto none;
		if (min_key.objectid != ino)
			goto none;
		if (min_key.type != BTRFS_EXTENT_DATA_KEY)
			goto none;

		leaf = path->nodes[0];
		extent = btrfs_item_ptr(leaf, path->slots[0],
					struct btrfs_file_extent_item);

		type = btrfs_file_extent_type(leaf, extent);
		if (type == BTRFS_FILE_EXTENT_REG &&
		    btrfs_file_extent_num_bytes(leaf, extent) < thresh &&
		    check_defrag_in_cache(inode, min_key.offset, thresh)) {
			*off = min_key.offset;
			btrfs_free_path(path);
			return 0;
		}

		if (min_key.offset == (u64)-1)
			goto none;

		min_key.offset++;
		btrfs_release_path(path);
	}
none:
	btrfs_free_path(path);
	return -ENOENT;
}

static int should_defrag_range(struct inode *inode, u64 start, u64 len,
			       int thresh, u64 *last_len, u64 *skip,
			       u64 *defrag_end)
{
	struct extent_io_tree *io_tree = &BTRFS_I(inode)->io_tree;
	struct extent_map *em = NULL;
	struct extent_map_tree *em_tree = &BTRFS_I(inode)->extent_tree;
	int ret = 1;

	/*
	 * make sure that once we start defragging and extent, we keep on
	 * defragging it
	 */
	if (start < *defrag_end)
		return 1;

	*skip = 0;

	/*
	 * hopefully we have this extent in the tree already, try without
	 * the full extent lock
	 */
	read_lock(&em_tree->lock);
	em = lookup_extent_mapping(em_tree, start, len);
	read_unlock(&em_tree->lock);

	if (!em) {
		/* get the big lock and read metadata off disk */
		lock_extent(io_tree, start, start + len - 1, GFP_NOFS);
		em = btrfs_get_extent(inode, NULL, 0, start, len, 0);
		unlock_extent(io_tree, start, start + len - 1, GFP_NOFS);

		if (IS_ERR(em))
			return 0;
	}

	/* this will cover holes, and inline extents */
	if (em->block_start >= EXTENT_MAP_LAST_BYTE)
		ret = 0;

	/*
	 * we hit a real extent, if it is big don't bother defragging it again
	 */
	if ((*last_len == 0 || *last_len >= thresh) && em->len >= thresh)
		ret = 0;

	/*
	 * last_len ends up being a counter of how many bytes we've defragged.
	 * every time we choose not to defrag an extent, we reset *last_len
	 * so that the next tiny extent will force a defrag.
	 *
	 * The end result of this is that tiny extents before a single big
	 * extent will force at least part of that big extent to be defragged.
	 */
	if (ret) {
		*last_len += len;
		*defrag_end = extent_map_end(em);
	} else {
		*last_len = 0;
		*skip = extent_map_end(em);
		*defrag_end = 0;
	}

	free_extent_map(em);
	return ret;
}

/*
 * it doesn't do much good to defrag one or two pages
 * at a time.  This pulls in a nice chunk of pages
 * to COW and defrag.
 *
 * It also makes sure the delalloc code has enough
 * dirty data to avoid making new small extents as part
 * of the defrag
 *
 * It's a good idea to start RA on this range
 * before calling this.
 */
static int cluster_pages_for_defrag(struct inode *inode,
				    struct page **pages,
				    unsigned long start_index,
				    int num_pages)
{
	unsigned long file_end;
	u64 isize = i_size_read(inode);
	u64 page_start;
	u64 page_end;
	int ret;
	int i;
	int i_done;
	struct btrfs_ordered_extent *ordered;
	struct extent_state *cached_state = NULL;

	if (isize == 0)
		return 0;
	file_end = (isize - 1) >> PAGE_CACHE_SHIFT;

	ret = btrfs_delalloc_reserve_space(inode,
					   num_pages << PAGE_CACHE_SHIFT);
	if (ret)
		return ret;
again:
	ret = 0;
	i_done = 0;

	/* step one, lock all the pages */
	for (i = 0; i < num_pages; i++) {
		struct page *page;
		page = find_or_create_page(inode->i_mapping,
					    start_index + i, GFP_NOFS);
		if (!page)
			break;

		if (!PageUptodate(page)) {
			btrfs_readpage(NULL, page);
			lock_page(page);
			if (!PageUptodate(page)) {
				unlock_page(page);
				page_cache_release(page);
				ret = -EIO;
				break;
			}
		}
		isize = i_size_read(inode);
		file_end = (isize - 1) >> PAGE_CACHE_SHIFT;
		if (!isize || page->index > file_end ||
		    page->mapping != inode->i_mapping) {
			/* whoops, we blew past eof, skip this page */
			unlock_page(page);
			page_cache_release(page);
			break;
		}
		pages[i] = page;
		i_done++;
	}
	if (!i_done || ret)
		goto out;

	if (!(inode->i_sb->s_flags & MS_ACTIVE))
		goto out;

	/*
	 * so now we have a nice long stream of locked
	 * and up to date pages, lets wait on them
	 */
	for (i = 0; i < i_done; i++)
		wait_on_page_writeback(pages[i]);

	page_start = page_offset(pages[0]);
	page_end = page_offset(pages[i_done - 1]) + PAGE_CACHE_SIZE;

	lock_extent_bits(&BTRFS_I(inode)->io_tree,
			 page_start, page_end - 1, 0, &cached_state,
			 GFP_NOFS);
	ordered = btrfs_lookup_first_ordered_extent(inode, page_end - 1);
	if (ordered &&
	    ordered->file_offset + ordered->len > page_start &&
	    ordered->file_offset < page_end) {
		btrfs_put_ordered_extent(ordered);
		unlock_extent_cached(&BTRFS_I(inode)->io_tree,
				     page_start, page_end - 1,
				     &cached_state, GFP_NOFS);
		for (i = 0; i < i_done; i++) {
			unlock_page(pages[i]);
			page_cache_release(pages[i]);
		}
		btrfs_wait_ordered_range(inode, page_start,
					 page_end - page_start);
		goto again;
	}
	if (ordered)
		btrfs_put_ordered_extent(ordered);

	clear_extent_bit(&BTRFS_I(inode)->io_tree, page_start,
			  page_end - 1, EXTENT_DIRTY | EXTENT_DELALLOC |
			  EXTENT_DO_ACCOUNTING, 0, 0, &cached_state,
			  GFP_NOFS);

	if (i_done != num_pages) {
		spin_lock(&BTRFS_I(inode)->lock);
		BTRFS_I(inode)->outstanding_extents++;
		spin_unlock(&BTRFS_I(inode)->lock);
		btrfs_delalloc_release_space(inode,
				     (num_pages - i_done) << PAGE_CACHE_SHIFT);
	}


	btrfs_set_extent_delalloc(inode, page_start, page_end - 1,
				  &cached_state);

	unlock_extent_cached(&BTRFS_I(inode)->io_tree,
			     page_start, page_end - 1, &cached_state,
			     GFP_NOFS);

	for (i = 0; i < i_done; i++) {
		clear_page_dirty_for_io(pages[i]);
		ClearPageChecked(pages[i]);
		set_page_extent_mapped(pages[i]);
		set_page_dirty(pages[i]);
		unlock_page(pages[i]);
		page_cache_release(pages[i]);
	}
	return i_done;
out:
	for (i = 0; i < i_done; i++) {
		unlock_page(pages[i]);
		page_cache_release(pages[i]);
	}
	btrfs_delalloc_release_space(inode, num_pages << PAGE_CACHE_SHIFT);
	return ret;

}

int btrfs_defrag_file(struct inode *inode, struct file *file,
		      struct btrfs_ioctl_defrag_range_args *range,
		      u64 newer_than, unsigned long max_to_defrag)
{
	struct btrfs_root *root = BTRFS_I(inode)->root;
	struct btrfs_super_block *disk_super;
	struct file_ra_state *ra = NULL;
	unsigned long last_index;
	u64 features;
	u64 last_len = 0;
	u64 skip = 0;
	u64 defrag_end = 0;
	u64 newer_off = range->start;
	int newer_left = 0;
	unsigned long i;
	int ret;
	int defrag_count = 0;
	int compress_type = BTRFS_COMPRESS_ZLIB;
	int extent_thresh = range->extent_thresh;
	int newer_cluster = (256 * 1024) >> PAGE_CACHE_SHIFT;
	u64 new_align = ~((u64)128 * 1024 - 1);
	struct page **pages = NULL;

	if (extent_thresh == 0)
		extent_thresh = 256 * 1024;

	if (range->flags & BTRFS_DEFRAG_RANGE_COMPRESS) {
		if (range->compress_type > BTRFS_COMPRESS_TYPES)
			return -EINVAL;
		if (range->compress_type)
			compress_type = range->compress_type;
	}

	if (inode->i_size == 0)
		return 0;

	/*
	 * if we were not given a file, allocate a readahead
	 * context
	 */
	if (!file) {
		ra = kzalloc(sizeof(*ra), GFP_NOFS);
		if (!ra)
			return -ENOMEM;
		file_ra_state_init(ra, inode->i_mapping);
	} else {
		ra = &file->f_ra;
	}

	pages = kmalloc(sizeof(struct page *) * newer_cluster,
			GFP_NOFS);
	if (!pages) {
		ret = -ENOMEM;
		goto out_ra;
	}

	/* find the last page to defrag */
	if (range->start + range->len > range->start) {
		last_index = min_t(u64, inode->i_size - 1,
			 range->start + range->len - 1) >> PAGE_CACHE_SHIFT;
	} else {
		last_index = (inode->i_size - 1) >> PAGE_CACHE_SHIFT;
	}

	if (newer_than) {
		ret = find_new_extents(root, inode, newer_than,
				       &newer_off, 64 * 1024);
		if (!ret) {
			range->start = newer_off;
			/*
			 * we always align our defrag to help keep
			 * the extents in the file evenly spaced
			 */
			i = (newer_off & new_align) >> PAGE_CACHE_SHIFT;
			newer_left = newer_cluster;
		} else
			goto out_ra;
	} else {
		i = range->start >> PAGE_CACHE_SHIFT;
	}
	if (!max_to_defrag)
		max_to_defrag = last_index - 1;

	while (i <= last_index && defrag_count < max_to_defrag) {
		/*
		 * make sure we stop running if someone unmounts
		 * the FS
		 */
		if (!(inode->i_sb->s_flags & MS_ACTIVE))
			break;

		if (!newer_than &&
		    !should_defrag_range(inode, (u64)i << PAGE_CACHE_SHIFT,
					PAGE_CACHE_SIZE,
					extent_thresh,
					&last_len, &skip,
					&defrag_end)) {
			unsigned long next;
			/*
			 * the should_defrag function tells us how much to skip
			 * bump our counter by the suggested amount
			 */
			next = (skip + PAGE_CACHE_SIZE - 1) >> PAGE_CACHE_SHIFT;
			i = max(i + 1, next);
			continue;
		}
		if (range->flags & BTRFS_DEFRAG_RANGE_COMPRESS)
			BTRFS_I(inode)->force_compress = compress_type;

		btrfs_force_ra(inode->i_mapping, ra, file, i, newer_cluster);

		ret = cluster_pages_for_defrag(inode, pages, i, newer_cluster);
		if (ret < 0)
			goto out_ra;

		defrag_count += ret;
		balance_dirty_pages_ratelimited_nr(inode->i_mapping, ret);
		i += ret;

		if (newer_than) {
			if (newer_off == (u64)-1)
				break;

			newer_off = max(newer_off + 1,
					(u64)i << PAGE_CACHE_SHIFT);

			ret = find_new_extents(root, inode,
					       newer_than, &newer_off,
					       64 * 1024);
			if (!ret) {
				range->start = newer_off;
				i = (newer_off & new_align) >> PAGE_CACHE_SHIFT;
				newer_left = newer_cluster;
			} else {
				break;
			}
		} else {
			i++;
		}
	}

	if ((range->flags & BTRFS_DEFRAG_RANGE_START_IO))
		filemap_flush(inode->i_mapping);

	if ((range->flags & BTRFS_DEFRAG_RANGE_COMPRESS)) {
		/* the filemap_flush will queue IO into the worker threads, but
		 * we have to make sure the IO is actually started and that
		 * ordered extents get created before we return
		 */
		atomic_inc(&root->fs_info->async_submit_draining);
		while (atomic_read(&root->fs_info->nr_async_submits) ||
		      atomic_read(&root->fs_info->async_delalloc_pages)) {
			wait_event(root->fs_info->async_submit_wait,
			   (atomic_read(&root->fs_info->nr_async_submits) == 0 &&
			    atomic_read(&root->fs_info->async_delalloc_pages) == 0));
		}
		atomic_dec(&root->fs_info->async_submit_draining);

		mutex_lock(&inode->i_mutex);
		BTRFS_I(inode)->force_compress = BTRFS_COMPRESS_NONE;
		mutex_unlock(&inode->i_mutex);
	}

	disk_super = &root->fs_info->super_copy;
	features = btrfs_super_incompat_flags(disk_super);
	if (range->compress_type == BTRFS_COMPRESS_LZO) {
		features |= BTRFS_FEATURE_INCOMPAT_COMPRESS_LZO;
		btrfs_set_super_incompat_flags(disk_super, features);
	}

	if (!file)
		kfree(ra);
	return defrag_count;

out_ra:
	if (!file)
		kfree(ra);
	kfree(pages);
	return ret;
}

static noinline int btrfs_ioctl_resize(struct btrfs_root *root,
					void __user *arg)
{
	u64 new_size;
	u64 old_size;
	u64 devid = 1;
	struct btrfs_ioctl_vol_args *vol_args;
	struct btrfs_trans_handle *trans;
	struct btrfs_device *device = NULL;
	char *sizestr;
	char *devstr = NULL;
	int ret = 0;
	int mod = 0;

	if (root->fs_info->sb->s_flags & MS_RDONLY)
		return -EROFS;

	if (!capable(CAP_SYS_ADMIN))
		return -EPERM;

	vol_args = memdup_user(arg, sizeof(*vol_args));
	if (IS_ERR(vol_args))
		return PTR_ERR(vol_args);

	vol_args->name[BTRFS_PATH_NAME_MAX] = '\0';

	mutex_lock(&root->fs_info->volume_mutex);
	sizestr = vol_args->name;
	devstr = strchr(sizestr, ':');
	if (devstr) {
		char *end;
		sizestr = devstr + 1;
		*devstr = '\0';
		devstr = vol_args->name;
		devid = simple_strtoull(devstr, &end, 10);
		printk(KERN_INFO "resizing devid %llu\n",
		       (unsigned long long)devid);
	}
	device = btrfs_find_device(root, devid, NULL, NULL);
	if (!device) {
		printk(KERN_INFO "resizer unable to find device %llu\n",
		       (unsigned long long)devid);
		ret = -EINVAL;
		goto out_unlock;
	}
	if (!strcmp(sizestr, "max"))
		new_size = device->bdev->bd_inode->i_size;
	else {
		if (sizestr[0] == '-') {
			mod = -1;
			sizestr++;
		} else if (sizestr[0] == '+') {
			mod = 1;
			sizestr++;
		}
		new_size = memparse(sizestr, NULL);
		if (new_size == 0) {
			ret = -EINVAL;
			goto out_unlock;
		}
	}

	old_size = device->total_bytes;

	if (mod < 0) {
		if (new_size > old_size) {
			ret = -EINVAL;
			goto out_unlock;
		}
		new_size = old_size - new_size;
	} else if (mod > 0) {
		new_size = old_size + new_size;
	}

	if (new_size < 256 * 1024 * 1024) {
		ret = -EINVAL;
		goto out_unlock;
	}
	if (new_size > device->bdev->bd_inode->i_size) {
		ret = -EFBIG;
		goto out_unlock;
	}

	do_div(new_size, root->sectorsize);
	new_size *= root->sectorsize;

	printk(KERN_INFO "new size for %s is %llu\n",
		device->name, (unsigned long long)new_size);

	if (new_size > old_size) {
		trans = btrfs_start_transaction(root, 0);
		if (IS_ERR(trans)) {
			ret = PTR_ERR(trans);
			goto out_unlock;
		}
		ret = btrfs_grow_device(trans, device, new_size);
		btrfs_commit_transaction(trans, root);
	} else {
		ret = btrfs_shrink_device(device, new_size);
	}

out_unlock:
	mutex_unlock(&root->fs_info->volume_mutex);
	kfree(vol_args);
	return ret;
}

static noinline int btrfs_ioctl_snap_create_transid(struct file *file,
						    char *name,
						    unsigned long fd,
						    int subvol,
						    u64 *transid,
						    bool readonly)
{
	struct btrfs_root *root = BTRFS_I(fdentry(file)->d_inode)->root;
	struct file *src_file;
	int namelen;
	int ret = 0;

	if (root->fs_info->sb->s_flags & MS_RDONLY)
		return -EROFS;

	namelen = strlen(name);
	if (strchr(name, '/')) {
		ret = -EINVAL;
		goto out;
	}

	if (subvol) {
		ret = btrfs_mksubvol(&file->f_path, name, namelen,
				     NULL, transid, readonly);
	} else {
		struct inode *src_inode;
		src_file = fget(fd);
		if (!src_file) {
			ret = -EINVAL;
			goto out;
		}

		src_inode = src_file->f_path.dentry->d_inode;
		if (src_inode->i_sb != file->f_path.dentry->d_inode->i_sb) {
			printk(KERN_INFO "btrfs: Snapshot src from "
			       "another FS\n");
			ret = -EINVAL;
			fput(src_file);
			goto out;
		}
		ret = btrfs_mksubvol(&file->f_path, name, namelen,
				     BTRFS_I(src_inode)->root,
				     transid, readonly);
		fput(src_file);
	}
out:
	return ret;
}

static noinline int btrfs_ioctl_snap_create(struct file *file,
					    void __user *arg, int subvol)
{
	struct btrfs_ioctl_vol_args *vol_args;
	int ret;

	vol_args = memdup_user(arg, sizeof(*vol_args));
	if (IS_ERR(vol_args))
		return PTR_ERR(vol_args);
	vol_args->name[BTRFS_PATH_NAME_MAX] = '\0';

	ret = btrfs_ioctl_snap_create_transid(file, vol_args->name,
					      vol_args->fd, subvol,
					      NULL, false);

	kfree(vol_args);
	return ret;
}

static noinline int btrfs_ioctl_snap_create_v2(struct file *file,
					       void __user *arg, int subvol)
{
	struct btrfs_ioctl_vol_args_v2 *vol_args;
	int ret;
	u64 transid = 0;
	u64 *ptr = NULL;
	bool readonly = false;

	vol_args = memdup_user(arg, sizeof(*vol_args));
	if (IS_ERR(vol_args))
		return PTR_ERR(vol_args);
	vol_args->name[BTRFS_SUBVOL_NAME_MAX] = '\0';

	if (vol_args->flags &
	    ~(BTRFS_SUBVOL_CREATE_ASYNC | BTRFS_SUBVOL_RDONLY)) {
		ret = -EOPNOTSUPP;
		goto out;
	}

	if (vol_args->flags & BTRFS_SUBVOL_CREATE_ASYNC)
		ptr = &transid;
	if (vol_args->flags & BTRFS_SUBVOL_RDONLY)
		readonly = true;

	ret = btrfs_ioctl_snap_create_transid(file, vol_args->name,
					      vol_args->fd, subvol,
					      ptr, readonly);

	if (ret == 0 && ptr &&
	    copy_to_user(arg +
			 offsetof(struct btrfs_ioctl_vol_args_v2,
				  transid), ptr, sizeof(*ptr)))
		ret = -EFAULT;
out:
	kfree(vol_args);
	return ret;
}

static noinline int btrfs_ioctl_subvol_getflags(struct file *file,
						void __user *arg)
{
	struct inode *inode = fdentry(file)->d_inode;
	struct btrfs_root *root = BTRFS_I(inode)->root;
	int ret = 0;
	u64 flags = 0;

	if (btrfs_ino(inode) != BTRFS_FIRST_FREE_OBJECTID)
		return -EINVAL;

	down_read(&root->fs_info->subvol_sem);
	if (btrfs_root_readonly(root))
		flags |= BTRFS_SUBVOL_RDONLY;
	up_read(&root->fs_info->subvol_sem);

	if (copy_to_user(arg, &flags, sizeof(flags)))
		ret = -EFAULT;

	return ret;
}

static noinline int btrfs_ioctl_subvol_setflags(struct file *file,
					      void __user *arg)
{
	struct inode *inode = fdentry(file)->d_inode;
	struct btrfs_root *root = BTRFS_I(inode)->root;
	struct btrfs_trans_handle *trans;
	u64 root_flags;
	u64 flags;
	int ret = 0;

	if (root->fs_info->sb->s_flags & MS_RDONLY)
		return -EROFS;

	if (btrfs_ino(inode) != BTRFS_FIRST_FREE_OBJECTID)
		return -EINVAL;

	if (copy_from_user(&flags, arg, sizeof(flags)))
		return -EFAULT;

	if (flags & BTRFS_SUBVOL_CREATE_ASYNC)
		return -EINVAL;

	if (flags & ~BTRFS_SUBVOL_RDONLY)
		return -EOPNOTSUPP;

	if (!inode_owner_or_capable(inode))
		return -EACCES;

	down_write(&root->fs_info->subvol_sem);

	/* nothing to do */
	if (!!(flags & BTRFS_SUBVOL_RDONLY) == btrfs_root_readonly(root))
		goto out;

	root_flags = btrfs_root_flags(&root->root_item);
	if (flags & BTRFS_SUBVOL_RDONLY)
		btrfs_set_root_flags(&root->root_item,
				     root_flags | BTRFS_ROOT_SUBVOL_RDONLY);
	else
		btrfs_set_root_flags(&root->root_item,
				     root_flags & ~BTRFS_ROOT_SUBVOL_RDONLY);

	trans = btrfs_start_transaction(root, 1);
	if (IS_ERR(trans)) {
		ret = PTR_ERR(trans);
		goto out_reset;
	}

	ret = btrfs_update_root(trans, root->fs_info->tree_root,
				&root->root_key, &root->root_item);

	btrfs_commit_transaction(trans, root);
out_reset:
	if (ret)
		btrfs_set_root_flags(&root->root_item, root_flags);
out:
	up_write(&root->fs_info->subvol_sem);
	return ret;
}

/*
 * helper to check if the subvolume references other subvolumes
 */
static noinline int may_destroy_subvol(struct btrfs_root *root)
{
	struct btrfs_path *path;
	struct btrfs_key key;
	int ret;

	path = btrfs_alloc_path();
	if (!path)
		return -ENOMEM;

	key.objectid = root->root_key.objectid;
	key.type = BTRFS_ROOT_REF_KEY;
	key.offset = (u64)-1;

	ret = btrfs_search_slot(NULL, root->fs_info->tree_root,
				&key, path, 0, 0);
	if (ret < 0)
		goto out;
	BUG_ON(ret == 0);

	ret = 0;
	if (path->slots[0] > 0) {
		path->slots[0]--;
		btrfs_item_key_to_cpu(path->nodes[0], &key, path->slots[0]);
		if (key.objectid == root->root_key.objectid &&
		    key.type == BTRFS_ROOT_REF_KEY)
			ret = -ENOTEMPTY;
	}
out:
	btrfs_free_path(path);
	return ret;
}

static noinline int key_in_sk(struct btrfs_key *key,
			      struct btrfs_ioctl_search_key *sk)
{
	struct btrfs_key test;
	int ret;

	test.objectid = sk->min_objectid;
	test.type = sk->min_type;
	test.offset = sk->min_offset;

	ret = btrfs_comp_cpu_keys(key, &test);
	if (ret < 0)
		return 0;

	test.objectid = sk->max_objectid;
	test.type = sk->max_type;
	test.offset = sk->max_offset;

	ret = btrfs_comp_cpu_keys(key, &test);
	if (ret > 0)
		return 0;
	return 1;
}

static noinline int copy_to_sk(struct btrfs_root *root,
			       struct btrfs_path *path,
			       struct btrfs_key *key,
			       struct btrfs_ioctl_search_key *sk,
			       char *buf,
			       unsigned long *sk_offset,
			       int *num_found)
{
	u64 found_transid;
	struct extent_buffer *leaf;
	struct btrfs_ioctl_search_header sh;
	unsigned long item_off;
	unsigned long item_len;
	int nritems;
	int i;
	int slot;
	int ret = 0;

	leaf = path->nodes[0];
	slot = path->slots[0];
	nritems = btrfs_header_nritems(leaf);

	if (btrfs_header_generation(leaf) > sk->max_transid) {
		i = nritems;
		goto advance_key;
	}
	found_transid = btrfs_header_generation(leaf);

	for (i = slot; i < nritems; i++) {
		item_off = btrfs_item_ptr_offset(leaf, i);
		item_len = btrfs_item_size_nr(leaf, i);

		if (item_len > BTRFS_SEARCH_ARGS_BUFSIZE)
			item_len = 0;

		if (sizeof(sh) + item_len + *sk_offset >
		    BTRFS_SEARCH_ARGS_BUFSIZE) {
			ret = 1;
			goto overflow;
		}

		btrfs_item_key_to_cpu(leaf, key, i);
		if (!key_in_sk(key, sk))
			continue;

		sh.objectid = key->objectid;
		sh.offset = key->offset;
		sh.type = key->type;
		sh.len = item_len;
		sh.transid = found_transid;

		/* copy search result header */
		memcpy(buf + *sk_offset, &sh, sizeof(sh));
		*sk_offset += sizeof(sh);

		if (item_len) {
			char *p = buf + *sk_offset;
			/* copy the item */
			read_extent_buffer(leaf, p,
					   item_off, item_len);
			*sk_offset += item_len;
		}
		(*num_found)++;

		if (*num_found >= sk->nr_items)
			break;
	}
advance_key:
	ret = 0;
	if (key->offset < (u64)-1 && key->offset < sk->max_offset)
		key->offset++;
	else if (key->type < (u8)-1 && key->type < sk->max_type) {
		key->offset = 0;
		key->type++;
	} else if (key->objectid < (u64)-1 && key->objectid < sk->max_objectid) {
		key->offset = 0;
		key->type = 0;
		key->objectid++;
	} else
		ret = 1;
overflow:
	return ret;
}

static noinline int search_ioctl(struct inode *inode,
				 struct btrfs_ioctl_search_args *args)
{
	struct btrfs_root *root;
	struct btrfs_key key;
	struct btrfs_key max_key;
	struct btrfs_path *path;
	struct btrfs_ioctl_search_key *sk = &args->key;
	struct btrfs_fs_info *info = BTRFS_I(inode)->root->fs_info;
	int ret;
	int num_found = 0;
	unsigned long sk_offset = 0;

	path = btrfs_alloc_path();
	if (!path)
		return -ENOMEM;

	if (sk->tree_id == 0) {
		/* search the root of the inode that was passed */
		root = BTRFS_I(inode)->root;
	} else {
		key.objectid = sk->tree_id;
		key.type = BTRFS_ROOT_ITEM_KEY;
		key.offset = (u64)-1;
		root = btrfs_read_fs_root_no_name(info, &key);
		if (IS_ERR(root)) {
			printk(KERN_ERR "could not find root %llu\n",
			       sk->tree_id);
			btrfs_free_path(path);
			return -ENOENT;
		}
	}

	key.objectid = sk->min_objectid;
	key.type = sk->min_type;
	key.offset = sk->min_offset;

	max_key.objectid = sk->max_objectid;
	max_key.type = sk->max_type;
	max_key.offset = sk->max_offset;

	path->keep_locks = 1;

	while(1) {
		ret = btrfs_search_forward(root, &key, &max_key, path, 0,
					   sk->min_transid);
		if (ret != 0) {
			if (ret > 0)
				ret = 0;
			goto err;
		}
		ret = copy_to_sk(root, path, &key, sk, args->buf,
				 &sk_offset, &num_found);
		btrfs_release_path(path);
		if (ret || num_found >= sk->nr_items)
			break;

	}
	ret = 0;
err:
	sk->nr_items = num_found;
	btrfs_free_path(path);
	return ret;
}

static noinline int btrfs_ioctl_tree_search(struct file *file,
					   void __user *argp)
{
	 struct btrfs_ioctl_search_args *args;
	 struct inode *inode;
	 int ret;

	if (!capable(CAP_SYS_ADMIN))
		return -EPERM;

	args = memdup_user(argp, sizeof(*args));
	if (IS_ERR(args))
		return PTR_ERR(args);

	inode = fdentry(file)->d_inode;
	ret = search_ioctl(inode, args);
	if (ret == 0 && copy_to_user(argp, args, sizeof(*args)))
		ret = -EFAULT;
	kfree(args);
	return ret;
}

/*
 * Search INODE_REFs to identify path name of 'dirid' directory
 * in a 'tree_id' tree. and sets path name to 'name'.
 */
static noinline int btrfs_search_path_in_tree(struct btrfs_fs_info *info,
				u64 tree_id, u64 dirid, char *name)
{
	struct btrfs_root *root;
	struct btrfs_key key;
	char *ptr;
	int ret = -1;
	int slot;
	int len;
	int total_len = 0;
	struct btrfs_inode_ref *iref;
	struct extent_buffer *l;
	struct btrfs_path *path;

	if (dirid == BTRFS_FIRST_FREE_OBJECTID) {
		name[0]='\0';
		return 0;
	}

	path = btrfs_alloc_path();
	if (!path)
		return -ENOMEM;

	ptr = &name[BTRFS_INO_LOOKUP_PATH_MAX];

	key.objectid = tree_id;
	key.type = BTRFS_ROOT_ITEM_KEY;
	key.offset = (u64)-1;
	root = btrfs_read_fs_root_no_name(info, &key);
	if (IS_ERR(root)) {
		printk(KERN_ERR "could not find root %llu\n", tree_id);
		ret = -ENOENT;
		goto out;
	}

	key.objectid = dirid;
	key.type = BTRFS_INODE_REF_KEY;
	key.offset = (u64)-1;

	while(1) {
		ret = btrfs_search_slot(NULL, root, &key, path, 0, 0);
		if (ret < 0)
			goto out;

		l = path->nodes[0];
		slot = path->slots[0];
		if (ret > 0 && slot > 0)
			slot--;
		btrfs_item_key_to_cpu(l, &key, slot);

		if (ret > 0 && (key.objectid != dirid ||
				key.type != BTRFS_INODE_REF_KEY)) {
			ret = -ENOENT;
			goto out;
		}

		iref = btrfs_item_ptr(l, slot, struct btrfs_inode_ref);
		len = btrfs_inode_ref_name_len(l, iref);
		ptr -= len + 1;
		total_len += len + 1;
		if (ptr < name)
			goto out;

		*(ptr + len) = '/';
		read_extent_buffer(l, ptr,(unsigned long)(iref + 1), len);

		if (key.offset == BTRFS_FIRST_FREE_OBJECTID)
			break;

		btrfs_release_path(path);
		key.objectid = key.offset;
		key.offset = (u64)-1;
		dirid = key.objectid;
	}
	if (ptr < name)
		goto out;
	memmove(name, ptr, total_len);
	name[total_len]='\0';
	ret = 0;
out:
	btrfs_free_path(path);
	return ret;
}

static noinline int btrfs_ioctl_ino_lookup(struct file *file,
					   void __user *argp)
{
	 struct btrfs_ioctl_ino_lookup_args *args;
	 struct inode *inode;
	 int ret;

	if (!capable(CAP_SYS_ADMIN))
		return -EPERM;

	args = memdup_user(argp, sizeof(*args));
	if (IS_ERR(args))
		return PTR_ERR(args);

	inode = fdentry(file)->d_inode;

	if (args->treeid == 0)
		args->treeid = BTRFS_I(inode)->root->root_key.objectid;

	ret = btrfs_search_path_in_tree(BTRFS_I(inode)->root->fs_info,
					args->treeid, args->objectid,
					args->name);

	if (ret == 0 && copy_to_user(argp, args, sizeof(*args)))
		ret = -EFAULT;

	kfree(args);
	return ret;
}

static noinline int btrfs_ioctl_snap_destroy(struct file *file,
					     void __user *arg)
{
	struct dentry *parent = fdentry(file);
	struct dentry *dentry;
	struct inode *dir = parent->d_inode;
	struct inode *inode;
	struct btrfs_root *root = BTRFS_I(dir)->root;
	struct btrfs_root *dest = NULL;
	struct btrfs_ioctl_vol_args *vol_args;
	struct btrfs_trans_handle *trans;
	int namelen;
	int ret;
	int err = 0;

	vol_args = memdup_user(arg, sizeof(*vol_args));
	if (IS_ERR(vol_args))
		return PTR_ERR(vol_args);

	vol_args->name[BTRFS_PATH_NAME_MAX] = '\0';
	namelen = strlen(vol_args->name);
	if (strchr(vol_args->name, '/') ||
	    strncmp(vol_args->name, "..", namelen) == 0) {
		err = -EINVAL;
		goto out;
	}

	err = mnt_want_write(file->f_path.mnt);
	if (err)
		goto out;

	mutex_lock_nested(&dir->i_mutex, I_MUTEX_PARENT);
	dentry = lookup_one_len(vol_args->name, parent, namelen);
	if (IS_ERR(dentry)) {
		err = PTR_ERR(dentry);
		goto out_unlock_dir;
	}

	if (!dentry->d_inode) {
		err = -ENOENT;
		goto out_dput;
	}

	inode = dentry->d_inode;
	dest = BTRFS_I(inode)->root;
	if (!capable(CAP_SYS_ADMIN)){
		/*
		 * Regular user.  Only allow this with a special mount
		 * option, when the user has write+exec access to the
		 * subvol root, and when rmdir(2) would have been
		 * allowed.
		 *
		 * Note that this is _not_ check that the subvol is
		 * empty or doesn't contain data that we wouldn't
		 * otherwise be able to delete.
		 *
		 * Users who want to delete empty subvols should try
		 * rmdir(2).
		 */
		err = -EPERM;
		if (!btrfs_test_opt(root, USER_SUBVOL_RM_ALLOWED))
			goto out_dput;

		/*
		 * Do not allow deletion if the parent dir is the same
		 * as the dir to be deleted.  That means the ioctl
		 * must be called on the dentry referencing the root
		 * of the subvol, not a random directory contained
		 * within it.
		 */
		err = -EINVAL;
		if (root == dest)
			goto out_dput;

		err = inode_permission(inode, MAY_WRITE | MAY_EXEC);
		if (err)
			goto out_dput;

		/* check if subvolume may be deleted by a non-root user */
		err = btrfs_may_delete(dir, dentry, 1);
		if (err)
			goto out_dput;
	}

	if (btrfs_ino(inode) != BTRFS_FIRST_FREE_OBJECTID) {
		err = -EINVAL;
		goto out_dput;
	}

	mutex_lock(&inode->i_mutex);
	err = d_invalidate(dentry);
	if (err)
		goto out_unlock;

	down_write(&root->fs_info->subvol_sem);

	err = may_destroy_subvol(dest);
	if (err)
		goto out_up_write;

	trans = btrfs_start_transaction(root, 0);
	if (IS_ERR(trans)) {
		err = PTR_ERR(trans);
		goto out_up_write;
	}
	trans->block_rsv = &root->fs_info->global_block_rsv;

	ret = btrfs_unlink_subvol(trans, root, dir,
				dest->root_key.objectid,
				dentry->d_name.name,
				dentry->d_name.len);
	BUG_ON(ret);

	btrfs_record_root_in_trans(trans, dest);

	memset(&dest->root_item.drop_progress, 0,
		sizeof(dest->root_item.drop_progress));
	dest->root_item.drop_level = 0;
	btrfs_set_root_refs(&dest->root_item, 0);

	if (!xchg(&dest->orphan_item_inserted, 1)) {
		ret = btrfs_insert_orphan_item(trans,
					root->fs_info->tree_root,
					dest->root_key.objectid);
		BUG_ON(ret);
	}

	ret = btrfs_end_transaction(trans, root);
	BUG_ON(ret);
	inode->i_flags |= S_DEAD;
out_up_write:
	up_write(&root->fs_info->subvol_sem);
out_unlock:
	mutex_unlock(&inode->i_mutex);
	if (!err) {
		shrink_dcache_sb(root->fs_info->sb);
		btrfs_invalidate_inodes(dest);
		d_delete(dentry);
	}
out_dput:
	dput(dentry);
out_unlock_dir:
	mutex_unlock(&dir->i_mutex);
	mnt_drop_write(file->f_path.mnt);
out:
	kfree(vol_args);
	return err;
}

static int btrfs_ioctl_defrag(struct file *file, void __user *argp)
{
	struct inode *inode = fdentry(file)->d_inode;
	struct btrfs_root *root = BTRFS_I(inode)->root;
	struct btrfs_ioctl_defrag_range_args *range;
	int ret;

	if (btrfs_root_readonly(root))
		return -EROFS;

	ret = mnt_want_write(file->f_path.mnt);
	if (ret)
		return ret;

	switch (inode->i_mode & S_IFMT) {
	case S_IFDIR:
		if (!capable(CAP_SYS_ADMIN)) {
			ret = -EPERM;
			goto out;
		}
		ret = btrfs_defrag_root(root, 0);
		if (ret)
			goto out;
		ret = btrfs_defrag_root(root->fs_info->extent_root, 0);
		break;
	case S_IFREG:
		if (!(file->f_mode & FMODE_WRITE)) {
			ret = -EINVAL;
			goto out;
		}

		range = kzalloc(sizeof(*range), GFP_KERNEL);
		if (!range) {
			ret = -ENOMEM;
			goto out;
		}

		if (argp) {
			if (copy_from_user(range, argp,
					   sizeof(*range))) {
				ret = -EFAULT;
				kfree(range);
				goto out;
			}
			/* compression requires us to start the IO */
			if ((range->flags & BTRFS_DEFRAG_RANGE_COMPRESS)) {
				range->flags |= BTRFS_DEFRAG_RANGE_START_IO;
				range->extent_thresh = (u32)-1;
			}
		} else {
			/* the rest are all set to zero by kzalloc */
			range->len = (u64)-1;
		}
		ret = btrfs_defrag_file(fdentry(file)->d_inode, file,
					range, 0, 0);
		if (ret > 0)
			ret = 0;
		kfree(range);
		break;
	default:
		ret = -EINVAL;
	}
out:
	mnt_drop_write(file->f_path.mnt);
	return ret;
}

static long btrfs_ioctl_add_dev(struct btrfs_root *root, void __user *arg)
{
	struct btrfs_ioctl_vol_args *vol_args;
	int ret;

	if (!capable(CAP_SYS_ADMIN))
		return -EPERM;

	vol_args = memdup_user(arg, sizeof(*vol_args));
	if (IS_ERR(vol_args))
		return PTR_ERR(vol_args);

	vol_args->name[BTRFS_PATH_NAME_MAX] = '\0';
	ret = btrfs_init_new_device(root, vol_args->name);

	kfree(vol_args);
	return ret;
}

static long btrfs_ioctl_rm_dev(struct btrfs_root *root, void __user *arg)
{
	struct btrfs_ioctl_vol_args *vol_args;
	int ret;

	if (!capable(CAP_SYS_ADMIN))
		return -EPERM;

	if (root->fs_info->sb->s_flags & MS_RDONLY)
		return -EROFS;

	vol_args = memdup_user(arg, sizeof(*vol_args));
	if (IS_ERR(vol_args))
		return PTR_ERR(vol_args);

	vol_args->name[BTRFS_PATH_NAME_MAX] = '\0';
	ret = btrfs_rm_device(root, vol_args->name);

	kfree(vol_args);
	return ret;
}

static long btrfs_ioctl_fs_info(struct btrfs_root *root, void __user *arg)
{
	struct btrfs_ioctl_fs_info_args *fi_args;
	struct btrfs_device *device;
	struct btrfs_device *next;
	struct btrfs_fs_devices *fs_devices = root->fs_info->fs_devices;
	int ret = 0;

	if (!capable(CAP_SYS_ADMIN))
		return -EPERM;

	fi_args = kzalloc(sizeof(*fi_args), GFP_KERNEL);
	if (!fi_args)
		return -ENOMEM;

	fi_args->num_devices = fs_devices->num_devices;
	memcpy(&fi_args->fsid, root->fs_info->fsid, sizeof(fi_args->fsid));

	mutex_lock(&fs_devices->device_list_mutex);
	list_for_each_entry_safe(device, next, &fs_devices->devices, dev_list) {
		if (device->devid > fi_args->max_id)
			fi_args->max_id = device->devid;
	}
	mutex_unlock(&fs_devices->device_list_mutex);

	if (copy_to_user(arg, fi_args, sizeof(*fi_args)))
		ret = -EFAULT;

	kfree(fi_args);
	return ret;
}

static long btrfs_ioctl_dev_info(struct btrfs_root *root, void __user *arg)
{
	struct btrfs_ioctl_dev_info_args *di_args;
	struct btrfs_device *dev;
	struct btrfs_fs_devices *fs_devices = root->fs_info->fs_devices;
	int ret = 0;
	char *s_uuid = NULL;
	char empty_uuid[BTRFS_UUID_SIZE] = {0};

	if (!capable(CAP_SYS_ADMIN))
		return -EPERM;

	di_args = memdup_user(arg, sizeof(*di_args));
	if (IS_ERR(di_args))
		return PTR_ERR(di_args);

	if (memcmp(empty_uuid, di_args->uuid, BTRFS_UUID_SIZE) != 0)
		s_uuid = di_args->uuid;

	mutex_lock(&fs_devices->device_list_mutex);
	dev = btrfs_find_device(root, di_args->devid, s_uuid, NULL);
	mutex_unlock(&fs_devices->device_list_mutex);

	if (!dev) {
		ret = -ENODEV;
		goto out;
	}

	di_args->devid = dev->devid;
	di_args->bytes_used = dev->bytes_used;
	di_args->total_bytes = dev->total_bytes;
	memcpy(di_args->uuid, dev->uuid, sizeof(di_args->uuid));
	strncpy(di_args->path, dev->name, sizeof(di_args->path));

out:
	if (ret == 0 && copy_to_user(arg, di_args, sizeof(*di_args)))
		ret = -EFAULT;

	kfree(di_args);
	return ret;
}

static noinline long btrfs_ioctl_clone(struct file *file, unsigned long srcfd,
				       u64 off, u64 olen, u64 destoff)
{
	struct inode *inode = fdentry(file)->d_inode;
	struct btrfs_root *root = BTRFS_I(inode)->root;
	struct file *src_file;
	struct inode *src;
	struct btrfs_trans_handle *trans;
	struct btrfs_path *path;
	struct extent_buffer *leaf;
	char *buf;
	struct btrfs_key key;
	u32 nritems;
	int slot;
	int ret;
	u64 len = olen;
	u64 bs = root->fs_info->sb->s_blocksize;
	u64 hint_byte;

	/*
	 * TODO:
	 * - split compressed inline extents.  annoying: we need to
	 *   decompress into destination's address_space (the file offset
	 *   may change, so source mapping won't do), then recompress (or
	 *   otherwise reinsert) a subrange.
	 * - allow ranges within the same file to be cloned (provided
	 *   they don't overlap)?
	 */

	/* the destination must be opened for writing */
	if (!(file->f_mode & FMODE_WRITE) || (file->f_flags & O_APPEND))
		return -EINVAL;

	if (btrfs_root_readonly(root))
		return -EROFS;

	ret = mnt_want_write(file->f_path.mnt);
	if (ret)
		return ret;

	src_file = fget(srcfd);
	if (!src_file) {
		ret = -EBADF;
		goto out_drop_write;
	}

	src = src_file->f_dentry->d_inode;

	ret = -EINVAL;
	if (src == inode)
		goto out_fput;

	/* the src must be open for reading */
	if (!(src_file->f_mode & FMODE_READ))
		goto out_fput;

	/* don't make the dst file partly checksummed */
	if ((BTRFS_I(src)->flags & BTRFS_INODE_NODATASUM) !=
	    (BTRFS_I(inode)->flags & BTRFS_INODE_NODATASUM))
		goto out_fput;

	ret = -EISDIR;
	if (S_ISDIR(src->i_mode) || S_ISDIR(inode->i_mode))
		goto out_fput;

	ret = -EXDEV;
	if (src->i_sb != inode->i_sb || BTRFS_I(src)->root != root)
		goto out_fput;

	ret = -ENOMEM;
	buf = vmalloc(btrfs_level_size(root, 0));
	if (!buf)
		goto out_fput;

	path = btrfs_alloc_path();
	if (!path) {
		vfree(buf);
		goto out_fput;
	}
	path->reada = 2;

	if (inode < src) {
		mutex_lock_nested(&inode->i_mutex, I_MUTEX_PARENT);
		mutex_lock_nested(&src->i_mutex, I_MUTEX_CHILD);
	} else {
		mutex_lock_nested(&src->i_mutex, I_MUTEX_PARENT);
		mutex_lock_nested(&inode->i_mutex, I_MUTEX_CHILD);
	}

	/* determine range to clone */
	ret = -EINVAL;
	if (off + len > src->i_size || off + len < off)
		goto out_unlock;
	if (len == 0)
		olen = len = src->i_size - off;
	/* if we extend to eof, continue to block boundary */
	if (off + len == src->i_size)
		len = ALIGN(src->i_size, bs) - off;

	/* verify the end result is block aligned */
	if (!IS_ALIGNED(off, bs) || !IS_ALIGNED(off + len, bs) ||
	    !IS_ALIGNED(destoff, bs))
		goto out_unlock;

	if (destoff > inode->i_size) {
		ret = btrfs_cont_expand(inode, inode->i_size, destoff);
		if (ret)
			goto out_unlock;
	}

<<<<<<< HEAD
=======
	/* truncate page cache pages from target inode range */
	truncate_inode_pages_range(&inode->i_data, destoff,
				   PAGE_CACHE_ALIGN(destoff + len) - 1);

>>>>>>> b4cbb8a4
	/* do any pending delalloc/csum calc on src, one way or
	   another, and lock file content */
	while (1) {
		struct btrfs_ordered_extent *ordered;
		lock_extent(&BTRFS_I(src)->io_tree, off, off+len, GFP_NOFS);
		ordered = btrfs_lookup_first_ordered_extent(src, off+len);
		if (!ordered &&
		    !test_range_bit(&BTRFS_I(src)->io_tree, off, off+len,
				   EXTENT_DELALLOC, 0, NULL))
			break;
		unlock_extent(&BTRFS_I(src)->io_tree, off, off+len, GFP_NOFS);
		if (ordered)
			btrfs_put_ordered_extent(ordered);
		btrfs_wait_ordered_range(src, off, len);
	}

	/* clone data */
	key.objectid = btrfs_ino(src);
	key.type = BTRFS_EXTENT_DATA_KEY;
	key.offset = 0;

	while (1) {
		/*
		 * note the key will change type as we walk through the
		 * tree.
		 */
		ret = btrfs_search_slot(NULL, root, &key, path, 0, 0);
		if (ret < 0)
			goto out;

		nritems = btrfs_header_nritems(path->nodes[0]);
		if (path->slots[0] >= nritems) {
			ret = btrfs_next_leaf(root, path);
			if (ret < 0)
				goto out;
			if (ret > 0)
				break;
			nritems = btrfs_header_nritems(path->nodes[0]);
		}
		leaf = path->nodes[0];
		slot = path->slots[0];

		btrfs_item_key_to_cpu(leaf, &key, slot);
		if (btrfs_key_type(&key) > BTRFS_EXTENT_DATA_KEY ||
		    key.objectid != btrfs_ino(src))
			break;

		if (btrfs_key_type(&key) == BTRFS_EXTENT_DATA_KEY) {
			struct btrfs_file_extent_item *extent;
			int type;
			u32 size;
			struct btrfs_key new_key;
			u64 disko = 0, diskl = 0;
			u64 datao = 0, datal = 0;
			u8 comp;
			u64 endoff;

			size = btrfs_item_size_nr(leaf, slot);
			read_extent_buffer(leaf, buf,
					   btrfs_item_ptr_offset(leaf, slot),
					   size);

			extent = btrfs_item_ptr(leaf, slot,
						struct btrfs_file_extent_item);
			comp = btrfs_file_extent_compression(leaf, extent);
			type = btrfs_file_extent_type(leaf, extent);
			if (type == BTRFS_FILE_EXTENT_REG ||
			    type == BTRFS_FILE_EXTENT_PREALLOC) {
				disko = btrfs_file_extent_disk_bytenr(leaf,
								      extent);
				diskl = btrfs_file_extent_disk_num_bytes(leaf,
								 extent);
				datao = btrfs_file_extent_offset(leaf, extent);
				datal = btrfs_file_extent_num_bytes(leaf,
								    extent);
			} else if (type == BTRFS_FILE_EXTENT_INLINE) {
				/* take upper bound, may be compressed */
				datal = btrfs_file_extent_ram_bytes(leaf,
								    extent);
			}
			btrfs_release_path(path);

			if (key.offset + datal <= off ||
			    key.offset >= off+len)
				goto next;

			memcpy(&new_key, &key, sizeof(new_key));
			new_key.objectid = btrfs_ino(inode);
			if (off <= key.offset)
				new_key.offset = key.offset + destoff - off;
			else
				new_key.offset = destoff;

			/*
			 * 1 - adjusting old extent (we may have to split it)
			 * 1 - add new extent
			 * 1 - inode update
			 */
			trans = btrfs_start_transaction(root, 3);
			if (IS_ERR(trans)) {
				ret = PTR_ERR(trans);
				goto out;
			}

			if (type == BTRFS_FILE_EXTENT_REG ||
			    type == BTRFS_FILE_EXTENT_PREALLOC) {
				/*
				 *    a  | --- range to clone ---|  b
				 * | ------------- extent ------------- |
				 */

				/* substract range b */
				if (key.offset + datal > off + len)
					datal = off + len - key.offset;

				/* substract range a */
				if (off > key.offset) {
					datao += off - key.offset;
					datal -= off - key.offset;
				}

				ret = btrfs_drop_extents(trans, inode,
							 new_key.offset,
							 new_key.offset + datal,
							 &hint_byte, 1);
				BUG_ON(ret);

				ret = btrfs_insert_empty_item(trans, root, path,
							      &new_key, size);
				BUG_ON(ret);

				leaf = path->nodes[0];
				slot = path->slots[0];
				write_extent_buffer(leaf, buf,
					    btrfs_item_ptr_offset(leaf, slot),
					    size);

				extent = btrfs_item_ptr(leaf, slot,
						struct btrfs_file_extent_item);

				/* disko == 0 means it's a hole */
				if (!disko)
					datao = 0;

				btrfs_set_file_extent_offset(leaf, extent,
							     datao);
				btrfs_set_file_extent_num_bytes(leaf, extent,
								datal);
				if (disko) {
					inode_add_bytes(inode, datal);
					ret = btrfs_inc_extent_ref(trans, root,
							disko, diskl, 0,
							root->root_key.objectid,
							btrfs_ino(inode),
							new_key.offset - datao);
					BUG_ON(ret);
				}
			} else if (type == BTRFS_FILE_EXTENT_INLINE) {
				u64 skip = 0;
				u64 trim = 0;
				if (off > key.offset) {
					skip = off - key.offset;
					new_key.offset += skip;
				}

				if (key.offset + datal > off+len)
					trim = key.offset + datal - (off+len);

				if (comp && (skip || trim)) {
					ret = -EINVAL;
					btrfs_end_transaction(trans, root);
					goto out;
				}
				size -= skip + trim;
				datal -= skip + trim;

				ret = btrfs_drop_extents(trans, inode,
							 new_key.offset,
							 new_key.offset + datal,
							 &hint_byte, 1);
				BUG_ON(ret);

				ret = btrfs_insert_empty_item(trans, root, path,
							      &new_key, size);
				BUG_ON(ret);

				if (skip) {
					u32 start =
					  btrfs_file_extent_calc_inline_size(0);
					memmove(buf+start, buf+start+skip,
						datal);
				}

				leaf = path->nodes[0];
				slot = path->slots[0];
				write_extent_buffer(leaf, buf,
					    btrfs_item_ptr_offset(leaf, slot),
					    size);
				inode_add_bytes(inode, datal);
			}

			btrfs_mark_buffer_dirty(leaf);
			btrfs_release_path(path);

			inode->i_mtime = inode->i_ctime = CURRENT_TIME;

			/*
			 * we round up to the block size at eof when
			 * determining which extents to clone above,
			 * but shouldn't round up the file size
			 */
			endoff = new_key.offset + datal;
			if (endoff > destoff+olen)
				endoff = destoff+olen;
			if (endoff > inode->i_size)
				btrfs_i_size_write(inode, endoff);

			ret = btrfs_update_inode(trans, root, inode);
			BUG_ON(ret);
			btrfs_end_transaction(trans, root);
		}
next:
		btrfs_release_path(path);
		key.offset++;
	}
	ret = 0;
out:
	btrfs_release_path(path);
	unlock_extent(&BTRFS_I(src)->io_tree, off, off+len, GFP_NOFS);
out_unlock:
	mutex_unlock(&src->i_mutex);
	mutex_unlock(&inode->i_mutex);
	vfree(buf);
	btrfs_free_path(path);
out_fput:
	fput(src_file);
out_drop_write:
	mnt_drop_write(file->f_path.mnt);
	return ret;
}

static long btrfs_ioctl_clone_range(struct file *file, void __user *argp)
{
	struct btrfs_ioctl_clone_range_args args;

	if (copy_from_user(&args, argp, sizeof(args)))
		return -EFAULT;
	return btrfs_ioctl_clone(file, args.src_fd, args.src_offset,
				 args.src_length, args.dest_offset);
}

/*
 * there are many ways the trans_start and trans_end ioctls can lead
 * to deadlocks.  They should only be used by applications that
 * basically own the machine, and have a very in depth understanding
 * of all the possible deadlocks and enospc problems.
 */
static long btrfs_ioctl_trans_start(struct file *file)
{
	struct inode *inode = fdentry(file)->d_inode;
	struct btrfs_root *root = BTRFS_I(inode)->root;
	struct btrfs_trans_handle *trans;
	int ret;

	ret = -EPERM;
	if (!capable(CAP_SYS_ADMIN))
		goto out;

	ret = -EINPROGRESS;
	if (file->private_data)
		goto out;

	ret = -EROFS;
	if (btrfs_root_readonly(root))
		goto out;

	ret = mnt_want_write(file->f_path.mnt);
	if (ret)
		goto out;

	atomic_inc(&root->fs_info->open_ioctl_trans);

	ret = -ENOMEM;
	trans = btrfs_start_ioctl_transaction(root);
	if (IS_ERR(trans))
		goto out_drop;

	file->private_data = trans;
	return 0;

out_drop:
	atomic_dec(&root->fs_info->open_ioctl_trans);
	mnt_drop_write(file->f_path.mnt);
out:
	return ret;
}

static long btrfs_ioctl_default_subvol(struct file *file, void __user *argp)
{
	struct inode *inode = fdentry(file)->d_inode;
	struct btrfs_root *root = BTRFS_I(inode)->root;
	struct btrfs_root *new_root;
	struct btrfs_dir_item *di;
	struct btrfs_trans_handle *trans;
	struct btrfs_path *path;
	struct btrfs_key location;
	struct btrfs_disk_key disk_key;
	struct btrfs_super_block *disk_super;
	u64 features;
	u64 objectid = 0;
	u64 dir_id;

	if (!capable(CAP_SYS_ADMIN))
		return -EPERM;

	if (copy_from_user(&objectid, argp, sizeof(objectid)))
		return -EFAULT;

	if (!objectid)
		objectid = root->root_key.objectid;

	location.objectid = objectid;
	location.type = BTRFS_ROOT_ITEM_KEY;
	location.offset = (u64)-1;

	new_root = btrfs_read_fs_root_no_name(root->fs_info, &location);
	if (IS_ERR(new_root))
		return PTR_ERR(new_root);

	if (btrfs_root_refs(&new_root->root_item) == 0)
		return -ENOENT;

	path = btrfs_alloc_path();
	if (!path)
		return -ENOMEM;
	path->leave_spinning = 1;

	trans = btrfs_start_transaction(root, 1);
	if (IS_ERR(trans)) {
		btrfs_free_path(path);
		return PTR_ERR(trans);
	}

	dir_id = btrfs_super_root_dir(&root->fs_info->super_copy);
	di = btrfs_lookup_dir_item(trans, root->fs_info->tree_root, path,
				   dir_id, "default", 7, 1);
	if (IS_ERR_OR_NULL(di)) {
		btrfs_free_path(path);
		btrfs_end_transaction(trans, root);
		printk(KERN_ERR "Umm, you don't have the default dir item, "
		       "this isn't going to work\n");
		return -ENOENT;
	}

	btrfs_cpu_key_to_disk(&disk_key, &new_root->root_key);
	btrfs_set_dir_item_key(path->nodes[0], di, &disk_key);
	btrfs_mark_buffer_dirty(path->nodes[0]);
	btrfs_free_path(path);

	disk_super = &root->fs_info->super_copy;
	features = btrfs_super_incompat_flags(disk_super);
	if (!(features & BTRFS_FEATURE_INCOMPAT_DEFAULT_SUBVOL)) {
		features |= BTRFS_FEATURE_INCOMPAT_DEFAULT_SUBVOL;
		btrfs_set_super_incompat_flags(disk_super, features);
	}
	btrfs_end_transaction(trans, root);

	return 0;
}

static void get_block_group_info(struct list_head *groups_list,
				 struct btrfs_ioctl_space_info *space)
{
	struct btrfs_block_group_cache *block_group;

	space->total_bytes = 0;
	space->used_bytes = 0;
	space->flags = 0;
	list_for_each_entry(block_group, groups_list, list) {
		space->flags = block_group->flags;
		space->total_bytes += block_group->key.offset;
		space->used_bytes +=
			btrfs_block_group_used(&block_group->item);
	}
}

long btrfs_ioctl_space_info(struct btrfs_root *root, void __user *arg)
{
	struct btrfs_ioctl_space_args space_args;
	struct btrfs_ioctl_space_info space;
	struct btrfs_ioctl_space_info *dest;
	struct btrfs_ioctl_space_info *dest_orig;
	struct btrfs_ioctl_space_info __user *user_dest;
	struct btrfs_space_info *info;
	u64 types[] = {BTRFS_BLOCK_GROUP_DATA,
		       BTRFS_BLOCK_GROUP_SYSTEM,
		       BTRFS_BLOCK_GROUP_METADATA,
		       BTRFS_BLOCK_GROUP_DATA | BTRFS_BLOCK_GROUP_METADATA};
	int num_types = 4;
	int alloc_size;
	int ret = 0;
	u64 slot_count = 0;
	int i, c;

	if (copy_from_user(&space_args,
			   (struct btrfs_ioctl_space_args __user *)arg,
			   sizeof(space_args)))
		return -EFAULT;

	for (i = 0; i < num_types; i++) {
		struct btrfs_space_info *tmp;

		info = NULL;
		rcu_read_lock();
		list_for_each_entry_rcu(tmp, &root->fs_info->space_info,
					list) {
			if (tmp->flags == types[i]) {
				info = tmp;
				break;
			}
		}
		rcu_read_unlock();

		if (!info)
			continue;

		down_read(&info->groups_sem);
		for (c = 0; c < BTRFS_NR_RAID_TYPES; c++) {
			if (!list_empty(&info->block_groups[c]))
				slot_count++;
		}
		up_read(&info->groups_sem);
	}

	/* space_slots == 0 means they are asking for a count */
	if (space_args.space_slots == 0) {
		space_args.total_spaces = slot_count;
		goto out;
	}

	slot_count = min_t(u64, space_args.space_slots, slot_count);

	alloc_size = sizeof(*dest) * slot_count;

	/* we generally have at most 6 or so space infos, one for each raid
	 * level.  So, a whole page should be more than enough for everyone
	 */
	if (alloc_size > PAGE_CACHE_SIZE)
		return -ENOMEM;

	space_args.total_spaces = 0;
	dest = kmalloc(alloc_size, GFP_NOFS);
	if (!dest)
		return -ENOMEM;
	dest_orig = dest;

	/* now we have a buffer to copy into */
	for (i = 0; i < num_types; i++) {
		struct btrfs_space_info *tmp;

		if (!slot_count)
			break;

		info = NULL;
		rcu_read_lock();
		list_for_each_entry_rcu(tmp, &root->fs_info->space_info,
					list) {
			if (tmp->flags == types[i]) {
				info = tmp;
				break;
			}
		}
		rcu_read_unlock();

		if (!info)
			continue;
		down_read(&info->groups_sem);
		for (c = 0; c < BTRFS_NR_RAID_TYPES; c++) {
			if (!list_empty(&info->block_groups[c])) {
				get_block_group_info(&info->block_groups[c],
						     &space);
				memcpy(dest, &space, sizeof(space));
				dest++;
				space_args.total_spaces++;
				slot_count--;
			}
			if (!slot_count)
				break;
		}
		up_read(&info->groups_sem);
	}

	user_dest = (struct btrfs_ioctl_space_info *)
		(arg + sizeof(struct btrfs_ioctl_space_args));

	if (copy_to_user(user_dest, dest_orig, alloc_size))
		ret = -EFAULT;

	kfree(dest_orig);
out:
	if (ret == 0 && copy_to_user(arg, &space_args, sizeof(space_args)))
		ret = -EFAULT;

	return ret;
}

/*
 * there are many ways the trans_start and trans_end ioctls can lead
 * to deadlocks.  They should only be used by applications that
 * basically own the machine, and have a very in depth understanding
 * of all the possible deadlocks and enospc problems.
 */
long btrfs_ioctl_trans_end(struct file *file)
{
	struct inode *inode = fdentry(file)->d_inode;
	struct btrfs_root *root = BTRFS_I(inode)->root;
	struct btrfs_trans_handle *trans;

	trans = file->private_data;
	if (!trans)
		return -EINVAL;
	file->private_data = NULL;

	btrfs_end_transaction(trans, root);

	atomic_dec(&root->fs_info->open_ioctl_trans);

	mnt_drop_write(file->f_path.mnt);
	return 0;
}

static noinline long btrfs_ioctl_start_sync(struct file *file, void __user *argp)
{
	struct btrfs_root *root = BTRFS_I(file->f_dentry->d_inode)->root;
	struct btrfs_trans_handle *trans;
	u64 transid;
	int ret;

	trans = btrfs_start_transaction(root, 0);
	if (IS_ERR(trans))
		return PTR_ERR(trans);
	transid = trans->transid;
	ret = btrfs_commit_transaction_async(trans, root, 0);
	if (ret) {
		btrfs_end_transaction(trans, root);
		return ret;
	}

	if (argp)
		if (copy_to_user(argp, &transid, sizeof(transid)))
			return -EFAULT;
	return 0;
}

static noinline long btrfs_ioctl_wait_sync(struct file *file, void __user *argp)
{
	struct btrfs_root *root = BTRFS_I(file->f_dentry->d_inode)->root;
	u64 transid;

	if (argp) {
		if (copy_from_user(&transid, argp, sizeof(transid)))
			return -EFAULT;
	} else {
		transid = 0;  /* current trans */
	}
	return btrfs_wait_for_commit(root, transid);
}

static long btrfs_ioctl_scrub(struct btrfs_root *root, void __user *arg)
{
	int ret;
	struct btrfs_ioctl_scrub_args *sa;

	if (!capable(CAP_SYS_ADMIN))
		return -EPERM;

	sa = memdup_user(arg, sizeof(*sa));
	if (IS_ERR(sa))
		return PTR_ERR(sa);

	ret = btrfs_scrub_dev(root, sa->devid, sa->start, sa->end,
			      &sa->progress, sa->flags & BTRFS_SCRUB_READONLY);

	if (copy_to_user(arg, sa, sizeof(*sa)))
		ret = -EFAULT;

	kfree(sa);
	return ret;
}

static long btrfs_ioctl_scrub_cancel(struct btrfs_root *root, void __user *arg)
{
	if (!capable(CAP_SYS_ADMIN))
		return -EPERM;

	return btrfs_scrub_cancel(root);
}

static long btrfs_ioctl_scrub_progress(struct btrfs_root *root,
				       void __user *arg)
{
	struct btrfs_ioctl_scrub_args *sa;
	int ret;

	if (!capable(CAP_SYS_ADMIN))
		return -EPERM;

	sa = memdup_user(arg, sizeof(*sa));
	if (IS_ERR(sa))
		return PTR_ERR(sa);

	ret = btrfs_scrub_progress(root, sa->devid, &sa->progress);

	if (copy_to_user(arg, sa, sizeof(*sa)))
		ret = -EFAULT;

	kfree(sa);
	return ret;
}

long btrfs_ioctl(struct file *file, unsigned int
		cmd, unsigned long arg)
{
	struct btrfs_root *root = BTRFS_I(fdentry(file)->d_inode)->root;
	void __user *argp = (void __user *)arg;

	switch (cmd) {
	case FS_IOC_GETFLAGS:
		return btrfs_ioctl_getflags(file, argp);
	case FS_IOC_SETFLAGS:
		return btrfs_ioctl_setflags(file, argp);
	case FS_IOC_GETVERSION:
		return btrfs_ioctl_getversion(file, argp);
	case FITRIM:
		return btrfs_ioctl_fitrim(file, argp);
	case BTRFS_IOC_SNAP_CREATE:
		return btrfs_ioctl_snap_create(file, argp, 0);
	case BTRFS_IOC_SNAP_CREATE_V2:
		return btrfs_ioctl_snap_create_v2(file, argp, 0);
	case BTRFS_IOC_SUBVOL_CREATE:
		return btrfs_ioctl_snap_create(file, argp, 1);
	case BTRFS_IOC_SNAP_DESTROY:
		return btrfs_ioctl_snap_destroy(file, argp);
	case BTRFS_IOC_SUBVOL_GETFLAGS:
		return btrfs_ioctl_subvol_getflags(file, argp);
	case BTRFS_IOC_SUBVOL_SETFLAGS:
		return btrfs_ioctl_subvol_setflags(file, argp);
	case BTRFS_IOC_DEFAULT_SUBVOL:
		return btrfs_ioctl_default_subvol(file, argp);
	case BTRFS_IOC_DEFRAG:
		return btrfs_ioctl_defrag(file, NULL);
	case BTRFS_IOC_DEFRAG_RANGE:
		return btrfs_ioctl_defrag(file, argp);
	case BTRFS_IOC_RESIZE:
		return btrfs_ioctl_resize(root, argp);
	case BTRFS_IOC_ADD_DEV:
		return btrfs_ioctl_add_dev(root, argp);
	case BTRFS_IOC_RM_DEV:
		return btrfs_ioctl_rm_dev(root, argp);
	case BTRFS_IOC_FS_INFO:
		return btrfs_ioctl_fs_info(root, argp);
	case BTRFS_IOC_DEV_INFO:
		return btrfs_ioctl_dev_info(root, argp);
	case BTRFS_IOC_BALANCE:
		return btrfs_balance(root->fs_info->dev_root);
	case BTRFS_IOC_CLONE:
		return btrfs_ioctl_clone(file, arg, 0, 0, 0);
	case BTRFS_IOC_CLONE_RANGE:
		return btrfs_ioctl_clone_range(file, argp);
	case BTRFS_IOC_TRANS_START:
		return btrfs_ioctl_trans_start(file);
	case BTRFS_IOC_TRANS_END:
		return btrfs_ioctl_trans_end(file);
	case BTRFS_IOC_TREE_SEARCH:
		return btrfs_ioctl_tree_search(file, argp);
	case BTRFS_IOC_INO_LOOKUP:
		return btrfs_ioctl_ino_lookup(file, argp);
	case BTRFS_IOC_SPACE_INFO:
		return btrfs_ioctl_space_info(root, argp);
	case BTRFS_IOC_SYNC:
		btrfs_sync_fs(file->f_dentry->d_sb, 1);
		return 0;
	case BTRFS_IOC_START_SYNC:
		return btrfs_ioctl_start_sync(file, argp);
	case BTRFS_IOC_WAIT_SYNC:
		return btrfs_ioctl_wait_sync(file, argp);
	case BTRFS_IOC_SCRUB:
		return btrfs_ioctl_scrub(root, argp);
	case BTRFS_IOC_SCRUB_CANCEL:
		return btrfs_ioctl_scrub_cancel(root, argp);
	case BTRFS_IOC_SCRUB_PROGRESS:
		return btrfs_ioctl_scrub_progress(root, argp);
	}

	return -ENOTTY;
}<|MERGE_RESOLUTION|>--- conflicted
+++ resolved
@@ -2231,13 +2231,10 @@
 			goto out_unlock;
 	}
 
-<<<<<<< HEAD
-=======
 	/* truncate page cache pages from target inode range */
 	truncate_inode_pages_range(&inode->i_data, destoff,
 				   PAGE_CACHE_ALIGN(destoff + len) - 1);
 
->>>>>>> b4cbb8a4
 	/* do any pending delalloc/csum calc on src, one way or
 	   another, and lock file content */
 	while (1) {
