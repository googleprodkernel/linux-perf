--- conflicted
+++ resolved
@@ -1052,21 +1052,12 @@
 	list_for_each_entry_safe(device, next, &fs_devices->devices, dev_list) {
 		if (test_bit(BTRFS_DEV_STATE_IN_FS_METADATA, &device->dev_state)) {
 			if (!test_bit(BTRFS_DEV_STATE_REPLACE_TGT,
-<<<<<<< HEAD
-			     &device->dev_state) &&
-			    !test_bit(BTRFS_DEV_STATE_MISSING,
-				      &device->dev_state) &&
-			     (!latest_dev ||
-			      device->generation > latest_dev->generation)) {
-				latest_dev = device;
-=======
 				      &device->dev_state) &&
 			    !test_bit(BTRFS_DEV_STATE_MISSING,
 				      &device->dev_state) &&
 			    (!*latest_dev ||
 			     device->generation > (*latest_dev)->generation)) {
 				*latest_dev = device;
->>>>>>> d1988041
 			}
 			continue;
 		}
@@ -2617,11 +2608,7 @@
 	mutex_unlock(&fs_info->chunk_mutex);
 
 	/* Add sysfs device entry */
-<<<<<<< HEAD
-	btrfs_sysfs_add_device_link(fs_devices, device);
-=======
 	btrfs_sysfs_add_device(device);
->>>>>>> d1988041
 
 	mutex_unlock(&fs_devices->device_list_mutex);
 
@@ -3200,7 +3187,7 @@
 	if (!path)
 		return -ENOMEM;
 
-	trans = btrfs_start_transaction_fallback_global_rsv(root, 0);
+	trans = btrfs_start_transaction(root, 0);
 	if (IS_ERR(trans)) {
 		btrfs_free_path(path);
 		return PTR_ERR(trans);
@@ -4048,11 +4035,7 @@
 
 	/*
 	 * rw_devices will not change at the moment, device add/delete/replace
-<<<<<<< HEAD
-	 * are excluded by EXCL_OP
-=======
 	 * are exclusive
->>>>>>> d1988041
 	 */
 	num_devices = fs_info->fs_devices->rw_devices;
 
@@ -6043,14 +6026,7 @@
 	struct btrfs_io_geometry geom;
 
 	ASSERT(bbio_ret);
-<<<<<<< HEAD
-
-	if (op == BTRFS_MAP_DISCARD)
-		return __btrfs_map_block_for_discard(fs_info, logical,
-						     length, bbio_ret);
-=======
 	ASSERT(op != BTRFS_MAP_DISCARD);
->>>>>>> d1988041
 
 	ret = btrfs_get_io_geometry(fs_info, op, logical, *length, &geom);
 	if (ret < 0)
@@ -6575,11 +6551,6 @@
 	else
 		generate_random_uuid(dev->uuid);
 
-<<<<<<< HEAD
-	btrfs_init_work(&dev->work, pending_bios_fn, NULL, NULL);
-
-=======
->>>>>>> d1988041
 	return dev;
 }
 
