# SPDX-License-Identifier: ((GPL-2.0 WITH Linux-syscall-note) OR BSD-3-Clause)

name: netdev

doc:
  netdev configuration over generic netlink.

definitions:
  -
    type: flags
    name: xdp-act
    render-max: true
    entries:
      -
        name: basic
        doc:
          XDP features set supported by all drivers
          (XDP_ABORTED, XDP_DROP, XDP_PASS, XDP_TX)
      -
        name: redirect
        doc:
          The netdev supports XDP_REDIRECT
      -
        name: ndo-xmit
        doc:
          This feature informs if netdev implements ndo_xdp_xmit callback.
      -
        name: xsk-zerocopy
        doc:
          This feature informs if netdev supports AF_XDP in zero copy mode.
      -
        name: hw-offload
        doc:
         This feature informs if netdev supports XDP hw offloading.
      -
        name: rx-sg
        doc:
          This feature informs if netdev implements non-linear XDP buffer
          support in the driver napi callback.
      -
        name: ndo-xmit-sg
        doc:
          This feature informs if netdev implements non-linear XDP buffer
          support in ndo_xdp_xmit callback.
  -
    type: flags
    name: xdp-rx-metadata
    entries:
      -
        name: timestamp
        doc:
          Device is capable of exposing receive HW timestamp via bpf_xdp_metadata_rx_timestamp().
      -
        name: hash
        doc:
          Device is capable of exposing receive packet hash via bpf_xdp_metadata_rx_hash().
      -
        name: vlan-tag
        doc:
          Device is capable of exposing receive packet VLAN tag via bpf_xdp_metadata_rx_vlan_tag().
  -
    type: flags
    name: xsk-flags
    entries:
      -
        name: tx-timestamp
        doc:
          HW timestamping egress packets is supported by the driver.
      -
        name: tx-checksum
        doc:
          L3 checksum HW offload is supported by the driver.
  -
    name: queue-type
    type: enum
    entries: [ rx, tx ]
  -
    name: qstats-scope
    type: flags
    entries: [ queue ]

attribute-sets:
  -
    name: dev
    attributes:
      -
        name: ifindex
        doc: netdev ifindex
        type: u32
        checks:
          min: 1
      -
        name: pad
        type: pad
      -
        name: xdp-features
        doc: Bitmask of enabled xdp-features.
        type: u64
        enum: xdp-act
      -
        name: xdp-zc-max-segs
        doc: max fragment count supported by ZC driver
        type: u32
        checks:
          min: 1
      -
        name: xdp-rx-metadata-features
        doc: Bitmask of supported XDP receive metadata features.
             See Documentation/networking/xdp-rx-metadata.rst for more details.
        type: u64
        enum: xdp-rx-metadata
      -
        name: xsk-features
        doc: Bitmask of enabled AF_XDP features.
        type: u64
        enum: xsk-flags
  -
    name: page-pool
    attributes:
      -
        name: id
        doc: Unique ID of a Page Pool instance.
        type: uint
        checks:
          min: 1
          max: u32-max
      -
        name: ifindex
        doc: |
          ifindex of the netdev to which the pool belongs.
          May be reported as 0 if the page pool was allocated for a netdev
          which got destroyed already (page pools may outlast their netdevs
          because they wait for all memory to be returned).
        type: u32
        checks:
          min: 1
          max: s32-max
      -
        name: napi-id
        doc: Id of NAPI using this Page Pool instance.
        type: uint
        checks:
          min: 1
          max: u32-max
      -
        name: inflight
        type: uint
        doc: |
          Number of outstanding references to this page pool (allocated
          but yet to be freed pages). Allocated pages may be held in
          socket receive queues, driver receive ring, page pool recycling
          ring, the page pool cache, etc.
      -
        name: inflight-mem
        type: uint
        doc: |
          Amount of memory held by inflight pages.
      -
        name: detach-time
        type: uint
        doc: |
          Seconds in CLOCK_BOOTTIME of when Page Pool was detached by
          the driver. Once detached Page Pool can no longer be used to
          allocate memory.
          Page Pools wait for all the memory allocated from them to be freed
          before truly disappearing. "Detached" Page Pools cannot be
          "re-attached", they are just waiting to disappear.
          Attribute is absent if Page Pool has not been detached, and
          can still be used to allocate new memory.
  -
    name: page-pool-info
    subset-of: page-pool
    attributes:
      -
        name: id
      -
        name: ifindex
  -
    name: page-pool-stats
    doc: |
      Page pool statistics, see docs for struct page_pool_stats
      for information about individual statistics.
    attributes:
      -
        name: info
        doc: Page pool identifying information.
        type: nest
        nested-attributes: page-pool-info
      -
        name: alloc-fast
        type: uint
        value: 8 # reserve some attr ids in case we need more metadata later
      -
        name: alloc-slow
        type: uint
      -
        name: alloc-slow-high-order
        type: uint
      -
        name: alloc-empty
        type: uint
      -
        name: alloc-refill
        type: uint
      -
        name: alloc-waive
        type: uint
      -
        name: recycle-cached
        type: uint
      -
        name: recycle-cache-full
        type: uint
      -
        name: recycle-ring
        type: uint
      -
        name: recycle-ring-full
        type: uint
      -
        name: recycle-released-refcnt
        type: uint

  -
    name: napi
    attributes:
      -
        name: ifindex
        doc: ifindex of the netdevice to which NAPI instance belongs.
        type: u32
        checks:
          min: 1
      -
        name: id
        doc: ID of the NAPI instance.
        type: u32
      -
        name: irq
        doc: The associated interrupt vector number for the napi
        type: u32
      -
        name: pid
        doc: PID of the napi thread, if NAPI is configured to operate in
             threaded mode. If NAPI is not in threaded mode (i.e. uses normal
             softirq context), the attribute will be absent.
        type: u32
  -
    name: queue
    attributes:
      -
        name: id
        doc: Queue index; most queue types are indexed like a C array, with
             indexes starting at 0 and ending at queue count - 1. Queue indexes
             are scoped to an interface and queue type.
        type: u32
      -
        name: ifindex
        doc: ifindex of the netdevice to which the queue belongs.
        type: u32
        checks:
          min: 1
      -
        name: type
        doc: Queue type as rx, tx. Each queue type defines a separate ID space.
        type: u32
        enum: queue-type
      -
        name: napi-id
        doc: ID of the NAPI instance which services this queue.
        type: u32

  -
    name: qstats
    doc: |
      Get device statistics, scoped to a device or a queue.
      These statistics extend (and partially duplicate) statistics available
      in struct rtnl_link_stats64.
      Value of the `scope` attribute determines how statistics are
      aggregated. When aggregated for the entire device the statistics
      represent the total number of events since last explicit reset of
      the device (i.e. not a reconfiguration like changing queue count).
      When reported per-queue, however, the statistics may not add
      up to the total number of events, will only be reported for currently
      active objects, and will likely report the number of events since last
      reconfiguration.
    attributes:
      -
        name: ifindex
        doc: ifindex of the netdevice to which stats belong.
        type: u32
        checks:
          min: 1
      -
        name: queue-type
        doc: Queue type as rx, tx, for queue-id.
        type: u32
        enum: queue-type
      -
        name: queue-id
        doc: Queue ID, if stats are scoped to a single queue instance.
        type: u32
      -
        name: scope
        doc: |
          What object type should be used to iterate over the stats.
        type: uint
        enum: qstats-scope
      -
        name: rx-packets
        doc: |
          Number of wire packets successfully received and passed to the stack.
          For drivers supporting XDP, XDP is considered the first layer
          of the stack, so packets consumed by XDP are still counted here.
        type: uint
        value: 8 # reserve some attr ids in case we need more metadata later
      -
        name: rx-bytes
        doc: Successfully received bytes, see `rx-packets`.
        type: uint
      -
        name: tx-packets
        doc: |
          Number of wire packets successfully sent. Packet is considered to be
          successfully sent once it is in device memory (usually this means
          the device has issued a DMA completion for the packet).
        type: uint
      -
        name: tx-bytes
        doc: Successfully sent bytes, see `tx-packets`.
        type: uint
      -
        name: rx-alloc-fail
        doc: |
          Number of times skb or buffer allocation failed on the Rx datapath.
          Allocation failure may, or may not result in a packet drop, depending
          on driver implementation and whether system recovers quickly.
        type: uint
<<<<<<< HEAD
=======
      -
        name: rx-hw-drops
        doc: |
          Number of all packets which entered the device, but never left it,
          including but not limited to: packets dropped due to lack of buffer
          space, processing errors, explicit or implicit policies and packet
          filters.
        type: uint
      -
        name: rx-hw-drop-overruns
        doc: |
          Number of packets dropped due to transient lack of resources, such as
          buffer space, host descriptors etc.
        type: uint
      -
        name: rx-csum-complete
        doc: Number of packets that were marked as CHECKSUM_COMPLETE.
        type: uint
      -
        name: rx-csum-unnecessary
        doc: Number of packets that were marked as CHECKSUM_UNNECESSARY.
        type: uint
      -
        name: rx-csum-none
        doc: Number of packets that were not checksummed by device.
        type: uint
      -
        name: rx-csum-bad
        doc: |
          Number of packets with bad checksum. The packets are not discarded,
          but still delivered to the stack.
        type: uint
      -
        name: rx-hw-gro-packets
        doc: |
          Number of packets that were coalesced from smaller packets by the device.
          Counts only packets coalesced with the HW-GRO netdevice feature,
          LRO-coalesced packets are not counted.
        type: uint
      -
        name: rx-hw-gro-bytes
        doc: See `rx-hw-gro-packets`.
        type: uint
      -
        name: rx-hw-gro-wire-packets
        doc: |
          Number of packets that were coalesced to bigger packetss with the HW-GRO
          netdevice feature. LRO-coalesced packets are not counted.
        type: uint
      -
        name: rx-hw-gro-wire-bytes
        doc: See `rx-hw-gro-wire-packets`.
        type: uint
      -
        name: rx-hw-drop-ratelimits
        doc: |
          Number of the packets dropped by the device due to the received
          packets bitrate exceeding the device rate limit.
        type: uint
      -
        name: tx-hw-drops
        doc: |
          Number of packets that arrived at the device but never left it,
          encompassing packets dropped for reasons such as processing errors, as
          well as those affected by explicitly defined policies and packet
          filtering criteria.
        type: uint
      -
        name: tx-hw-drop-errors
        doc: Number of packets dropped because they were invalid or malformed.
        type: uint
      -
        name: tx-csum-none
        doc: |
          Number of packets that did not require the device to calculate the
          checksum.
        type: uint
      -
        name: tx-needs-csum
        doc: |
          Number of packets that required the device to calculate the checksum.
        type: uint
      -
        name: tx-hw-gso-packets
        doc: |
          Number of packets that necessitated segmentation into smaller packets
          by the device.
        type: uint
      -
        name: tx-hw-gso-bytes
        doc: See `tx-hw-gso-packets`.
        type: uint
      -
        name: tx-hw-gso-wire-packets
        doc: |
          Number of wire-sized packets generated by processing
          `tx-hw-gso-packets`
        type: uint
      -
        name: tx-hw-gso-wire-bytes
        doc: See `tx-hw-gso-wire-packets`.
        type: uint
      -
        name: tx-hw-drop-ratelimits
        doc: |
          Number of the packets dropped by the device due to the transmit
          packets bitrate exceeding the device rate limit.
        type: uint
      -
        name: tx-stop
        doc: |
          Number of times driver paused accepting new tx packets
          from the stack to this queue, because the queue was full.
          Note that if BQL is supported and enabled on the device
          the networking stack will avoid queuing a lot of data at once.
        type: uint
      -
        name: tx-wake
        doc: |
          Number of times driver re-started accepting send
          requests to this queue from the stack.
        type: uint
>>>>>>> 0c383648

operations:
  list:
    -
      name: dev-get
      doc: Get / dump information about a netdev.
      attribute-set: dev
      do:
        request:
          attributes:
            - ifindex
        reply: &dev-all
          attributes:
            - ifindex
            - xdp-features
            - xdp-zc-max-segs
            - xdp-rx-metadata-features
            - xsk-features
      dump:
        reply: *dev-all
    -
      name: dev-add-ntf
      doc: Notification about device appearing.
      notify: dev-get
      mcgrp: mgmt
    -
      name: dev-del-ntf
      doc: Notification about device disappearing.
      notify: dev-get
      mcgrp: mgmt
    -
      name: dev-change-ntf
      doc: Notification about device configuration being changed.
      notify: dev-get
      mcgrp: mgmt
    -
      name: page-pool-get
      doc: |
        Get / dump information about Page Pools.
        (Only Page Pools associated with a net_device can be listed.)
      attribute-set: page-pool
      do:
        request:
          attributes:
            - id
        reply: &pp-reply
          attributes:
            - id
            - ifindex
            - napi-id
            - inflight
            - inflight-mem
            - detach-time
      dump:
        reply: *pp-reply
      config-cond: page-pool
    -
      name: page-pool-add-ntf
      doc: Notification about page pool appearing.
      notify: page-pool-get
      mcgrp: page-pool
      config-cond: page-pool
    -
      name: page-pool-del-ntf
      doc: Notification about page pool disappearing.
      notify: page-pool-get
      mcgrp: page-pool
      config-cond: page-pool
    -
      name: page-pool-change-ntf
      doc: Notification about page pool configuration being changed.
      notify: page-pool-get
      mcgrp: page-pool
      config-cond: page-pool
    -
      name: page-pool-stats-get
      doc: Get page pool statistics.
      attribute-set: page-pool-stats
      do:
        request:
          attributes:
            - info
        reply: &pp-stats-reply
          attributes:
            - info
            - alloc-fast
            - alloc-slow
            - alloc-slow-high-order
            - alloc-empty
            - alloc-refill
            - alloc-waive
            - recycle-cached
            - recycle-cache-full
            - recycle-ring
            - recycle-ring-full
            - recycle-released-refcnt
      dump:
        reply: *pp-stats-reply
      config-cond: page-pool-stats
    -
      name: queue-get
      doc: Get queue information from the kernel.
           Only configured queues will be reported (as opposed to all available
           hardware queues).
      attribute-set: queue
      do:
        request:
          attributes:
            - ifindex
            - type
            - id
        reply: &queue-get-op
          attributes:
            - id
            - type
            - napi-id
            - ifindex
      dump:
        request:
          attributes:
            - ifindex
        reply: *queue-get-op
    -
      name: napi-get
      doc: Get information about NAPI instances configured on the system.
      attribute-set: napi
      do:
        request:
          attributes:
            - id
        reply: &napi-get-op
          attributes:
            - id
            - ifindex
            - irq
            - pid
      dump:
        request:
          attributes:
            - ifindex
        reply: *napi-get-op
    -
      name: qstats-get
      doc: |
        Get / dump fine grained statistics. Which statistics are reported
        depends on the device and the driver, and whether the driver stores
        software counters per-queue.
      attribute-set: qstats
      dump:
        request:
          attributes:
<<<<<<< HEAD
=======
            - ifindex
>>>>>>> 0c383648
            - scope
        reply:
          attributes:
            - ifindex
            - queue-type
            - queue-id
            - rx-packets
            - rx-bytes
            - tx-packets
            - tx-bytes

mcast-groups:
  list:
    -
      name: mgmt
    -
      name: page-pool<|MERGE_RESOLUTION|>--- conflicted
+++ resolved
@@ -335,8 +335,6 @@
           Allocation failure may, or may not result in a packet drop, depending
           on driver implementation and whether system recovers quickly.
         type: uint
-<<<<<<< HEAD
-=======
       -
         name: rx-hw-drops
         doc: |
@@ -459,7 +457,6 @@
           Number of times driver re-started accepting send
           requests to this queue from the stack.
         type: uint
->>>>>>> 0c383648
 
 operations:
   list:
@@ -611,10 +608,7 @@
       dump:
         request:
           attributes:
-<<<<<<< HEAD
-=======
-            - ifindex
->>>>>>> 0c383648
+            - ifindex
             - scope
         reply:
           attributes:
